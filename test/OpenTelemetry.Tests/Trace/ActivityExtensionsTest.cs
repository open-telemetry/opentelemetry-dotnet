// <copyright file="ActivityExtensionsTest.cs" company="OpenTelemetry Authors">
// Copyright The OpenTelemetry Authors
//
// Licensed under the Apache License, Version 2.0 (the "License");
// you may not use this file except in compliance with the License.
// You may obtain a copy of the License at
//
//     http://www.apache.org/licenses/LICENSE-2.0
//
// Unless required by applicable law or agreed to in writing, software
// distributed under the License is distributed on an "AS IS" BASIS,
// WITHOUT WARRANTIES OR CONDITIONS OF ANY KIND, either express or implied.
// See the License for the specific language governing permissions and
// limitations under the License.
// </copyright>

using System.Diagnostics;
using OpenTelemetry.Tests;
using Xunit;

namespace OpenTelemetry.Trace.Tests
{
    public class ActivityExtensionsTest
    {
        private const string ActivityName = "Test Activity";

        [Fact]
        public void SetStatus()
        {
            var activitySourceName = Utils.GetCurrentMethodName();
            using var tracerProvider = Sdk.CreateTracerProviderBuilder()
                .AddSource(activitySourceName)
                .Build();

            using var source = new ActivitySource(activitySourceName);
            using var activity = source.StartActivity(ActivityName);
            activity.SetStatus(Status.Ok);
            activity?.Stop();

            Assert.Equal(Status.Ok, activity.GetStatus());
        }

        [Fact]
        public void SetStatusWithDescription()
        {
            var activitySourceName = Utils.GetCurrentMethodName();
            using var tracerProvider = Sdk.CreateTracerProviderBuilder()
                .AddSource(activitySourceName)
                .Build();

            using var source = new ActivitySource(activitySourceName);
            using var activity = source.StartActivity(ActivityName);
            activity.SetStatus(Status.Error.WithDescription("Not Found"));
            activity?.Stop();

            var status = activity.GetStatus();
            Assert.Equal(StatusCode.Error, status.StatusCode);
            Assert.Equal("Not Found", status.Description);
        }

        [Fact]
        public void SetStatusWithDescriptionTwice()
        {
            var activitySourceName = Utils.GetCurrentMethodName();
            using var tracerProvider = Sdk.CreateTracerProviderBuilder()
                .AddSource(activitySourceName)
                .Build();

            using var source = new ActivitySource(activitySourceName);
            using var activity = source.StartActivity(ActivityName);
            activity.SetStatus(Status.Error.WithDescription("Not Found"));
            activity.SetStatus(Status.Ok);
            activity?.Stop();

            var status = activity.GetStatus();
            Assert.Equal(StatusCode.Ok, status.StatusCode);
            Assert.Null(status.Description);
        }

        [Fact]
        public void SetStatusWithIgnoredDescription()
        {
            var activitySourceName = Utils.GetCurrentMethodName();
            using var tracerProvider = Sdk.CreateTracerProviderBuilder()
                .AddSource(activitySourceName)
                .Build();

            using var source = new ActivitySource(activitySourceName);
            using var activity = source.StartActivity(ActivityName);
            activity.SetStatus(Status.Ok.WithDescription("This should be ignored."));
            activity?.Stop();

            var status = activity.GetStatus();
            Assert.Equal(StatusCode.Ok, status.StatusCode);
            Assert.Null(status.Description);
        }

        [Fact]
        public void SetCancelledStatus()
        {
            var activitySourceName = Utils.GetCurrentMethodName();
            using var tracerProvider = Sdk.CreateTracerProviderBuilder()
                .AddSource(activitySourceName)
                .Build();

            using var source = new ActivitySource(activitySourceName);
            using var activity = source.StartActivity(ActivityName);
            activity.SetStatus(Status.Error);
            activity?.Stop();

            Assert.True(activity.GetStatus().StatusCode.Equals(Status.Error.StatusCode));
        }

        [Fact]
        public void GetStatusWithNoStatusInActivity()
        {
            var activitySourceName = Utils.GetCurrentMethodName();
            using var tracerProvider = Sdk.CreateTracerProviderBuilder()
                .AddSource(activitySourceName)
                .Build();

            using var source = new ActivitySource(activitySourceName);
            using var activity = source.StartActivity(ActivityName);
            activity?.Stop();

            Assert.Equal(Status.Unset, activity.GetStatus());
        }

        [Fact]
        public void LastSetStatusWins()
        {
            var activitySourceName = Utils.GetCurrentMethodName();
            using var tracerProvider = Sdk.CreateTracerProviderBuilder()
                .AddSource(activitySourceName)
                .Build();

            using var source = new ActivitySource(activitySourceName);
            using var activity = source.StartActivity(ActivityName);
            activity.SetStatus(Status.Error);
            activity.SetStatus(Status.Ok);
            activity?.Stop();

            Assert.Equal(Status.Ok, activity.GetStatus());
        }

        [Fact]
        public void CheckRecordException()
        {
            var message = "message";
            var exception = new ArgumentNullException(message, new Exception(message));
            using var activity = new Activity("test-activity");
            activity.RecordException(exception);

            var @event = activity.Events.FirstOrDefault(e => e.Name == SemanticConventions.AttributeExceptionEventName);
            Assert.Equal(message, @event.Tags.FirstOrDefault(t => t.Key == SemanticConventions.AttributeExceptionMessage).Value);
            Assert.Equal("System.ArgumentNullException", @event.Tags.FirstOrDefault(t => t.Key == SemanticConventions.AttributeExceptionType).Value);
        }

        [Fact]
        public void RecordExceptionWithAdditionalTags()
        {
            var message = "message";
            var exception = new ArgumentNullException(message, new Exception(message));
            using var activity = new Activity("test-activity");

            var tags = new TagList
            {
                { "key1", "value1" },
                { "key2", "value2" },
            };

            activity.RecordException(exception, tags);

            // Additional tags passed in override attributes added from the exception
            tags.Add(SemanticConventions.AttributeExceptionMessage, "SomeOtherExceptionMessage");
            tags.Add(SemanticConventions.AttributeExceptionType, "SomeOtherExceptionType");

            activity.RecordException(exception, tags);

            var events = activity.Events.ToArray();
            Assert.Equal(2, events.Length);

            Assert.Equal(SemanticConventions.AttributeExceptionEventName, events[0].Name);
            Assert.Equal(message, events[0].Tags.First(t => t.Key == SemanticConventions.AttributeExceptionMessage).Value);
            Assert.Equal("System.ArgumentNullException", events[0].Tags.First(t => t.Key == SemanticConventions.AttributeExceptionType).Value);
            Assert.Equal("value1", events[0].Tags.First(t => t.Key == "key1").Value);
            Assert.Equal("value2", events[0].Tags.First(t => t.Key == "key2").Value);

            Assert.Equal(SemanticConventions.AttributeExceptionEventName, events[1].Name);
            Assert.Equal("SomeOtherExceptionMessage", events[1].Tags.First(t => t.Key == SemanticConventions.AttributeExceptionMessage).Value);
            Assert.Equal("SomeOtherExceptionType", events[1].Tags.First(t => t.Key == SemanticConventions.AttributeExceptionType).Value);
            Assert.Equal("value1", events[1].Tags.First(t => t.Key == "key1").Value);
            Assert.Equal("value2", events[1].Tags.First(t => t.Key == "key2").Value);
        }

        [Fact]
        public void GetTagValueEmpty()
        {
<<<<<<< HEAD
            using Activity activity = new Activity("Test");
=======
            using var activity = new Activity("Test");
>>>>>>> 55556af5

            Assert.Null(activity.GetTagValue("Tag1"));
        }

        [Fact]
        public void GetTagValue()
        {
<<<<<<< HEAD
            using Activity activity = new Activity("Test");
=======
            using var activity = new Activity("Test");
>>>>>>> 55556af5
            activity.SetTag("Tag1", "Value1");

            Assert.Equal("Value1", activity.GetTagValue("Tag1"));
            Assert.Null(activity.GetTagValue("tag1"));
            Assert.Null(activity.GetTagValue("Tag2"));
        }

        [Theory]
        [InlineData("Key", "Value", true)]
        [InlineData("CustomTag", null, false)]
        public void TryCheckFirstTag(string tagName, object expectedTagValue, bool expectedResult)
        {
<<<<<<< HEAD
            using Activity activity = new Activity("Test");
=======
            using var activity = new Activity("Test");
>>>>>>> 55556af5
            activity.SetTag("Key", "Value");

            var result = activity.TryCheckFirstTag(tagName, out var tagValue);
            Assert.Equal(expectedResult, result);
            Assert.Equal(expectedTagValue, tagValue);
        }

        [Fact]
        public void TryCheckFirstTagReturnsFalseForActivityWithNoTags()
        {
<<<<<<< HEAD
            using Activity activity = new Activity("Test");
=======
            using var activity = new Activity("Test");
>>>>>>> 55556af5

            var result = activity.TryCheckFirstTag("Key", out var tagValue);
            Assert.False(result);
            Assert.Null(tagValue);
        }
    }
}<|MERGE_RESOLUTION|>--- conflicted
+++ resolved
@@ -196,11 +196,7 @@
         [Fact]
         public void GetTagValueEmpty()
         {
-<<<<<<< HEAD
-            using Activity activity = new Activity("Test");
-=======
-            using var activity = new Activity("Test");
->>>>>>> 55556af5
+            using var activity = new Activity("Test");
 
             Assert.Null(activity.GetTagValue("Tag1"));
         }
@@ -208,11 +204,7 @@
         [Fact]
         public void GetTagValue()
         {
-<<<<<<< HEAD
-            using Activity activity = new Activity("Test");
-=======
-            using var activity = new Activity("Test");
->>>>>>> 55556af5
+            using var activity = new Activity("Test");
             activity.SetTag("Tag1", "Value1");
 
             Assert.Equal("Value1", activity.GetTagValue("Tag1"));
@@ -225,11 +217,7 @@
         [InlineData("CustomTag", null, false)]
         public void TryCheckFirstTag(string tagName, object expectedTagValue, bool expectedResult)
         {
-<<<<<<< HEAD
-            using Activity activity = new Activity("Test");
-=======
-            using var activity = new Activity("Test");
->>>>>>> 55556af5
+            using var activity = new Activity("Test");
             activity.SetTag("Key", "Value");
 
             var result = activity.TryCheckFirstTag(tagName, out var tagValue);
@@ -240,11 +228,7 @@
         [Fact]
         public void TryCheckFirstTagReturnsFalseForActivityWithNoTags()
         {
-<<<<<<< HEAD
-            using Activity activity = new Activity("Test");
-=======
-            using var activity = new Activity("Test");
->>>>>>> 55556af5
+            using var activity = new Activity("Test");
 
             var result = activity.TryCheckFirstTag("Key", out var tagValue);
             Assert.False(result);
