--- conflicted
+++ resolved
@@ -31,11 +31,7 @@
         public void ExportProcessorIgnoresActivityWhenDropped()
         {
             var sampler = new AlwaysOffSampler();
-<<<<<<< HEAD
-            var processor = new TestActivityExportProcessor(new ConsoleExporter<Activity>(null));
-=======
-            var processor = new TestExportProcessor<Activity>(new ConsoleActivityExporter(null));
->>>>>>> fe9e90d3
+            var processor = new TestActivityExportProcessor(new ConsoleActivityExporter(null));
             using var activitySource = new ActivitySource(ActivitySourceName);
             using var sdk = Sdk.CreateTracerProviderBuilder()
                 .AddSource(ActivitySourceName)
@@ -56,11 +52,7 @@
         public void ExportProcessorIgnoresActivityMarkedAsRecordOnly()
         {
             var sampler = new RecordOnlySampler();
-<<<<<<< HEAD
-            var processor = new TestActivityExportProcessor(new ConsoleExporter<Activity>(null));
-=======
-            var processor = new TestExportProcessor<Activity>(new ConsoleActivityExporter(null));
->>>>>>> fe9e90d3
+            var processor = new TestActivityExportProcessor(new ConsoleActivityExporter(null));
             using var activitySource = new ActivitySource(ActivitySourceName);
             using var sdk = Sdk.CreateTracerProviderBuilder()
                 .AddSource(ActivitySourceName)
@@ -81,11 +73,7 @@
         public void ExportProcessorExportsActivityMarkedAsRecordAndSample()
         {
             var sampler = new AlwaysOnSampler();
-<<<<<<< HEAD
-            var processor = new TestActivityExportProcessor(new ConsoleExporter<Activity>(null));
-=======
-            var processor = new TestExportProcessor<Activity>(new ConsoleActivityExporter(null));
->>>>>>> fe9e90d3
+            var processor = new TestActivityExportProcessor(new ConsoleActivityExporter(null));
             using var activitySource = new ActivitySource(ActivitySourceName);
             using var sdk = Sdk.CreateTracerProviderBuilder()
                 .AddSource(ActivitySourceName)
