// <copyright file="SelfDiagnosticsEventListenerTest.cs" company="OpenTelemetry Authors">
// Copyright The OpenTelemetry Authors
//
// Licensed under the Apache License, Version 2.0 (the "License");
// you may not use this file except in compliance with the License.
// You may obtain a copy of the License at
//
//     http://www.apache.org/licenses/LICENSE-2.0
//
// Unless required by applicable law or agreed to in writing, software
// distributed under the License is distributed on an "AS IS" BASIS,
// WITHOUT WARRANTIES OR CONDITIONS OF ANY KIND, either express or implied.
// See the License for the specific language governing permissions and
// limitations under the License.
// </copyright>

using System;
using System.Diagnostics.Tracing;
using System.IO;
using System.IO.MemoryMappedFiles;
using System.Text;
using Moq;
using Xunit;

namespace OpenTelemetry.Internal.Tests
{
    public class SelfDiagnosticsEventListenerTest
    {
        private const string LOGFILEPATH = "Diagnostics.log";
        private const string Ellipses = "...\n";
        private const string EllipsesWithBrackets = "{...}\n";

        [Fact]
        [Trait("Platform", "Any")]
        public void SelfDiagnosticsEventListener_constructor_Invalid_Input()
        {
            // no configRefresher object
            Assert.Throws<ArgumentNullException>(() =>
            {
                _ = new SelfDiagnosticsEventListener(EventLevel.Error, null);
            });
        }

        [Fact]
        [Trait("Platform", "Any")]
        public void SelfDiagnosticsEventListener_EventSourceSetup_LowerSeverity()
        {
            var configRefresherMock = new Mock<SelfDiagnosticsConfigRefresher>();
            var listener = new SelfDiagnosticsEventListener(EventLevel.Error, configRefresherMock.Object);

            // Emitting a Verbose event. Or any EventSource event with lower severity than Error.
            OpenTelemetrySdkEventSource.Log.ActivityStarted("Activity started", "1");
            configRefresherMock.Verify(refresher => refresher.TryGetLogStream(It.IsAny<int>(), out It.Ref<Stream>.IsAny, out It.Ref<int>.IsAny), Times.Never());
        }

        [Fact]
        [Trait("Platform", "Any")]
        public void SelfDiagnosticsEventListener_EventSourceSetup_HigherSeverity()
        {
            var configRefresherMock = new Mock<SelfDiagnosticsConfigRefresher>();
            configRefresherMock.Setup(configRefresher => configRefresher.TryGetLogStream(It.IsAny<int>(), out It.Ref<Stream>.IsAny, out It.Ref<int>.IsAny))
                            .Returns(true);
            var listener = new SelfDiagnosticsEventListener(EventLevel.Error, configRefresherMock.Object);

            // Emitting an Error event. Or any EventSource event with higher than or equal to to Error severity.
            OpenTelemetrySdkEventSource.Log.TracerProviderException("TestEvent", "Exception Details");
            configRefresherMock.Verify(refresher => refresher.TryGetLogStream(It.IsAny<int>(), out It.Ref<Stream>.IsAny, out It.Ref<int>.IsAny));
        }

        [Fact]
        [Trait("Platform", "Any")]
        public void SelfDiagnosticsEventListener_WriteEvent()
        {
            // Arrange
            var configRefresherMock = new Mock<SelfDiagnosticsConfigRefresher>();
            var memoryMappedFile = MemoryMappedFile.CreateFromFile(LOGFILEPATH, FileMode.Create, null, 1024);
            Stream stream = memoryMappedFile.CreateViewStream();
            string eventMessage = "Event Message";
            int timestampPrefixLength = "2020-08-14T20:33:24.4788109Z:".Length;
            byte[] bytes = Encoding.UTF8.GetBytes(eventMessage);
            int availableByteCount = 100;
            configRefresherMock.Setup(configRefresher => configRefresher.TryGetLogStream(timestampPrefixLength + bytes.Length + 1, out stream, out availableByteCount))
                .Returns(true);
            var listener = new SelfDiagnosticsEventListener(EventLevel.Error, configRefresherMock.Object);

            // Act: call WriteEvent method directly
            listener.WriteEvent(eventMessage, null);

            // Assert
            configRefresherMock.Verify(refresher => refresher.TryGetLogStream(timestampPrefixLength + bytes.Length + 1, out stream, out availableByteCount));
            stream.Dispose();
            memoryMappedFile.Dispose();
            AssertFileOutput(LOGFILEPATH, eventMessage);
        }

        [Fact]
        [Trait("Platform", "Any")]
<<<<<<< HEAD
        public void SelfDiagnosticsEventListener_DateTimeGetBytes()
        {
            var configRefresherMock = new Mock<SelfDiagnosticsConfigRefresher>();
            var listener = new SelfDiagnosticsEventListener(EventLevel.Error, configRefresherMock.Object);

            // Check DateTimeKind of Utc, Local, and Unspecified
            DateTime[] datetimes = new DateTime[]
            {
                DateTime.SpecifyKind(DateTime.Parse("1996-12-01T14:02:31.1234567-08:00"), DateTimeKind.Utc),
                DateTime.SpecifyKind(DateTime.Parse("1996-12-01T14:02:31.1234567-08:00"), DateTimeKind.Local),
                DateTime.SpecifyKind(DateTime.Parse("1996-12-01T14:02:31.1234567-08:00"), DateTimeKind.Unspecified),
                DateTime.UtcNow,
                DateTime.Now,
            };

            // Expect to match output string from DateTime.ToString("O")
            string[] expected = new string[datetimes.Length];
            for (int i = 0; i < datetimes.Length; i++)
            {
                expected[i] = datetimes[i].ToString("O");
            }

            byte[] buffer = new byte[40 * datetimes.Length];
            int pos = 0;

            // Get string after DateTimeGetBytes() write into a buffer
            string[] results = new string[datetimes.Length];
            for (int i = 0; i < datetimes.Length; i++)
            {
                int len = listener.DateTimeGetBytes(datetimes[i], buffer, pos);
                results[i] = Encoding.Default.GetString(buffer, pos, len);
                pos += len;
            }

            Assert.Equal(expected, results);
=======
        public void SelfDiagnosticsEventListener_EmitEvent_OmitAsConfigured()
        {
            // Arrange
            var configRefresherMock = new Mock<SelfDiagnosticsConfigRefresher>();
            var memoryMappedFile = MemoryMappedFile.CreateFromFile(LOGFILEPATH, FileMode.Create, null, 1024);
            Stream stream = memoryMappedFile.CreateViewStream();
            configRefresherMock.Setup(configRefresher => configRefresher.TryGetLogStream(It.IsAny<int>(), out stream, out It.Ref<int>.IsAny))
                .Returns(true);
            var listener = new SelfDiagnosticsEventListener(EventLevel.Error, configRefresherMock.Object);

            // Act: emit an event with severity lower than configured
            OpenTelemetrySdkEventSource.Log.ActivityStarted("ActivityStart", "123");

            // Assert
            configRefresherMock.Verify(refresher => refresher.TryGetLogStream(It.IsAny<int>(), out stream, out It.Ref<int>.IsAny), Times.Never());
            stream.Dispose();
            memoryMappedFile.Dispose();

            using FileStream file = File.Open(LOGFILEPATH, FileMode.Open, FileAccess.Read, FileShare.ReadWrite | FileShare.Delete);
            var buffer = new byte[256];
            file.Read(buffer, 0, buffer.Length);
            Assert.Equal('\0', (char)buffer[0]);
        }

        [Fact]
        [Trait("Platform", "Any")]
        public void SelfDiagnosticsEventListener_EmitEvent_CaptureAsConfigured()
        {
            // Arrange
            var configRefresherMock = new Mock<SelfDiagnosticsConfigRefresher>();
            var memoryMappedFile = MemoryMappedFile.CreateFromFile(LOGFILEPATH, FileMode.Create, null, 1024);
            Stream stream = memoryMappedFile.CreateViewStream();
            configRefresherMock.Setup(configRefresher => configRefresher.TryGetLogStream(It.IsAny<int>(), out stream, out It.Ref<int>.IsAny))
                .Returns(true);
            var listener = new SelfDiagnosticsEventListener(EventLevel.Error, configRefresherMock.Object);

            // Act: emit an event with severity equal to configured
            OpenTelemetrySdkEventSource.Log.TracerProviderException("TestEvent", "Exception Details");

            // Assert
            configRefresherMock.Verify(refresher => refresher.TryGetLogStream(It.IsAny<int>(), out stream, out It.Ref<int>.IsAny));
            stream.Dispose();
            memoryMappedFile.Dispose();

            var expectedLog = "Unknown error in TracerProvider '{0}': '{1}'.{TestEvent}{Exception Details}";
            AssertFileOutput(LOGFILEPATH, expectedLog);
>>>>>>> 02adc4cc
        }

        [Fact]
        [Trait("Platform", "Any")]
        public void SelfDiagnosticsEventListener_EncodeInBuffer_Empty()
        {
            byte[] buffer = new byte[20];
            int startPos = 0;
            int endPos = SelfDiagnosticsEventListener.EncodeInBuffer(string.Empty, false, buffer, startPos);
            byte[] expected = Encoding.UTF8.GetBytes(string.Empty);
            AssertBufferOutput(expected, buffer, startPos, endPos);
        }

        [Fact]
        [Trait("Platform", "Any")]
        public void SelfDiagnosticsEventListener_EncodeInBuffer_EnoughSpace()
        {
            byte[] buffer = new byte[20];
            int startPos = buffer.Length - Ellipses.Length - 6;  // Just enough space for "abc" even if "...\n" needs to be added.
            int endPos = SelfDiagnosticsEventListener.EncodeInBuffer("abc", false, buffer, startPos);

            // '\n' will be appended to the original string "abc" after EncodeInBuffer is called.
            // The byte where '\n' will be placed should not be touched within EncodeInBuffer, so it stays as '\0'.
            byte[] expected = Encoding.UTF8.GetBytes("abc\0");
            AssertBufferOutput(expected, buffer, startPos, endPos + 1);
        }

        [Fact]
        [Trait("Platform", "Any")]
        public void SelfDiagnosticsEventListener_EncodeInBuffer_NotEnoughSpaceForFullString()
        {
            byte[] buffer = new byte[20];
            int startPos = buffer.Length - Ellipses.Length - 5;  // Just not space for "abc" if "...\n" needs to be added.

            // It's a quick estimate by assumption that most Unicode characters takes up to 2 16-bit UTF-16 chars,
            // which can be up to 4 bytes when encoded in UTF-8.
            int endPos = SelfDiagnosticsEventListener.EncodeInBuffer("abc", false, buffer, startPos);
            byte[] expected = Encoding.UTF8.GetBytes("ab...\0");
            AssertBufferOutput(expected, buffer, startPos, endPos + 1);
        }

        [Fact]
        [Trait("Platform", "Any")]
        public void SelfDiagnosticsEventListener_EncodeInBuffer_NotEvenSpaceForTruncatedString()
        {
            byte[] buffer = new byte[20];
            int startPos = buffer.Length - Ellipses.Length;  // Just enough space for "...\n".
            int endPos = SelfDiagnosticsEventListener.EncodeInBuffer("abc", false, buffer, startPos);
            byte[] expected = Encoding.UTF8.GetBytes("...\0");
            AssertBufferOutput(expected, buffer, startPos, endPos + 1);
        }

        [Fact]
        [Trait("Platform", "Any")]
        public void SelfDiagnosticsEventListener_EncodeInBuffer_NotEvenSpaceForTruncationEllipses()
        {
            byte[] buffer = new byte[20];
            int startPos = buffer.Length - Ellipses.Length + 1;  // Not enough space for "...\n".
            int endPos = SelfDiagnosticsEventListener.EncodeInBuffer("abc", false, buffer, startPos);
            Assert.Equal(startPos, endPos);
        }

        [Fact]
        [Trait("Platform", "Any")]
        public void SelfDiagnosticsEventListener_EncodeInBuffer_IsParameter_EnoughSpace()
        {
            byte[] buffer = new byte[20];
            int startPos = buffer.Length - EllipsesWithBrackets.Length - 6;  // Just enough space for "abc" even if "...\n" need to be added.
            int endPos = SelfDiagnosticsEventListener.EncodeInBuffer("abc", true, buffer, startPos);
            byte[] expected = Encoding.UTF8.GetBytes("{abc}\0");
            AssertBufferOutput(expected, buffer, startPos, endPos + 1);
        }

        [Fact]
        [Trait("Platform", "Any")]
        public void SelfDiagnosticsEventListener_EncodeInBuffer_IsParameter_NotEnoughSpaceForFullString()
        {
            byte[] buffer = new byte[20];
            int startPos = buffer.Length - EllipsesWithBrackets.Length - 5;  // Just not space for "...\n".
            int endPos = SelfDiagnosticsEventListener.EncodeInBuffer("abc", true, buffer, startPos);
            byte[] expected = Encoding.UTF8.GetBytes("{ab...}\0");
            AssertBufferOutput(expected, buffer, startPos, endPos + 1);
        }

        [Fact]
        [Trait("Platform", "Any")]
        public void SelfDiagnosticsEventListener_EncodeInBuffer_IsParameter_NotEvenSpaceForTruncatedString()
        {
            byte[] buffer = new byte[20];
            int startPos = buffer.Length - EllipsesWithBrackets.Length;  // Just enough space for "{...}\n".
            int endPos = SelfDiagnosticsEventListener.EncodeInBuffer("abc", true, buffer, startPos);
            byte[] expected = Encoding.UTF8.GetBytes("{...}\0");
            AssertBufferOutput(expected, buffer, startPos, endPos + 1);
        }

        [Fact]
        [Trait("Platform", "Any")]
        public void SelfDiagnosticsEventListener_EncodeInBuffer_IsParameter_NotEvenSpaceForTruncationEllipses()
        {
            byte[] buffer = new byte[20];
            int startPos = buffer.Length - EllipsesWithBrackets.Length + 1;  // Not enough space for "{...}\n".
            int endPos = SelfDiagnosticsEventListener.EncodeInBuffer("abc", true, buffer, startPos);
            Assert.Equal(startPos, endPos);
        }

        private static void AssertFileOutput(string filePath, string eventMessage)
        {
            using FileStream file = File.Open(filePath, FileMode.Open, FileAccess.Read, FileShare.ReadWrite | FileShare.Delete);
            var buffer = new byte[256];
            file.Read(buffer, 0, buffer.Length);
            string logLine = Encoding.UTF8.GetString(buffer);
            string logMessage = ParseLogMessage(logLine);
            Assert.StartsWith(eventMessage, logMessage);
        }

        private static string ParseLogMessage(string logLine)
        {
            int timestampPrefixLength = "2020-08-14T20:33:24.4788109Z:".Length;
            Assert.Matches(@"\d{4}-\d{2}-\d{2}T\d{2}:\d{2}:\d{2}\.\d{7}Z:", logLine.Substring(0, timestampPrefixLength));
            return logLine.Substring(timestampPrefixLength);
        }

        private static void AssertBufferOutput(byte[] expected, byte[] buffer, int startPos, int endPos)
        {
            Assert.Equal(expected.Length, endPos - startPos);
            for (int i = 0, j = startPos; j < endPos; ++i, ++j)
            {
                Assert.Equal(expected[i], buffer[j]);
            }
        }
    }
}<|MERGE_RESOLUTION|>--- conflicted
+++ resolved
@@ -95,7 +95,6 @@
 
         [Fact]
         [Trait("Platform", "Any")]
-<<<<<<< HEAD
         public void SelfDiagnosticsEventListener_DateTimeGetBytes()
         {
             var configRefresherMock = new Mock<SelfDiagnosticsConfigRefresher>();
@@ -131,7 +130,8 @@
             }
 
             Assert.Equal(expected, results);
-=======
+        }
+
         public void SelfDiagnosticsEventListener_EmitEvent_OmitAsConfigured()
         {
             // Arrange
@@ -178,7 +178,6 @@
 
             var expectedLog = "Unknown error in TracerProvider '{0}': '{1}'.{TestEvent}{Exception Details}";
             AssertFileOutput(LOGFILEPATH, expectedLog);
->>>>>>> 02adc4cc
         }
 
         [Fact]
