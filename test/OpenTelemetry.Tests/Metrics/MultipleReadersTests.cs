// <copyright file="MultipleReadersTests.cs" company="OpenTelemetry Authors">
// Copyright The OpenTelemetry Authors
//
// Licensed under the Apache License, Version 2.0 (the "License");
// you may not use this file except in compliance with the License.
// You may obtain a copy of the License at
//
//     http://www.apache.org/licenses/LICENSE-2.0
//
// Unless required by applicable law or agreed to in writing, software
// distributed under the License is distributed on an "AS IS" BASIS,
// WITHOUT WARRANTIES OR CONDITIONS OF ANY KIND, either express or implied.
// See the License for the specific language governing permissions and
// limitations under the License.
// </copyright>

using System.Collections.Generic;
using System.Diagnostics.Metrics;
using OpenTelemetry.Tests;
using Xunit;

namespace OpenTelemetry.Metrics.Tests
{
    public class MultipleReadersTests
    {
        [Theory]
        [InlineData(AggregationTemporality.Delta, false)]
        [InlineData(AggregationTemporality.Delta, true)]
        [InlineData(AggregationTemporality.Cumulative, false)]
        [InlineData(AggregationTemporality.Cumulative, true)]
        public void SdkSupportsMultipleReaders(AggregationTemporality aggregationTemporality, bool hasViews)
        {
            var exportedItems1 = new List<Metric>();
            var exportedItems2 = new List<Metric>();

            using var meter = new Meter($"{Utils.GetCurrentMethodName()}.{aggregationTemporality}.{hasViews}");

            var counter = meter.CreateCounter<long>("counter");

            int index = 0;
            var values = new long[] { 100, 200, 300, 400 };
            long GetValue() => values[index++];
            var gauge = meter.CreateObservableGauge("gauge", () => GetValue());

            int indexSum = 0;
            var valuesSum = new long[] { 1000, 1200, 1300, 1400 };
            long GetSum() => valuesSum[indexSum++];
            var observableCounter = meter.CreateObservableCounter("obs-counter", () => GetSum());

            var meterProviderBuilder = Sdk.CreateMeterProviderBuilder()
                .AddMeter(meter.Name)
                .AddInMemoryExporter(exportedItems1, metricReaderOptions =>
                {
                    metricReaderOptions.Temporality = AggregationTemporality.Delta;
                })
                .AddInMemoryExporter(exportedItems2, metricReaderOptions =>
                {
                    metricReaderOptions.Temporality = aggregationTemporality;
                });

            if (hasViews)
            {
                meterProviderBuilder.AddView("counter", "renamedCounter");
                meterProviderBuilder.AddView("gauge", "renamedGauge");
                meterProviderBuilder.AddView("obs-counter", "renamedObservableCounter");
            }

            using var meterProvider = meterProviderBuilder.Build();

            counter.Add(10, new KeyValuePair<string, object>("key", "value"));

            meterProvider.ForceFlush();

            Assert.Equal(3, exportedItems1.Count);
            Assert.Equal(3, exportedItems2.Count);

            if (hasViews)
            {
                Assert.Equal("renamedCounter", exportedItems1[0].Name);
                Assert.Equal("renamedCounter", exportedItems2[0].Name);

                Assert.Equal("renamedGauge", exportedItems1[1].Name);
                Assert.Equal("renamedGauge", exportedItems2[1].Name);

                Assert.Equal("renamedObservableCounter", exportedItems1[2].Name);
                Assert.Equal("renamedObservableCounter", exportedItems2[2].Name);
            }
            else
            {
                Assert.Equal("counter", exportedItems1[0].Name);
                Assert.Equal("counter", exportedItems2[0].Name);

                Assert.Equal("gauge", exportedItems1[1].Name);
                Assert.Equal("gauge", exportedItems2[1].Name);

                Assert.Equal("obs-counter", exportedItems1[2].Name);
                Assert.Equal("obs-counter", exportedItems2[2].Name);
            }

            // Check value exported for Counter
            this.AssertLongSumValueForMetric(exportedItems1[0], 10);
            this.AssertLongSumValueForMetric(exportedItems2[0], 10);

            // Check value exported for Gauge
            this.AssertLongSumValueForMetric(exportedItems1[1], 100);
            this.AssertLongSumValueForMetric(exportedItems2[1], 200);

<<<<<<< HEAD
=======
            // Check value exported for ObservableCounter
            this.AssertLongSumValueForMetric(exportedItems1[2], 1000);
            if (aggregationTemporality == AggregationTemporality.Delta)
            {
                this.AssertLongSumValueForMetric(exportedItems2[2], 1200);
            }
            else
            {
                this.AssertLongSumValueForMetric(exportedItems2[2], 1200);
            }

            exportedItems1.Clear();
            exportedItems2.Clear();

>>>>>>> f8a1f3ca
            counter.Add(15, new KeyValuePair<string, object>("key", "value"));

            meterProvider.ForceFlush();

            Assert.Equal(3, exportedItems1.Count);
            Assert.Equal(3, exportedItems2.Count);

            // Check value exported for Counter
            this.AssertLongSumValueForMetric(exportedItems1[0], 15);
            if (aggregationTemporality == AggregationTemporality.Delta)
            {
                this.AssertLongSumValueForMetric(exportedItems2[0], 15);
            }
            else
            {
                this.AssertLongSumValueForMetric(exportedItems2[0], 25);
            }

            // Check value exported for Gauge
            this.AssertLongSumValueForMetric(exportedItems1[1], 300);
            this.AssertLongSumValueForMetric(exportedItems2[1], 400);

            // Check value exported for ObservableCounter
            this.AssertLongSumValueForMetric(exportedItems1[2], 300);
            if (aggregationTemporality == AggregationTemporality.Delta)
            {
                this.AssertLongSumValueForMetric(exportedItems2[2], 200);
            }
            else
            {
                this.AssertLongSumValueForMetric(exportedItems2[2], 1400);
            }
        }

        [Theory]
        [InlineData(false)]
        [InlineData(true)]
        public void ObservableInstrumentCallbacksInvokedForEachReaders(bool hasViews)
        {
            var exportedItems1 = new List<Metric>();
            var exportedItems2 = new List<Metric>();
            using var meter = new Meter($"{Utils.GetCurrentMethodName()}.{hasViews}");
            int callbackInvocationCount = 0;
            var gauge = meter.CreateObservableGauge("gauge", () =>
            {
                callbackInvocationCount++;
                return 10 * callbackInvocationCount;
            });

            var meterProviderBuilder = Sdk.CreateMeterProviderBuilder()
                .AddMeter(meter.Name)
                .AddInMemoryExporter(exportedItems1)
                .AddInMemoryExporter(exportedItems2);

            if (hasViews)
            {
                meterProviderBuilder.AddView("gauge", "renamedGauge");
            }

            using var meterProvider = meterProviderBuilder.Build();
            meterProvider.ForceFlush();

            // VALIDATE
            Assert.Equal(2, callbackInvocationCount);
            Assert.Single(exportedItems1);
            Assert.Single(exportedItems2);

            if (hasViews)
            {
                Assert.Equal("renamedGauge", exportedItems1[0].Name);
                Assert.Equal("renamedGauge", exportedItems2[0].Name);
            }
            else
            {
                Assert.Equal("gauge", exportedItems1[0].Name);
                Assert.Equal("gauge", exportedItems2[0].Name);
            }
        }

        private void AssertLongSumValueForMetric(Metric metric, long value)
        {
            var metricPoints = metric.GetMetricPoints();
            var metricPointsEnumerator = metricPoints.GetEnumerator();
            Assert.True(metricPointsEnumerator.MoveNext()); // One MetricPoint is emitted for the Metric
            ref readonly var metricPointForFirstExport = ref metricPointsEnumerator.Current;
            if (metric.MetricType.IsSum())
            {
                Assert.Equal(value, metricPointForFirstExport.GetSumLong());
            }
            else
            {
                Assert.Equal(value, metricPointForFirstExport.GetGaugeLastValueLong());
            }
        }
    }
}<|MERGE_RESOLUTION|>--- conflicted
+++ resolved
@@ -105,8 +105,6 @@
             this.AssertLongSumValueForMetric(exportedItems1[1], 100);
             this.AssertLongSumValueForMetric(exportedItems2[1], 200);
 
-<<<<<<< HEAD
-=======
             // Check value exported for ObservableCounter
             this.AssertLongSumValueForMetric(exportedItems1[2], 1000);
             if (aggregationTemporality == AggregationTemporality.Delta)
@@ -121,7 +119,6 @@
             exportedItems1.Clear();
             exportedItems2.Clear();
 
->>>>>>> f8a1f3ca
             counter.Add(15, new KeyValuePair<string, object>("key", "value"));
 
             meterProvider.ForceFlush();
