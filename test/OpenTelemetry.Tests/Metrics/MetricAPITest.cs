// <copyright file="MetricAPITest.cs" company="OpenTelemetry Authors">
// Copyright The OpenTelemetry Authors
//
// Licensed under the Apache License, Version 2.0 (the "License");
// you may not use this file except in compliance with the License.
// You may obtain a copy of the License at
//
//     http://www.apache.org/licenses/LICENSE-2.0
//
// Unless required by applicable law or agreed to in writing, software
// distributed under the License is distributed on an "AS IS" BASIS,
// WITHOUT WARRANTIES OR CONDITIONS OF ANY KIND, either express or implied.
// See the License for the specific language governing permissions and
// limitations under the License.
// </copyright>

using System;
using System.Collections.Generic;
using System.Diagnostics;
using System.Diagnostics.Metrics;
using System.Threading;
using OpenTelemetry.Exporter;
using OpenTelemetry.Tests;
using Xunit;
using Xunit.Abstractions;

namespace OpenTelemetry.Metrics.Tests
{
#pragma warning disable SA1000 // KeywordsMustBeSpacedCorrectly https://github.com/DotNetAnalyzers/StyleCopAnalyzers/issues/3214
    public class MetricApiTest
    {
        private const int MaxTimeToAllowForFlush = 10000;
        private static int numberOfThreads = Environment.ProcessorCount;
        private static long deltaLongValueUpdatedByEachCall = 10;
        private static double deltaDoubleValueUpdatedByEachCall = 11.987;
        private static int numberOfMetricUpdateByEachThread = 100000;
        private readonly ITestOutputHelper output;

        public MetricApiTest(ITestOutputHelper output)
        {
            this.output = output;
        }

        [Fact]
        public void ObserverCallbackTest()
        {
            using var meter = new Meter("ObserverCallbackErrorTest");
            var exportedItems = new List<Metric>();
            using var meterProvider = Sdk.CreateMeterProviderBuilder()
                .AddMeter(meter.Name)
                .AddInMemoryExporter(exportedItems)
                .Build();

            var measurement = new Measurement<int>(100, new("name", "apple"), new("color", "red"));
            meter.CreateObservableGauge("myGauge", () => measurement);

            meterProvider.ForceFlush(MaxTimeToAllowForFlush);
            Assert.Single(exportedItems);
            var metric = exportedItems[0];
            Assert.Equal("myGauge", metric.Name);
            List<MetricPoint> metricPoints = new List<MetricPoint>();
            foreach (ref var mp in metric.GetMetricPoints())
            {
                metricPoints.Add(mp);
            }

            Assert.Single(metricPoints);
            var metricPoint = metricPoints[0];
            Assert.Equal(100, metricPoint.LongValue);
            Assert.NotNull(metricPoint.Keys);
            Assert.NotNull(metricPoint.Values);
        }

        [Fact]
        public void ObserverCallbackExceptionTest()
        {
            using var meter = new Meter("ObserverCallbackErrorTest");
            var exportedItems = new List<Metric>();
            using var meterProvider = Sdk.CreateMeterProviderBuilder()
                .AddMeter(meter.Name)
                .AddInMemoryExporter(exportedItems)
                .Build();

            var measurement = new Measurement<int>(100, new("name", "apple"), new("color", "red"));
            meter.CreateObservableGauge("myGauge", () => measurement);
            meter.CreateObservableGauge<long>("myBadGauge", observeValues: () => throw new Exception("gauge read error"));

            meterProvider.ForceFlush(MaxTimeToAllowForFlush);
            Assert.Equal(2, exportedItems.Count);
            var metric = exportedItems[0];
            Assert.Equal("myGauge", metric.Name);
            List<MetricPoint> metricPoints = new List<MetricPoint>();
            foreach (ref var mp in metric.GetMetricPoints())
            {
                metricPoints.Add(mp);
            }

            Assert.Single(metricPoints);
            var metricPoint = metricPoints[0];
            Assert.Equal(100, metricPoint.LongValue);
            Assert.NotNull(metricPoint.Keys);
            Assert.NotNull(metricPoint.Values);

            metric = exportedItems[1];
            Assert.Equal("myBadGauge", metric.Name);
            metricPoints.Clear();
            foreach (ref var mp in metric.GetMetricPoints())
            {
                metricPoints.Add(mp);
            }

            Assert.Empty(metricPoints);
        }

        [Theory]
        [InlineData(AggregationTemporality.Cumulative)]
        [InlineData(AggregationTemporality.Delta)]
        public void StreamNamesDuplicatesAreNotAllowedTest(AggregationTemporality temporality)
        {
            var metricItems = new List<Metric>();
            var metricExporter = new InMemoryExporter<Metric>(metricItems);

            var metricReader = new BaseExportingMetricReader(metricExporter)
            {
                PreferredAggregationTemporality = temporality,
            };
            using var meter1 = new Meter("TestDuplicateMetricName1");
            using var meter2 = new Meter("TestDuplicateMetricName2");
            using var meterProvider = Sdk.CreateMeterProviderBuilder()
                .AddMeter("TestDuplicateMetricName1")
                .AddMeter("TestDuplicateMetricName2")
                .AddReader(metricReader)
                .Build();

            // Expecting one metric stream.
            var counterLong = meter1.CreateCounter<long>("name1");
            counterLong.Add(10);
            metricReader.Collect();
            Assert.Single(metricItems);

            // The following will be ignored as
            // metric of same name exists.
            // Metric stream will remain one.
            var anotherCounterSameName = meter1.CreateCounter<long>("name1");
            anotherCounterSameName.Add(10);
            metricItems.Clear();
            metricReader.Collect();
            Assert.Single(metricItems);

            // The following will also be ignored
            // as the name is same.
            // (the Meter name is not part of stream name)
            var anotherCounterSameNameDiffMeter = meter2.CreateCounter<long>("name1");
            anotherCounterSameNameDiffMeter.Add(10);
            metricItems.Clear();
            metricReader.Collect();
            Assert.Single(metricItems);
        }

        [Theory]
        [InlineData(true)]
        [InlineData(false)]
        public void MeterSourcesWildcardSupportMatchTest(bool hasView)
        {
            var meterNames = new[]
            {
                "AbcCompany.XyzProduct.ComponentA",
                "abcCompany.xYzProduct.componentC", // Wildcard match is case insensitive.
                "DefCompany.AbcProduct.ComponentC",
                "DefCompany.XyzProduct.ComponentC", // Wildcard match supports matching multiple patterns.
                "GhiCompany.qweProduct.ComponentN",
                "SomeCompany.SomeProduct.SomeComponent",
            };

            using var meter1 = new Meter(meterNames[0]);
            using var meter2 = new Meter(meterNames[1]);
            using var meter3 = new Meter(meterNames[2]);
            using var meter4 = new Meter(meterNames[3]);
            using var meter5 = new Meter(meterNames[4]);
            using var meter6 = new Meter(meterNames[5]);

            var exportedItems = new List<Metric>();
            var meterProviderBuilder = Sdk.CreateMeterProviderBuilder()
                .AddMeter("AbcCompany.XyzProduct.*")
                .AddMeter("DefCompany.*.ComponentC")
                .AddMeter("GhiCompany.qweProduct.ComponentN") // Mixing of non-wildcard meter name and wildcard meter name.
                .AddInMemoryExporter(exportedItems);

            if (hasView)
            {
                meterProviderBuilder.AddView("myGauge1", "newName");
            }

            using var meterProvider = meterProviderBuilder.Build();

            var measurement = new Measurement<int>(100, new("name", "apple"), new("color", "red"));
            meter1.CreateObservableGauge("myGauge1", () => measurement);
            meter2.CreateObservableGauge("myGauge2", () => measurement);
            meter3.CreateObservableGauge("myGauge3", () => measurement);
            meter4.CreateObservableGauge("myGauge4", () => measurement);
            meter5.CreateObservableGauge("myGauge5", () => measurement);
            meter6.CreateObservableGauge("myGauge6", () => measurement);

            meterProvider.ForceFlush(MaxTimeToAllowForFlush);

            Assert.True(exportedItems.Count == 5); // "SomeCompany.SomeProduct.SomeComponent" will not be subscribed.

            if (hasView)
            {
                Assert.Equal("newName", exportedItems[0].Name);
            }
            else
            {
                Assert.Equal("myGauge1", exportedItems[0].Name);
            }

            Assert.Equal("myGauge2", exportedItems[1].Name);
            Assert.Equal("myGauge3", exportedItems[2].Name);
            Assert.Equal("myGauge4", exportedItems[3].Name);
            Assert.Equal("myGauge5", exportedItems[4].Name);
        }

        [Theory]
        [InlineData(true)]
        [InlineData(false)]
        public void MeterSourcesWildcardSupportNegativeTestNoMeterAdded(bool hasView)
        {
            var meterNames = new[]
            {
                "AbcCompany.XyzProduct.ComponentA",
                "abcCompany.xYzProduct.componentC",
            };

            using var meter1 = new Meter(meterNames[0]);
            using var meter2 = new Meter(meterNames[1]);

            var exportedItems = new List<Metric>();
            var meterProviderBuilder = Sdk.CreateMeterProviderBuilder()
                .AddInMemoryExporter(exportedItems);

            if (hasView)
            {
                meterProviderBuilder.AddView("gauge1", "renamed");
            }

            using var meterProvider = meterProviderBuilder.Build();
            var measurement = new Measurement<int>(100, new("name", "apple"), new("color", "red"));

            meter1.CreateObservableGauge("myGauge1", () => measurement);
            meter2.CreateObservableGauge("myGauge2", () => measurement);

            meterProvider.ForceFlush(MaxTimeToAllowForFlush);
            Assert.True(exportedItems.Count == 0);
        }

        [Theory]
        [InlineData(true)]
        [InlineData(false)]
        public void CounterAggregationTest(bool exportDelta)
        {
            var metricItems = new List<Metric>();
            var metricExporter = new InMemoryExporter<Metric>(metricItems);

            var metricReader = new BaseExportingMetricReader(metricExporter)
            {
                PreferredAggregationTemporality = exportDelta ? AggregationTemporality.Delta : AggregationTemporality.Cumulative,
            };

            using var meter = new Meter("TestMeter");
            var counterLong = meter.CreateCounter<long>("mycounter");
            using var meterProvider = Sdk.CreateMeterProviderBuilder()
                .AddMeter("TestMeter")
                .AddReader(metricReader)
                .Build();

            counterLong.Add(10);
            counterLong.Add(10);
            metricReader.Collect();
            long sumReceived = GetLongSum(metricItems);
            Assert.Equal(20, sumReceived);

            metricItems.Clear();
            counterLong.Add(10);
            counterLong.Add(10);
            metricReader.Collect();
            sumReceived = GetLongSum(metricItems);
            if (exportDelta)
            {
                Assert.Equal(20, sumReceived);
            }
            else
            {
                Assert.Equal(40, sumReceived);
            }

            metricItems.Clear();
            metricReader.Collect();
            sumReceived = GetLongSum(metricItems);
            if (exportDelta)
            {
                Assert.Equal(0, sumReceived);
            }
            else
            {
                Assert.Equal(40, sumReceived);
            }

            metricItems.Clear();
            counterLong.Add(40);
            counterLong.Add(20);
            metricReader.Collect();
            sumReceived = GetLongSum(metricItems);
            if (exportDelta)
            {
                Assert.Equal(60, sumReceived);
            }
            else
            {
                Assert.Equal(100, sumReceived);
            }
        }

        [Theory]
        [InlineData(true)]
        [InlineData(false)]
        public void ObservableCounterAggregationTest(bool exportDelta)
        {
            var meterName = "TestMeter" + exportDelta;
            var metricItems = new List<Metric>();
            var metricExporter = new InMemoryExporter<Metric>(metricItems);

            var metricReader = new BaseExportingMetricReader(metricExporter)
            {
                PreferredAggregationTemporality = exportDelta ? AggregationTemporality.Delta : AggregationTemporality.Cumulative,
            };

            using var meter = new Meter(meterName);
            int i = 1;
            var counterLong = meter.CreateObservableCounter<long>(
            "observable-counter",
            () =>
            {
                return new List<Measurement<long>>()
                {
                    new Measurement<long>(i++ * 10),
                };
            });
            using var meterProvider = Sdk.CreateMeterProviderBuilder()
                .AddMeter(meterName)
                .AddReader(metricReader)
                .Build();

            metricReader.Collect();
            long sumReceived = GetLongSum(metricItems);
            Assert.Equal(10, sumReceived);

            metricItems.Clear();
            metricReader.Collect();
            sumReceived = GetLongSum(metricItems);
            if (exportDelta)
            {
                Assert.Equal(10, sumReceived);
            }
            else
            {
                Assert.Equal(20, sumReceived);
            }

            metricItems.Clear();
            metricReader.Collect();
            sumReceived = GetLongSum(metricItems);
            if (exportDelta)
            {
                Assert.Equal(10, sumReceived);
            }
            else
            {
                Assert.Equal(30, sumReceived);
            }
        }

        [Theory]
        [InlineData(AggregationTemporality.Cumulative)]
        [InlineData(AggregationTemporality.Delta)]
        public void TestMetricPointCap(AggregationTemporality temporality)
        {
            var metricItems = new List<Metric>();
            var metricExporter = new InMemoryExporter<Metric>(metricItems);

            int MetricPointCount()
            {
                var count = 0;

                foreach (var metric in metricItems)
                {
                    foreach (ref var metricPoint in metric.GetMetricPoints())
                    {
                        count++;
                    }
                }

                return count;
            }

            var metricReader = new BaseExportingMetricReader(metricExporter)
            {
                PreferredAggregationTemporality = temporality,
            };
            using var meter = new Meter("TestPointCapMeter");
            var counterLong = meter.CreateCounter<long>("mycounterCapTest");
            using var meterProvider = Sdk.CreateMeterProviderBuilder()
                .AddMeter("TestPointCapMeter")
                .AddReader(metricReader)
                .Build();

            // Make one Add with no tags.
            // as currently we reserve 0th index
            // for no tag point!
            // This may be changed later.
            counterLong.Add(10);
            for (int i = 0; i < AggregatorStore.MaxMetricPoints + 1; i++)
            {
                counterLong.Add(10, new KeyValuePair<string, object>("key", "value" + i));
            }

            metricReader.Collect();
            Assert.Equal(AggregatorStore.MaxMetricPoints, MetricPointCount());

            metricItems.Clear();
            metricReader.Collect();
<<<<<<< HEAD
            Assert.Equal(temporality == AggregationTemporality.Delta ? 0 : AggregatorStore.MaxMetricPoints, metricPointCount);
=======
            Assert.Equal(AggregatorStore.MaxMetricPoints, MetricPointCount());
>>>>>>> c0855044

            // These updates would be dropped.
            counterLong.Add(10, new KeyValuePair<string, object>("key", "valueA"));
            counterLong.Add(10, new KeyValuePair<string, object>("key", "valueB"));
            counterLong.Add(10, new KeyValuePair<string, object>("key", "valueC"));
            metricItems.Clear();
            metricReader.Collect();
<<<<<<< HEAD
            Assert.Equal(temporality == AggregationTemporality.Delta ? 3 : AggregatorStore.MaxMetricPoints, metricPointCount);

            // These updates will not be dropped when temporality == delta.
            counterLong.Add(10, new KeyValuePair<string, object>("key", "valueA"));
            counterLong.Add(10, new KeyValuePair<string, object>("key", "valueB"));
            counterLong.Add(10, new KeyValuePair<string, object>("key", "valueC"));
            metricPointCount = 0;
            metricReader.Collect();
            Assert.Equal(temporality == AggregationTemporality.Delta ? 3 : AggregatorStore.MaxMetricPoints, metricPointCount);
=======
            Assert.Equal(AggregatorStore.MaxMetricPoints, MetricPointCount());
>>>>>>> c0855044
        }

        [Fact]
        public void MultithreadedLongCounterTest()
        {
            var metricItems = new List<Metric>();
            var metricExporter = new InMemoryExporter<Metric>(metricItems);

            var metricReader = new BaseExportingMetricReader(metricExporter)
            {
                PreferredAggregationTemporality = AggregationTemporality.Cumulative,
            };

            using var meter = new Meter("TestLongCounterMeter");
            var counterLong = meter.CreateCounter<long>("mycounter");
            using var meterProvider = Sdk.CreateMeterProviderBuilder()
                .AddMeter("TestLongCounterMeter")
                .AddReader(metricReader)
                .Build();

            // setup args to threads.
            var mreToBlockUpdateThreads = new ManualResetEvent(false);
            var mreToEnsureAllThreadsStarted = new ManualResetEvent(false);

            var argToThread = new UpdateThreadArguments<long>();
            argToThread.DeltaValueUpdatedByEachCall = deltaLongValueUpdatedByEachCall;
            argToThread.Counter = counterLong;
            argToThread.ThreadsStartedCount = 0;
            argToThread.MreToBlockUpdateThread = mreToBlockUpdateThreads;
            argToThread.MreToEnsureAllThreadsStart = mreToEnsureAllThreadsStarted;

            Thread[] t = new Thread[numberOfThreads];
            for (int i = 0; i < numberOfThreads; i++)
            {
                t[i] = new Thread(CounterUpdateThread<long>);
                t[i].Start(argToThread);
            }

            // Block until all threads started.
            mreToEnsureAllThreadsStarted.WaitOne();

            Stopwatch sw = Stopwatch.StartNew();

            // unblock all the threads.
            // (i.e let them start counter.Add)
            mreToBlockUpdateThreads.Set();

            for (int i = 0; i < numberOfThreads; i++)
            {
                // wait for all threads to complete
                t[i].Join();
            }

            var timeTakenInMilliseconds = sw.ElapsedMilliseconds;
            this.output.WriteLine($"Took {timeTakenInMilliseconds} msecs. Total threads: {numberOfThreads}, each thread doing {numberOfMetricUpdateByEachThread} recordings.");

            metricReader.Collect();

            var sumReceived = GetLongSum(metricItems);
            var expectedSum = deltaLongValueUpdatedByEachCall * numberOfMetricUpdateByEachThread * numberOfThreads;
            Assert.Equal(expectedSum, sumReceived);
        }

        [Fact]
        public void MultithreadedDoubleCounterTest()
        {
            var metricItems = new List<Metric>();
            var metricExporter = new InMemoryExporter<Metric>(metricItems);

            var metricReader = new BaseExportingMetricReader(metricExporter)
            {
                PreferredAggregationTemporality = AggregationTemporality.Cumulative,
            };

            using var meter = new Meter("TestDoubleCounterMeter");
            var counterDouble = meter.CreateCounter<double>("mycounter");
            using var meterProvider = Sdk.CreateMeterProviderBuilder()
                .AddMeter("TestDoubleCounterMeter")
                .AddReader(metricReader)
                .Build();

            // setup args to threads.
            var mreToBlockUpdateThreads = new ManualResetEvent(false);
            var mreToEnsureAllThreadsStarted = new ManualResetEvent(false);

            var argToThread = new UpdateThreadArguments<double>();
            argToThread.DeltaValueUpdatedByEachCall = deltaDoubleValueUpdatedByEachCall;
            argToThread.Counter = counterDouble;
            argToThread.ThreadsStartedCount = 0;
            argToThread.MreToBlockUpdateThread = mreToBlockUpdateThreads;
            argToThread.MreToEnsureAllThreadsStart = mreToEnsureAllThreadsStarted;

            Thread[] t = new Thread[numberOfThreads];
            for (int i = 0; i < numberOfThreads; i++)
            {
                t[i] = new Thread(CounterUpdateThread<double>);
                t[i].Start(argToThread);
            }

            // Block until all threads started.
            mreToEnsureAllThreadsStarted.WaitOne();

            Stopwatch sw = Stopwatch.StartNew();

            // unblock all the threads.
            // (i.e let them start counter.Add)
            mreToBlockUpdateThreads.Set();

            for (int i = 0; i < numberOfThreads; i++)
            {
                // wait for all threads to complete
                t[i].Join();
            }

            var timeTakenInMilliseconds = sw.ElapsedMilliseconds;
            this.output.WriteLine($"Took {timeTakenInMilliseconds} msecs. Total threads: {numberOfThreads}, each thread doing {numberOfMetricUpdateByEachThread} recordings.");

            metricReader.Collect();

            var sumReceived = GetDoubleSum(metricItems);
            var expectedSum = deltaDoubleValueUpdatedByEachCall * numberOfMetricUpdateByEachThread * numberOfThreads;
            var difference = Math.Abs(sumReceived - expectedSum);
            Assert.True(difference <= 0.0001);
        }

        [Theory]
        [MemberData(nameof(MetricsTestData.InvalidInstrumentNames), MemberType = typeof(MetricsTestData))]
        public void InstrumentWithInvalidNameIsIgnoredTest(string instrumentName)
        {
            var exportedItems = new List<Metric>();

            using var meter = new Meter("InstrumentWithInvalidNameIsIgnoredTest");

            using var meterProvider = Sdk.CreateMeterProviderBuilder()
                .AddMeter(meter.Name)
                .AddInMemoryExporter(exportedItems)
                .Build();

            var counterLong = meter.CreateCounter<long>(instrumentName);
            counterLong.Add(10);
            meterProvider.ForceFlush(MaxTimeToAllowForFlush);

            // instrument should have been ignored
            // as its name does not comply with the specification
            Assert.Empty(exportedItems);
        }

        [Theory]
        [MemberData(nameof(MetricsTestData.ValidInstrumentNames), MemberType = typeof(MetricsTestData))]
        public void InstrumentWithValidNameIsExportedTest(string name)
        {
            var exportedItems = new List<Metric>();

            using var meter = new Meter("InstrumentValidNameIsExportedTest");

            using var meterProvider = Sdk.CreateMeterProviderBuilder()
                .AddMeter(meter.Name)
                .AddInMemoryExporter(exportedItems)
                .Build();

            var counterLong = meter.CreateCounter<long>(name);
            counterLong.Add(10);
            meterProvider.ForceFlush(MaxTimeToAllowForFlush);

            // Expecting one metric stream.
            Assert.Single(exportedItems);
            var metric = exportedItems[0];
            Assert.Equal(name, metric.Name);
        }

        private static long GetLongSum(List<Metric> metrics)
        {
            long sum = 0;
            foreach (var metric in metrics)
            {
                foreach (ref var metricPoint in metric.GetMetricPoints())
                {
                    sum += metricPoint.LongValue;
                }
            }

            return sum;
        }

        private static double GetDoubleSum(List<Metric> metrics)
        {
            double sum = 0;
            foreach (var metric in metrics)
            {
                foreach (ref var metricPoint in metric.GetMetricPoints())
                {
                    sum += metricPoint.DoubleValue;
                }
            }

            return sum;
        }

        private static void CounterUpdateThread<T>(object obj)
            where T : struct, IComparable
        {
            var arguments = obj as UpdateThreadArguments<T>;
            if (arguments == null)
            {
                throw new Exception("Invalid args");
            }

            var mre = arguments.MreToBlockUpdateThread;
            var mreToEnsureAllThreadsStart = arguments.MreToEnsureAllThreadsStart;
            var counter = arguments.Counter;
            var valueToUpdate = arguments.DeltaValueUpdatedByEachCall;
            if (Interlocked.Increment(ref arguments.ThreadsStartedCount) == numberOfThreads)
            {
                mreToEnsureAllThreadsStart.Set();
            }

            // Wait until signalled to start calling update on aggregator
            mre.WaitOne();

            for (int i = 0; i < numberOfMetricUpdateByEachThread; i++)
            {
                counter.Add(valueToUpdate, new KeyValuePair<string, object>("verb", "GET"));
            }
        }

        private class UpdateThreadArguments<T>
            where T : struct, IComparable
        {
            public ManualResetEvent MreToBlockUpdateThread;
            public ManualResetEvent MreToEnsureAllThreadsStart;
            public int ThreadsStartedCount;
            public Counter<T> Counter;
            public T DeltaValueUpdatedByEachCall;
        }
    }
#pragma warning restore SA1000 // KeywordsMustBeSpacedCorrectly
}<|MERGE_RESOLUTION|>--- conflicted
+++ resolved
@@ -428,11 +428,7 @@
 
             metricItems.Clear();
             metricReader.Collect();
-<<<<<<< HEAD
-            Assert.Equal(temporality == AggregationTemporality.Delta ? 0 : AggregatorStore.MaxMetricPoints, metricPointCount);
-=======
-            Assert.Equal(AggregatorStore.MaxMetricPoints, MetricPointCount());
->>>>>>> c0855044
+            Assert.Equal(temporality == AggregationTemporality.Delta ? 0 : AggregatorStore.MaxMetricPoints, MetricPointCount());
 
             // These updates would be dropped.
             counterLong.Add(10, new KeyValuePair<string, object>("key", "valueA"));
@@ -440,19 +436,7 @@
             counterLong.Add(10, new KeyValuePair<string, object>("key", "valueC"));
             metricItems.Clear();
             metricReader.Collect();
-<<<<<<< HEAD
-            Assert.Equal(temporality == AggregationTemporality.Delta ? 3 : AggregatorStore.MaxMetricPoints, metricPointCount);
-
-            // These updates will not be dropped when temporality == delta.
-            counterLong.Add(10, new KeyValuePair<string, object>("key", "valueA"));
-            counterLong.Add(10, new KeyValuePair<string, object>("key", "valueB"));
-            counterLong.Add(10, new KeyValuePair<string, object>("key", "valueC"));
-            metricPointCount = 0;
-            metricReader.Collect();
-            Assert.Equal(temporality == AggregationTemporality.Delta ? 3 : AggregatorStore.MaxMetricPoints, metricPointCount);
-=======
-            Assert.Equal(AggregatorStore.MaxMetricPoints, MetricPointCount());
->>>>>>> c0855044
+            Assert.Equal(temporality == AggregationTemporality.Delta ? 3 : AggregatorStore.MaxMetricPoints, MetricPointCount());
         }
 
         [Fact]
