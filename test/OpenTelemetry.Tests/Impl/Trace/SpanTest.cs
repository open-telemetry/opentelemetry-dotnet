--- conflicted
+++ resolved
@@ -564,14 +564,9 @@
                     traceConfig,
                     spanProcessor,
                     PreciseTimestamp.GetUtcNow(),
-<<<<<<< HEAD
-                    false,
-                    Resource.Empty);
-            var link = Link.FromSpanContext(contextLink);
-=======
-                    false);
+                    false,
+                    Resource.Empty);
             var link = new Link(contextLink);
->>>>>>> 0fade6c9
             for (var i = 0; i < 2 * maxNumberOfLinks; i++)
             {
                 span.AddLink(link);
