--- conflicted
+++ resolved
@@ -111,13 +111,8 @@
                 AttributeValue.StringAttributeValue("MySingleStringAttributeValue"));
             span.AddEvent(Event.Create(EVENT_DESCRIPTION));
             span.AddEvent(EVENT_DESCRIPTION, attributes);
-<<<<<<< HEAD
-            span.AddLink(Link.FromSpanContext(spanContext, LinkType.ChildLinkedSpan));
-            SpanData spanData = ((Span)span).ToSpanData();
-=======
             span.AddLink(Link.FromSpanContext(spanContext));
-            ISpanData spanData = ((Span)span).ToSpanData();
->>>>>>> 055febfa
+            SpanData spanData = ((Span)span).ToSpanData();
             Assert.Equal(timestamp, spanData.StartTimestamp);
             Assert.Empty(spanData.Attributes.AttributeMap);
             Assert.Empty(spanData.Events.Events);
