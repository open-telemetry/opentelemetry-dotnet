﻿// <copyright file="AttributesExtensions.cs" company="OpenTelemetry Authors">
// Copyright 2018, OpenTelemetry Authors
//
// Licensed under the Apache License, Version 2.0 (the "License");
// you may not use this file except in compliance with the License.
// You may obtain a copy of the License at
//
//     http://www.apache.org/licenses/LICENSE-2.0
//
// Unless required by applicable law or agreed to in writing, software
// distributed under the License is distributed on an "AS IS" BASIS,
// WITHOUT WARRANTIES OR CONDITIONS OF ANY KIND, either express or implied.
// See the License for the specific language governing permissions and
// limitations under the License.
// </copyright>

using System.Collections.Generic;
using System.Linq;
using Xunit;

using System.Collections.Generic;
using System.Linq;
using Xunit;

namespace OpenTelemetry.Tests
{
<<<<<<< HEAD
    internal static class AttributesExtensions
=======
       internal static class AttributesExtensions
>>>>>>> d48e7022
    {
        public static object GetValue(this IEnumerable<KeyValuePair<string, object>> attributes, string key)
        {
            return attributes.FirstOrDefault(kvp => kvp.Key == key).Value;
        }

        public static void AssertAreSame(this IEnumerable<KeyValuePair<string, object>> attributes,
            IEnumerable<KeyValuePair<string, object>> expectedAttributes)
        {
            var expectedKeyValuePairs = expectedAttributes as KeyValuePair<string, object>[] ?? expectedAttributes.ToArray();
            var actualKeyValuePairs = attributes as KeyValuePair<string, object>[] ?? attributes.ToArray();
            Assert.Equal(actualKeyValuePairs.Count(), expectedKeyValuePairs.Count());

            foreach (var attr in actualKeyValuePairs)
            {
                Assert.Contains(attr, expectedKeyValuePairs);
            }
        }
    }
}<|MERGE_RESOLUTION|>--- conflicted
+++ resolved
@@ -24,11 +24,7 @@
 
 namespace OpenTelemetry.Tests
 {
-<<<<<<< HEAD
     internal static class AttributesExtensions
-=======
-       internal static class AttributesExtensions
->>>>>>> d48e7022
     {
         public static object GetValue(this IEnumerable<KeyValuePair<string, object>> attributes, string key)
         {
