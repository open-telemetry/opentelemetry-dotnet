﻿// <copyright file="BatchingSpanProcessorTest.cs" company="OpenTelemetry Authors">
// Copyright 2018, OpenTelemetry Authors
//
// Licensed under the Apache License, Version 2.0 (the "License");
// you may not use this file except in compliance with the License.
// You may obtain a copy of the License at
//
//     http://www.apache.org/licenses/LICENSE-2.0
//
// Unless required by applicable law or agreed to in writing, software
// distributed under the License is distributed on an "AS IS" BASIS,
// WITHOUT WARRANTIES OR CONDITIONS OF ANY KIND, either express or implied.
// See the License for the specific language governing permissions and
// limitations under the License.
// </copyright>

using OpenTelemetry.Resources;

namespace OpenTelemetry.Trace.Export.Test
{
    using System;
    using System.Collections.Generic;
    using System.Diagnostics;
    using System.Linq;
    using System.Threading;
    using System.Threading.Tasks;
    using OpenTelemetry.Testing.Export;
    using OpenTelemetry.Utils;
    using OpenTelemetry.Trace;
    using OpenTelemetry.Trace.Configuration;
    using OpenTelemetry.Trace.Export;
    using Xunit;

    public class BatchingSpanProcessorTest : IDisposable
    {
        private const string SpanName1 = "MySpanName/1";
        private const string SpanName2 = "MySpanName/2";

        private static readonly TimeSpan DefaultDelay = TimeSpan.FromMilliseconds(30);
        private static readonly TimeSpan DefaultTimeout = TimeSpan.FromSeconds(1);

        private Span CreateSampledEndedSpan(string spanName, SpanProcessor spanProcessor)
        {
            var sampledActivity = new Activity(spanName);
            sampledActivity.ActivityTraceFlags |= ActivityTraceFlags.Recorded;
            sampledActivity.SetIdFormat(ActivityIdFormat.W3C);
            sampledActivity.Start();
            var span =
                new Span(
                    sampledActivity,
                    Enumerable.Empty<KeyValuePair<string, string>>(),
                    SpanKind.Internal,
                    new TracerConfiguration(),
                    spanProcessor,
                    PreciseTimestamp.GetUtcNow(),
                    default,
                    Resource.Empty);
            span.End();
            return span;
        }

        private Span CreateNotSampledEndedSpan(string spanName, SpanProcessor spanProcessor)
        {
            var notSampledActivity = new Activity(spanName);
            notSampledActivity.SetIdFormat(ActivityIdFormat.W3C);
            notSampledActivity.Start();
            var span =
                new Span(
                    notSampledActivity,
                    Enumerable.Empty<KeyValuePair<string, string>>(),
                    SpanKind.Internal,
                    new TracerConfiguration(),
                    spanProcessor,
                    PreciseTimestamp.GetUtcNow(),
                    false,
                    Resource.Empty);
            span.End();
            return span;
        }

        [Fact]
        public void ThrowsOnInvalidArguments()
        {
            Assert.Throws<ArgumentNullException>(() => new BatchingSpanProcessor(null));
            Assert.Throws<ArgumentOutOfRangeException>(() => new BatchingSpanProcessor(new NoopSpanExporter(), 0, TimeSpan.FromSeconds(5), 0));
            Assert.Throws<ArgumentOutOfRangeException>(() => new BatchingSpanProcessor(new NoopSpanExporter(), 2048, TimeSpan.FromSeconds(5), 0));
            Assert.Throws<ArgumentOutOfRangeException>(() => new BatchingSpanProcessor(new NoopSpanExporter(), 512, TimeSpan.FromSeconds(5), 513));
        }

        [Fact]
        public async Task ShutdownTwice()
        {
            using (var spanProcessor = new BatchingSpanProcessor(new NoopSpanExporter()))
            {

                await spanProcessor.ShutdownAsync(CancellationToken.None);

                // does not throw
                await spanProcessor.ShutdownAsync(CancellationToken.None);
            }
        }

        [Fact]
        public async Task ShutdownWithHugeScheduleDelay()
        {
            using (var spanProcessor =
                new BatchingSpanProcessor(new NoopSpanExporter(), 128, TimeSpan.FromMinutes(1), 32))
            {

                var sw = Stopwatch.StartNew();
                using (var cts = new CancellationTokenSource(TimeSpan.FromMilliseconds(100)))
                {
                    cts.Token.ThrowIfCancellationRequested();
                    await spanProcessor.ShutdownAsync(cts.Token).ConfigureAwait(false);
                }

                sw.Stop();
                Assert.InRange(sw.Elapsed, TimeSpan.Zero, TimeSpan.FromMilliseconds(100));
            }
        }

        [Fact]
        public void ExportDifferentSampledSpans()
        {
            var spanExporter = new TestExporter(null);
            using (var spanProcessor = new BatchingSpanProcessor(spanExporter, 128, DefaultDelay, 128))
            {
                var span1 = CreateSampledEndedSpan(SpanName1, spanProcessor);
                var span2 = CreateSampledEndedSpan(SpanName2, spanProcessor);

                var exported = WaitForSpans(spanExporter, 2, DefaultTimeout);

                Assert.Equal(2, exported.Length);
                Assert.Contains(span1, exported);
                Assert.Contains(span2, exported);
            }
        }

        [Fact]
        public void ExporterIsSlowerThanDelay()
        {
            var exportStartTimes = new List<long>();
            var exportEndTimes = new List<long>();
            var spanExporter = new TestExporter(_ =>
            {
                exportStartTimes.Add(Stopwatch.GetTimestamp());
                Thread.Sleep(50);
                exportEndTimes.Add(Stopwatch.GetTimestamp());
            });

            using (var spanProcessor = new BatchingSpanProcessor(spanExporter, 128, TimeSpan.FromMilliseconds(30), 2))
            {
                var spans = new List<Span>();
                for (int i = 0; i < 20; i++)
                {
                    spans.Add(CreateSampledEndedSpan(i.ToString(), spanProcessor));
                }

                var exported = WaitForSpans(spanExporter, 20, TimeSpan.FromSeconds(2));

                Assert.Equal(spans.Count, exported.Length);
                Assert.InRange(exportStartTimes.Count, 10, 20);

                for (int i = 1; i < exportStartTimes.Count - 1; i++)
                {
                    Assert.InRange(exportStartTimes[i], exportEndTimes[i - 1] + 1, exportStartTimes[i + 1] - 1);
                }
            }
        }

        [Fact]
        public void AddSpanAfterQueueIsExhausted()
        {
            int exportCalledCount = 0;
            var spanExporter = new TestExporter(_ => Interlocked.Increment(ref exportCalledCount));
            using (var spanProcessor = new BatchingSpanProcessor(spanExporter, 1, TimeSpan.FromMilliseconds(100), 1))
            {
                var spans = new List<Span>();
                for (int i = 0; i < 20; i++)
                {
                    spans.Add(CreateSampledEndedSpan(i.ToString(), spanProcessor));
                }

                var exported = WaitForSpans(spanExporter, 1, DefaultTimeout);

                Assert.Equal(1, exportCalledCount);
                Assert.InRange(exported.Length, 1, 2);
                Assert.Contains(spans.First(), exported);
            }
        }

        [Fact]
        public void ExportMoreSpansThanTheMaxBatchSize()
        {
            int exportCalledCount = 0;
            var spanExporter = new TestExporter(_ => Interlocked.Increment(ref exportCalledCount));
            using (var spanProcessor = new BatchingSpanProcessor(spanExporter, 128, DefaultDelay, 3))
            {
                var span1 = CreateSampledEndedSpan(SpanName1, spanProcessor);
                var span2 = CreateSampledEndedSpan(SpanName1, spanProcessor);
                var span3 = CreateSampledEndedSpan(SpanName1, spanProcessor);
                var span4 = CreateSampledEndedSpan(SpanName1, spanProcessor);
                var span5 = CreateSampledEndedSpan(SpanName1, spanProcessor);
                var span6 = CreateSampledEndedSpan(SpanName1, spanProcessor);

                var exported = WaitForSpans(spanExporter, 6, DefaultTimeout);
                Assert.InRange(exportCalledCount, 2, 6);

                Assert.Equal(6, exported.Count());
                Assert.Contains(span1, exported);
                Assert.Contains(span2, exported);
                Assert.Contains(span3, exported);
                Assert.Contains(span4, exported);
                Assert.Contains(span5, exported);
                Assert.Contains(span6, exported);
            }
        }


        [Fact]
        public void ExportNotSampledSpans()
        {
            int exportCalledCount = 0;
            var spanExporter = new TestExporter(_ => Interlocked.Increment(ref exportCalledCount));
            using (var spanProcessor = new BatchingSpanProcessor(spanExporter, 128, DefaultDelay, 3))
            {
                var span1 = CreateNotSampledEndedSpan(SpanName1, spanProcessor);
                var span2 = CreateSampledEndedSpan(SpanName2, spanProcessor);
                // Spans are recorded and exported in the same order as they are ended, we test that a non
                // sampled span is not exported by creating and ending a sampled span after a non sampled span
                // and checking that the first exported span is the sampled span (the non sampled did not get
                // exported).
                var exported = WaitForSpans(spanExporter, 1, DefaultTimeout);
                Assert.Equal(1, exportCalledCount);

                // Need to check this because otherwise the variable span1 is unused, other option is to not
                // have a span1 variable.
                Assert.Single(exported);
                Assert.Contains(span2, exported);
            }
        }

        [Fact]
        public void ProcessorDoesNotBlockOnExporter()
        {
<<<<<<< HEAD
            var spanExporter = new TestExporter( _ => Thread.Sleep(500));
            using (var spanProcessor = new BatchingSpanProcessor(spanExporter, 128, DefaultDelay, 128))
            {
                var sampledActivity = new Activity("foo");
                sampledActivity.ActivityTraceFlags |= ActivityTraceFlags.Recorded;
                sampledActivity.SetIdFormat(ActivityIdFormat.W3C);
                sampledActivity.Start();
                var span =
                    new Span(
                        sampledActivity,
                        Enumerable.Empty<KeyValuePair<string, string>>(),
                        SpanKind.Internal,
                        TraceConfig.Default,
                        spanProcessor,
                        PreciseTimestamp.GetUtcNow(),
                        default,
                        Resource.Empty);

                // does not block
                var sw = Stopwatch.StartNew();
                span.End();
                Debug.WriteLine($"[{PreciseTimestamp.GetUtcNow():o}] span.end");
                sw.Stop();

                Assert.InRange(sw.Elapsed, TimeSpan.Zero, TimeSpan.FromMilliseconds(100));

                var exported = WaitForSpans(spanExporter, 1, DefaultTimeout);

                Assert.Single(exported);
            }
=======
            spanExporter = new TestExporter( _ => Thread.Sleep(500));

            spanProcessor = new BatchingSpanProcessor(spanExporter);

            var sampledActivity = new Activity("foo");
            sampledActivity.ActivityTraceFlags |= ActivityTraceFlags.Recorded;
            sampledActivity.SetIdFormat(ActivityIdFormat.W3C);
            sampledActivity.Start();
            var span =
                new Span(
                    sampledActivity,
                    Enumerable.Empty<KeyValuePair<string, string>>(),
                    SpanKind.Internal,
                    new TracerConfiguration(),
                    spanProcessor,
                    PreciseTimestamp.GetUtcNow(),
                    default,
                    Resource.Empty);

            // does not block
            var sw = Stopwatch.StartNew();
            span.End();
            sw.Stop();

            Assert.InRange(sw.Elapsed, TimeSpan.Zero, TimeSpan.FromMilliseconds(100));

            var exported = WaitForSpans(spanExporter, 1, DefaultTimeout);

            Assert.Single(exported);
>>>>>>> 14e0d609
        }

        [Fact]
        public async Task ShutdownOnNotEmptyQueueFullFlush()
        {
            const int batchSize = 2;
            int exportCalledCount = 0;
            var spanExporter = new TestExporter(_ => Interlocked.Increment(ref exportCalledCount));
            using (var spanProcessor =
                new BatchingSpanProcessor(spanExporter, 128, TimeSpan.FromMilliseconds(100), batchSize))
            {
                var spans = new List<Span>();
                for (int i = 0; i < 100; i++)
                {
                    spans.Add(CreateSampledEndedSpan(i.ToString(), spanProcessor));
                }

                Assert.True(spanExporter.ExportedSpans.Length < spans.Count);
                using (var cts = new CancellationTokenSource(DefaultTimeout))
                {
                    await spanProcessor.ShutdownAsync(cts.Token);
                }

                Assert.Equal(spans.Count, spanExporter.ExportedSpans.Length);
                Assert.InRange(exportCalledCount, spans.Count / batchSize, spans.Count);
            }
        }

        [Fact]
        public async Task ShutdownOnNotEmptyQueueNotFullFlush()
        {
            const int batchSize = 2;
            int exportCalledCount = 0;

            // we'll need about 1.5 sec to export all spans
            // we export 100 spans in batches of 2, each export takes 30ms, in one thread 
            var spanExporter = new TestExporter(_ =>
            {
                Interlocked.Increment(ref exportCalledCount);
                Thread.Sleep(30);
            });

            using (var spanProcessor =
                new BatchingSpanProcessor(spanExporter, 128, TimeSpan.FromMilliseconds(100), batchSize))
            {
                var spans = new List<Span>();
                for (int i = 0; i < 100; i++)
                {
                    spans.Add(CreateSampledEndedSpan(i.ToString(), spanProcessor));
                }

                Assert.True(spanExporter.ExportedSpans.Length < spans.Count);

                // we won't bs able to export all before cancellation will fire
                using (var cts = new CancellationTokenSource(TimeSpan.FromMilliseconds(200)))
                {
                    await spanProcessor.ShutdownAsync(cts.Token);
                }

                var exportedCount = spanExporter.ExportedSpans.Length;
                Assert.True(exportedCount < spans.Count);
            }
        }

        [Fact]
        public void DisposeFlushes()
        {
            const int batchSize = 2;
            int exportCalledCount = 0;
            var spanExporter = new TestExporter(_ => Interlocked.Increment(ref exportCalledCount));
            var spans = new List<Span>();
            using (var spanProcessor = new BatchingSpanProcessor(spanExporter, 128, TimeSpan.FromMilliseconds(100), batchSize))
            {
                for (int i = 0; i < 100; i++)
                {
                    spans.Add(CreateSampledEndedSpan(i.ToString(), spanProcessor));
                }
                Assert.True(spanExporter.ExportedSpans.Length < spans.Count);
            }

            Assert.Equal(spans.Count, spanExporter.ExportedSpans.Length);
            Assert.Equal(spans.Count / batchSize, exportCalledCount);
        }

        public void Dispose()
        {
            Activity.Current = null;
        }

        private Span[] WaitForSpans(TestExporter exporter, int spanCount, TimeSpan timeout)
        {
            Assert.True(
                SpinWait.SpinUntil(() =>
                {
                    if (exporter.ExportedSpans.Length >= spanCount)
                    {
                        return true;
                    }

                    Thread.Sleep(10);
                    return false;
                }, timeout),
                $"Expected at least {spanCount}, got {exporter.ExportedSpans.Length}");

            return exporter.ExportedSpans;
        }
    }
}<|MERGE_RESOLUTION|>--- conflicted
+++ resolved
@@ -243,7 +243,6 @@
         [Fact]
         public void ProcessorDoesNotBlockOnExporter()
         {
-<<<<<<< HEAD
             var spanExporter = new TestExporter( _ => Thread.Sleep(500));
             using (var spanProcessor = new BatchingSpanProcessor(spanExporter, 128, DefaultDelay, 128))
             {
@@ -256,7 +255,7 @@
                         sampledActivity,
                         Enumerable.Empty<KeyValuePair<string, string>>(),
                         SpanKind.Internal,
-                        TraceConfig.Default,
+                        new TracerConfiguration(),
                         spanProcessor,
                         PreciseTimestamp.GetUtcNow(),
                         default,
@@ -274,37 +273,6 @@
 
                 Assert.Single(exported);
             }
-=======
-            spanExporter = new TestExporter( _ => Thread.Sleep(500));
-
-            spanProcessor = new BatchingSpanProcessor(spanExporter);
-
-            var sampledActivity = new Activity("foo");
-            sampledActivity.ActivityTraceFlags |= ActivityTraceFlags.Recorded;
-            sampledActivity.SetIdFormat(ActivityIdFormat.W3C);
-            sampledActivity.Start();
-            var span =
-                new Span(
-                    sampledActivity,
-                    Enumerable.Empty<KeyValuePair<string, string>>(),
-                    SpanKind.Internal,
-                    new TracerConfiguration(),
-                    spanProcessor,
-                    PreciseTimestamp.GetUtcNow(),
-                    default,
-                    Resource.Empty);
-
-            // does not block
-            var sw = Stopwatch.StartNew();
-            span.End();
-            sw.Stop();
-
-            Assert.InRange(sw.Elapsed, TimeSpan.Zero, TimeSpan.FromMilliseconds(100));
-
-            var exported = WaitForSpans(spanExporter, 1, DefaultTimeout);
-
-            Assert.Single(exported);
->>>>>>> 14e0d609
         }
 
         [Fact]
