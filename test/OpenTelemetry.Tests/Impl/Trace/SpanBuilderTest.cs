--- conflicted
+++ resolved
@@ -48,11 +48,7 @@
         public void StartSpanNullParent()
         {
             var span =
-<<<<<<< HEAD
-                SpanBuilder.CreateWithParent(SPAN_NAME, SpanKind.Internal,  null, spanBuilderOptions).StartSpan();
-=======
                 SpanBuilder.Create(SPAN_NAME, SpanKind.Internal,  (ISpan)null, spanBuilderOptions).StartSpan();
->>>>>>> af40a9b7
             Assert.True(span.Context.IsValid);
             Assert.True(span.IsRecordingEvents);
             Assert.True(span.Context.TraceOptions.IsSampled);
@@ -66,11 +62,7 @@
         public void StartSpanNullParentWithRecordEvents()
         {
             var span =
-<<<<<<< HEAD
-                SpanBuilder.CreateWithParent(SPAN_NAME, SpanKind.Internal, null, spanBuilderOptions)
-=======
-                SpanBuilder.Create(SPAN_NAME, SpanKind.Internal, (ISpan)null, spanBuilderOptions)
->>>>>>> af40a9b7
+                SpanBuilder.Create(SPAN_NAME, SpanKind.Internal, (ISpan)null, spanBuilderOptions)
                     .SetSampler(Samplers.NeverSample)
                     .SetRecordEvents(true)
                     .StartSpan();
@@ -85,11 +77,7 @@
         public void StartSpanNullParentNoRecordOptions()
         {
             var span =
-<<<<<<< HEAD
-                SpanBuilder.CreateWithParent(SPAN_NAME, SpanKind.Internal, null, spanBuilderOptions)
-=======
-                SpanBuilder.Create(SPAN_NAME, SpanKind.Internal, (ISpan)null, spanBuilderOptions)
->>>>>>> af40a9b7
+                SpanBuilder.Create(SPAN_NAME, SpanKind.Internal, (ISpan)null, spanBuilderOptions)
                     .SetSampler(Samplers.NeverSample)
                     .StartSpan();
             Assert.True(span.Context.IsValid);
