--- conflicted
+++ resolved
@@ -21,12 +21,8 @@
     using System.Collections.Generic;
     using System.Linq;
     using OpenTelemetry.Abstractions.Utils;
-<<<<<<< HEAD
+    using OpenTelemetry.Context.Propagation;    
     using OpenTelemetry.Trace.Configuration;
-=======
-    using OpenTelemetry.Context.Propagation;    
-    using OpenTelemetry.Trace.Config;
->>>>>>> b7fd0e79
     using OpenTelemetry.Trace.Export;
     using OpenTelemetry.Trace.Sampler;
     using OpenTelemetry.Resources;
@@ -112,13 +108,8 @@
                 new SpanContext(
                     ActivityTraceId.CreateRandom(),
                     ActivitySpanId.CreateRandom(),
-<<<<<<< HEAD
-                    ActivityTraceFlags.None, Tracestate.Empty);
+                    ActivityTraceFlags.None);
             var rootSpan = (Span)new SpanBuilder(SpanName, spanProcessor, alwaysSampleTracerConfiguration, Resource.Empty)
-=======
-                    ActivityTraceFlags.None);
-            var rootSpan = (Span)new SpanBuilder(SpanName, spanProcessor, alwaysSampleTraceConfig, Resource.Empty)
->>>>>>> b7fd0e79
                 .StartSpan();
 
             var childSpan = (Span)new SpanBuilder(SpanName, spanProcessor, alwaysSampleTracerConfiguration, Resource.Empty)
@@ -138,14 +129,8 @@
                 new SpanContext(
                     ActivityTraceId.CreateRandom(),
                     ActivitySpanId.CreateRandom(),
-<<<<<<< HEAD
-                    ActivityTraceFlags.None, Tracestate.Empty);
+                    ActivityTraceFlags.None);
             var rootSpan = (Span)new SpanBuilder(SpanName, spanProcessor, alwaysSampleTracerConfiguration, Resource.Empty)
-=======
-                    ActivityTraceFlags.None);
-                    
-            var rootSpan = (Span)new SpanBuilder(SpanName, spanProcessor, alwaysSampleTraceConfig, Resource.Empty)
->>>>>>> b7fd0e79
                 .StartSpan();
 
             var childSpan = (Span)new SpanBuilder(SpanName, spanProcessor, alwaysSampleTracerConfiguration, Resource.Empty)
