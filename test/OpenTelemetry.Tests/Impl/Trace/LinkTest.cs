﻿// <copyright file="LinkTest.cs" company="OpenTelemetry Authors">
// Copyright 2018, OpenTelemetry Authors
//
// Licensed under the Apache License, Version 2.0 (the "License");
// you may not use this file except in compliance with the License.
// You may obtain a copy of the License at
//
//     http://www.apache.org/licenses/LICENSE-2.0
//
// Unless required by applicable law or agreed to in writing, software
// distributed under the License is distributed on an "AS IS" BASIS,
// WITHOUT WARRANTIES OR CONDITIONS OF ANY KIND, either express or implied.
// See the License for the specific language governing permissions and
// limitations under the License.
// </copyright>

namespace OpenTelemetry.Trace.Test
{
    using System.Collections.Generic;
    using System.Diagnostics;
    using OpenTelemetry.Trace.Internal;
    using OpenTelemetry.Utils;
    using Xunit;

    public class LinkTest
    {
<<<<<<< HEAD
        private readonly IDictionary<string, object> attributesMap = new Dictionary<string, object>();
        private readonly IRandomGenerator random = new RandomGenerator(1234);
=======
        private readonly IDictionary<string, IAttributeValue> attributesMap = new Dictionary<string, IAttributeValue>();
>>>>>>> a14967f4
        private readonly SpanContext spanContext;
          

        public LinkTest()
        {
            spanContext = SpanContext.Create(ActivityTraceId.CreateRandom(), ActivitySpanId.CreateRandom(), ActivityTraceFlags.None, Tracestate.Empty); ;
            attributesMap.Add("MyAttributeKey0", AttributeValue<string>.Create("MyStringAttribute"));
            attributesMap.Add("MyAttributeKey1", AttributeValue<long>.Create(10));
            attributesMap.Add("MyAttributeKey2", AttributeValue<bool>.Create(true));
            attributesMap.Add("MyAttributeKey3", AttributeValue<double>.Create(0.005));
        }

        [Fact]
        public void FromSpanContext_ChildLink()
        {
            var link = Link.FromSpanContext(spanContext);
            Assert.Equal(spanContext.TraceId, link.Context.TraceId);
            Assert.Equal(spanContext.SpanId, link.Context.SpanId);
        }

        [Fact]
        public void FromSpanContext_ChildLink_WithAttributes()
        {
            var link = Link.FromSpanContext(spanContext, attributesMap);
            Assert.Equal(spanContext.TraceId, link.Context.TraceId);
            Assert.Equal(spanContext.SpanId, link.Context.SpanId);
            Assert.Equal(attributesMap, link.Attributes);
        }

        [Fact]
        public void FromSpanContext_ParentLink()
        {
            var link = Link.FromSpanContext(spanContext);
            Assert.Equal(spanContext.TraceId, link.Context.TraceId);
            Assert.Equal(spanContext.SpanId, link.Context.SpanId);
        }

        [Fact]
        public void FromSpanContext_ParentLink_WithAttributes()
        {
            var link = Link.FromSpanContext(spanContext, attributesMap);
            Assert.Equal(spanContext.TraceId, link.Context.TraceId);
            Assert.Equal(spanContext.SpanId, link.Context.SpanId);
            Assert.Equal(attributesMap, link.Attributes);
        }

        [Fact]
        public void Link_EqualsAndHashCode()
        {
            // EqualsTester tester = new EqualsTester();
            // tester
            //    .addEqualityGroup(
            //        Link.fromSpanContext(spanContext, Type.PARENT_LINKED_SPAN),
            //        Link.fromSpanContext(spanContext, Type.PARENT_LINKED_SPAN))
            //    .addEqualityGroup(
            //        Link.fromSpanContext(spanContext, Type.CHILD_LINKED_SPAN),
            //        Link.fromSpanContext(spanContext, Type.CHILD_LINKED_SPAN))
            //    .addEqualityGroup(Link.fromSpanContext(SpanContext.INVALID, Type.CHILD_LINKED_SPAN))
            //    .addEqualityGroup(Link.fromSpanContext(SpanContext.INVALID, Type.PARENT_LINKED_SPAN))
            //    .addEqualityGroup(
            //        Link.fromSpanContext(spanContext, Type.PARENT_LINKED_SPAN, attributesMap),
            //        Link.fromSpanContext(spanContext, Type.PARENT_LINKED_SPAN, attributesMap));
            // tester.testEquals();


        }

        [Fact]
        public void Link_ToString()
        {
            var link = Link.FromSpanContext(spanContext, attributesMap);
            Assert.Contains(spanContext.TraceId.ToString(), link.ToString());
            Assert.Contains(spanContext.SpanId.ToString(), link.ToString());
            Assert.Contains(Collections.ToString(attributesMap), link.ToString());
            link = Link.FromSpanContext(spanContext, attributesMap);
            Assert.Contains(spanContext.TraceId.ToString(), link.ToString());
            Assert.Contains(spanContext.SpanId.ToString(), spanContext.SpanId.ToString());
            Assert.Contains(Collections.ToString(attributesMap), link.ToString());
        }
    }
}<|MERGE_RESOLUTION|>--- conflicted
+++ resolved
@@ -24,12 +24,7 @@
 
     public class LinkTest
     {
-<<<<<<< HEAD
         private readonly IDictionary<string, object> attributesMap = new Dictionary<string, object>();
-        private readonly IRandomGenerator random = new RandomGenerator(1234);
-=======
-        private readonly IDictionary<string, IAttributeValue> attributesMap = new Dictionary<string, IAttributeValue>();
->>>>>>> a14967f4
         private readonly SpanContext spanContext;
           
 
