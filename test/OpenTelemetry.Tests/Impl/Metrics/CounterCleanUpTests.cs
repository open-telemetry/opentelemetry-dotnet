﻿// <copyright file="CounterCleanUpTests.cs" company="OpenTelemetry Authors">
// Copyright 2018, OpenTelemetry Authors
//
// Licensed under the Apache License, Version 2.0 (the "License");
// you may not use this file except in compliance with the License.
// You may obtain a copy of the License at
//
//     http://www.apache.org/licenses/LICENSE-2.0
//
// Unless required by applicable law or agreed to in writing, software
// distributed under the License is distributed on an "AS IS" BASIS,
// WITHOUT WARRANTIES OR CONDITIONS OF ANY KIND, either express or implied.
// See the License for the specific language governing permissions and
// limitations under the License.
// </copyright>

using System.Linq;
using System.Collections.Generic;
using OpenTelemetry.Metrics.Configuration;
using OpenTelemetry.Trace;
using Xunit;
using OpenTelemetry.Metrics.Export;
using System.Diagnostics;
using System.Threading;
using System;
using Xunit.Abstractions;

namespace OpenTelemetry.Metrics.Test
{
    public class CounterCleanUpTests
    {
        private readonly ITestOutputHelper output;

        public CounterCleanUpTests(ITestOutputHelper output)
        {
            this.output = output;
        }

        [Fact]
        public void LongCounterBoundInstrumentsStatusUpdatedCorrectlySingleThread()
        {
            var testProcessor = new TestMetricProcessor();
<<<<<<< HEAD
            var meter = MeterFactory.Create(mb => mb.SetMetricProcessor(testProcessor)).GetMeter("library1") as MeterSdk;
            var testCounter = meter.CreateInt64Counter("testCounter") as CounterMetricSdk<long>;
=======
            var meter = MeterFactory.Create(testProcessor).GetMeter("library1") as MeterSdk;
            var testCounter = meter.CreateInt64Counter("testCounter") as CounterMetricSdkBase<long>;
>>>>>>> a7bf7f21

            var labels1 = new List<KeyValuePair<string, string>>();
            labels1.Add(new KeyValuePair<string, string>("dim1", "value1"));
            var ls1 = meter.GetLabelSet(labels1);

            var labels2 = new List<KeyValuePair<string, string>>();
            labels2.Add(new KeyValuePair<string, string>("dim1", "value2"));
            var ls2 = meter.GetLabelSet(labels2);

            var labels3 = new List<KeyValuePair<string, string>>();
            labels3.Add(new KeyValuePair<string, string>("dim1", "value3"));
            var ls3 = meter.GetLabelSet(labels3);

            var context = default(SpanContext);

            // We have ls1, ls2, ls3
            // ls1 and ls3 are not bound so they should removed when no usage for a Collect cycle.
            // ls2 is bound by user.
            testCounter.Add(context, 100, ls1);
            testCounter.Add(context, 10, ls1);
            // initial status for temp bound instruments are UpdatePending.            
            Assert.Equal(RecordStatus.UpdatePending, testCounter.GetAllBoundInstruments()[ls1].Status);

            var boundCounterLabel2 = testCounter.Bind(ls2);
            boundCounterLabel2.Add(context, 200);
            // initial/forever status for user bound instruments are Bound.
            Assert.Equal(RecordStatus.Bound, testCounter.GetAllBoundInstruments()[ls2].Status);

            testCounter.Add(context, 200, ls3);
            testCounter.Add(context, 10, ls3);
            // initial status for temp bound instruments are UpdatePending.            
            Assert.Equal(RecordStatus.UpdatePending, testCounter.GetAllBoundInstruments()[ls3].Status);

            // This collect should mark ls1, ls3 as NoPendingUpdate, leave ls2 untouched.
            meter.Collect();

            // Validate collect() has marked records correctly.
            Assert.Equal(RecordStatus.NoPendingUpdate, testCounter.GetAllBoundInstruments()[ls1].Status);
            Assert.Equal(RecordStatus.NoPendingUpdate, testCounter.GetAllBoundInstruments()[ls3].Status);
            Assert.Equal(RecordStatus.Bound, testCounter.GetAllBoundInstruments()[ls2].Status);

            // Use ls1 again, so that it'll be promoted to UpdatePending
            testCounter.Add(context, 100, ls1);

            // This collect should mark ls1 as NoPendingUpdate, leave ls2 untouched.
            // And ls3 as CandidateForRemoval, as it was not used since last Collect
            meter.Collect();

            // Validate collect() has marked records correctly.
            Assert.Equal(RecordStatus.NoPendingUpdate, testCounter.GetAllBoundInstruments()[ls1].Status);
            Assert.Equal(RecordStatus.CandidateForRemoval, testCounter.GetAllBoundInstruments()[ls3].Status);
            Assert.Equal(RecordStatus.Bound, testCounter.GetAllBoundInstruments()[ls2].Status);

            // This collect should mark
            // ls1 as CandidateForRemoval as it was not used since last Collect
            // leave ls2 untouched.
            // ls3 should be physically removed as it remained CandidateForRemoval during an entire Collect cycle.
            meter.Collect();
            Assert.Equal(RecordStatus.CandidateForRemoval, testCounter.GetAllBoundInstruments()[ls1].Status);
            Assert.Equal(RecordStatus.Bound, testCounter.GetAllBoundInstruments()[ls2].Status);
            Assert.False(testCounter.GetAllBoundInstruments().ContainsKey(ls3));
        }

        [Fact]
        public void DoubleCounterBoundInstrumentsStatusUpdatedCorrectlySingleThread()
        {
            var testProcessor = new TestMetricProcessor();
<<<<<<< HEAD
            var meter = MeterFactory.Create(mb => mb.SetMetricProcessor(testProcessor)).GetMeter("library1") as MeterSdk;
            var testCounter = meter.CreateDoubleCounter("testCounter") as CounterMetricSdk<double>;
=======
            var meter = MeterFactory.Create(testProcessor).GetMeter("library1") as MeterSdk;
            var testCounter = meter.CreateDoubleCounter("testCounter") as CounterMetricSdkBase<double>;
>>>>>>> a7bf7f21

            var labels1 = new List<KeyValuePair<string, string>>();
            labels1.Add(new KeyValuePair<string, string>("dim1", "value1"));
            var ls1 = meter.GetLabelSet(labels1);

            var labels2 = new List<KeyValuePair<string, string>>();
            labels2.Add(new KeyValuePair<string, string>("dim1", "value2"));
            var ls2 = meter.GetLabelSet(labels2);

            var labels3 = new List<KeyValuePair<string, string>>();
            labels3.Add(new KeyValuePair<string, string>("dim1", "value3"));
            var ls3 = meter.GetLabelSet(labels3);

            var context = default(SpanContext);

            // We have ls1, ls2, ls3
            // ls1 and ls3 are not bound so they should removed when no usage for a Collect cycle.
            // ls2 is bound by user.
            testCounter.Add(context, 100.0, ls1);
            testCounter.Add(context, 10.0, ls1);
            // initial status for temp bound instruments are UpdatePending.            
            Assert.Equal(RecordStatus.UpdatePending, testCounter.GetAllBoundInstruments()[ls1].Status);

            var boundCounterLabel2 = testCounter.Bind(ls2);
            boundCounterLabel2.Add(context, 200.0);
            // initial/forever status for user bound instruments are Bound.
            Assert.Equal(RecordStatus.Bound, testCounter.GetAllBoundInstruments()[ls2].Status);

            testCounter.Add(context, 200.0, ls3);
            testCounter.Add(context, 10.0, ls3);
            // initial status for temp bound instruments are UpdatePending.            
            Assert.Equal(RecordStatus.UpdatePending, testCounter.GetAllBoundInstruments()[ls3].Status);

            // This collect should mark ls1, ls3 as NoPendingUpdate, leave ls2 untouched.
            meter.Collect();

            // Validate collect() has marked records correctly.
            Assert.Equal(RecordStatus.NoPendingUpdate, testCounter.GetAllBoundInstruments()[ls1].Status);
            Assert.Equal(RecordStatus.NoPendingUpdate, testCounter.GetAllBoundInstruments()[ls3].Status);
            Assert.Equal(RecordStatus.Bound, testCounter.GetAllBoundInstruments()[ls2].Status);

            // Use ls1 again, so that it'll be promoted to UpdatePending
            testCounter.Add(context, 100.0, ls1);

            // This collect should mark ls1 as NoPendingUpdate, leave ls2 untouched.
            // And ls3 as CandidateForRemoval, as it was not used since last Collect
            meter.Collect();

            // Validate collect() has marked records correctly.
            Assert.Equal(RecordStatus.NoPendingUpdate, testCounter.GetAllBoundInstruments()[ls1].Status);
            Assert.Equal(RecordStatus.CandidateForRemoval, testCounter.GetAllBoundInstruments()[ls3].Status);
            Assert.Equal(RecordStatus.Bound, testCounter.GetAllBoundInstruments()[ls2].Status);

            // This collect should mark
            // ls1 as CandidateForRemoval as it was not used since last Collect
            // leave ls2 untouched.
            // ls3 should be physically removed as it remained CandidateForRemoval during an entire Collect cycle.
            meter.Collect();
            Assert.Equal(RecordStatus.CandidateForRemoval, testCounter.GetAllBoundInstruments()[ls1].Status);
            Assert.Equal(RecordStatus.Bound, testCounter.GetAllBoundInstruments()[ls2].Status);
            Assert.False(testCounter.GetAllBoundInstruments().ContainsKey(ls3));
        }

        [Fact]
        public void LongCounterBoundInstrumentsStatusUpdatedCorrectlyMultiThread()
        {
            var testProcessor = new TestMetricProcessor();
<<<<<<< HEAD
            var meter = MeterFactory.Create(mb => mb.SetMetricProcessor(testProcessor)).GetMeter("library1") as MeterSdk;
            var testCounter = meter.CreateInt64Counter("testCounter") as CounterMetricSdk<long>;
=======
            var meter = MeterFactory.Create(testProcessor).GetMeter("library1") as MeterSdk;
            var testCounter = meter.CreateInt64Counter("testCounter") as CounterMetricSdkBase<long>;
>>>>>>> a7bf7f21

            var labels1 = new List<KeyValuePair<string, string>>();
            labels1.Add(new KeyValuePair<string, string>("dim1", "value1"));
            var ls1 = meter.GetLabelSet(labels1);

            var context = default(SpanContext);

            // Call metric update with ls1 so that ls1 wont be brand new labelset when doing multi-thread test.
            testCounter.Add(context, 100, ls1);
            testCounter.Add(context, 10, ls1);

            // This collect should mark ls1 NoPendingUpdate
            meter.Collect();
            Assert.Single(testProcessor.longMetrics.Where(m => (m.Data as SumData<long>).Sum == 110));

            // Validate collect() has marked records correctly.
            Assert.Equal(RecordStatus.NoPendingUpdate, testCounter.GetAllBoundInstruments()[ls1].Status);

            // Another collect(). This collect should mark ls1 as CandidateForRemoval.
            meter.Collect();
            Assert.Equal(RecordStatus.CandidateForRemoval, testCounter.GetAllBoundInstruments()[ls1].Status);

            // Call Collect() and update with ls1 parallelly to validate no update is lost, as ls1 is marked
            // candidate for removal after above step.
            var mre = new ManualResetEvent(false);
            var argsForMeterCollect = new ArgsToThread();
            argsForMeterCollect.mreToBlockStartOfThread = mre;
            argsForMeterCollect.callback = () => meter.Collect();

            var argsForCounterAdd = new ArgsToThread();
            argsForCounterAdd.mreToBlockStartOfThread = mre;
            argsForCounterAdd.callback = () => testCounter.Add(context, 100, ls1);

            var collectThread = new Thread(ThreadMethod);
            var updateThread = new Thread(ThreadMethod);
            collectThread.Start(argsForMeterCollect);
            updateThread.Start(argsForCounterAdd);

            // Attempt to start both threads.
            // TODO:
            // Instead of this, evaluate if a different testing approach is needed.
            // One or more thread doing Updates in parallel.
            // One thread doing occasional Collect.
            // At the end, validate that no metric update is lost.
            mre.Set();

            collectThread.Join();
            updateThread.Join();

            // Validate that the exported record doesn't miss any update.
            // The Add(100) value must have already been exported, or must be exported in the next Collect().

            meter.Collect();

            long sum = 0;
            foreach (var exportedData in testProcessor.longMetrics)
            {
                sum = sum + (exportedData.Data as SumData<long>).Sum;
            }

            // 210 = 110 from initial update, 100 from the multi-thread test case.
            Assert.Equal(210, sum);
        }

        [Fact]
        public void DoubleCounterBoundInstrumentsStatusUpdatedCorrectlyMultiThread()
        {
            var testProcessor = new TestMetricProcessor();
<<<<<<< HEAD
            var meter = MeterFactory.Create(mb => mb.SetMetricProcessor(testProcessor)).GetMeter("library1") as MeterSdk;
            var testCounter = meter.CreateDoubleCounter("testCounter") as CounterMetricSdk<double>;
=======
            var meter = MeterFactory.Create(testProcessor).GetMeter("library1") as MeterSdk;
            var testCounter = meter.CreateDoubleCounter("testCounter") as CounterMetricSdkBase<double>;
>>>>>>> a7bf7f21

            var labels1 = new List<KeyValuePair<string, string>>();
            labels1.Add(new KeyValuePair<string, string>("dim1", "value1"));
            var ls1 = meter.GetLabelSet(labels1);

            var context = default(SpanContext);

            // Call metric update with ls1 so that ls1 wont be brand new labelset when doing multi-thread test.
            testCounter.Add(context, 100.0, ls1);
            testCounter.Add(context, 10.0, ls1);

            // This collect should mark ls1 NoPendingUpdate
            meter.Collect();
            Assert.Single(testProcessor.doubleMetrics.Where(m => (m.Data as SumData<double>).Sum == 110.0));

            // Validate collect() has marked records correctly.
            Assert.Equal(RecordStatus.NoPendingUpdate, testCounter.GetAllBoundInstruments()[ls1].Status);

            // Another collect(). This collect should mark ls1 as CandidateForRemoval.
            meter.Collect();
            Assert.Equal(RecordStatus.CandidateForRemoval, testCounter.GetAllBoundInstruments()[ls1].Status);

            // Call Collect() and update with ls1 parallelly to validate no update is lost, as ls1 is marked
            // candidate for removal after above step.
            var mre = new ManualResetEvent(false);
            var argsForMeterCollect = new ArgsToThread();
            argsForMeterCollect.mreToBlockStartOfThread = mre;
            argsForMeterCollect.callback = () => meter.Collect();

            var argsForCounterAdd = new ArgsToThread();
            argsForCounterAdd.mreToBlockStartOfThread = mre;
            argsForCounterAdd.callback = () => testCounter.Add(context, 100.0, ls1);

            var collectThread = new Thread(ThreadMethod);
            var updateThread = new Thread(ThreadMethod);
            collectThread.Start(argsForMeterCollect);
            updateThread.Start(argsForCounterAdd);

            // Attempt to start both threads.
            // TODO:
            // Instead of this, evaluate if a different testing approach is needed.
            // One or more thread doing Updates in parallel.
            // One thread doing occasional Collect.
            // At the end, validate that no metric update is lost.
            mre.Set();

            collectThread.Join();
            updateThread.Join();

            // Validate that the exported record doesn't miss any update.
            // The Add(100) value must have already been exported, or must be exported in the next Collect().

            meter.Collect();

            double sum = 0;
            foreach (var exportedData in testProcessor.doubleMetrics)
            {
                sum = sum + (exportedData.Data as SumData<double>).Sum;
            }

            // 210 = 110 from initial update, 100 from the multi-thread test case.
            Assert.Equal(210.0, sum);
        }

        private static void ThreadMethod(object obj)
        {
            var args = obj as ArgsToThread;
            var mre = args.mreToBlockStartOfThread;
            var callBack = args.callback;

            // Wait until signalled to call Collect.
            mre.WaitOne();
            callBack();
        }
    }

    class ArgsToThread
    {
        public ManualResetEvent mreToBlockStartOfThread;
        public Action callback;
    }
}<|MERGE_RESOLUTION|>--- conflicted
+++ resolved
@@ -40,14 +40,8 @@
         public void LongCounterBoundInstrumentsStatusUpdatedCorrectlySingleThread()
         {
             var testProcessor = new TestMetricProcessor();
-<<<<<<< HEAD
             var meter = MeterFactory.Create(mb => mb.SetMetricProcessor(testProcessor)).GetMeter("library1") as MeterSdk;
-            var testCounter = meter.CreateInt64Counter("testCounter") as CounterMetricSdk<long>;
-=======
-            var meter = MeterFactory.Create(testProcessor).GetMeter("library1") as MeterSdk;
             var testCounter = meter.CreateInt64Counter("testCounter") as CounterMetricSdkBase<long>;
->>>>>>> a7bf7f21
-
             var labels1 = new List<KeyValuePair<string, string>>();
             labels1.Add(new KeyValuePair<string, string>("dim1", "value1"));
             var ls1 = meter.GetLabelSet(labels1);
@@ -114,13 +108,8 @@
         public void DoubleCounterBoundInstrumentsStatusUpdatedCorrectlySingleThread()
         {
             var testProcessor = new TestMetricProcessor();
-<<<<<<< HEAD
             var meter = MeterFactory.Create(mb => mb.SetMetricProcessor(testProcessor)).GetMeter("library1") as MeterSdk;
-            var testCounter = meter.CreateDoubleCounter("testCounter") as CounterMetricSdk<double>;
-=======
-            var meter = MeterFactory.Create(testProcessor).GetMeter("library1") as MeterSdk;
             var testCounter = meter.CreateDoubleCounter("testCounter") as CounterMetricSdkBase<double>;
->>>>>>> a7bf7f21
 
             var labels1 = new List<KeyValuePair<string, string>>();
             labels1.Add(new KeyValuePair<string, string>("dim1", "value1"));
@@ -188,13 +177,8 @@
         public void LongCounterBoundInstrumentsStatusUpdatedCorrectlyMultiThread()
         {
             var testProcessor = new TestMetricProcessor();
-<<<<<<< HEAD
             var meter = MeterFactory.Create(mb => mb.SetMetricProcessor(testProcessor)).GetMeter("library1") as MeterSdk;
-            var testCounter = meter.CreateInt64Counter("testCounter") as CounterMetricSdk<long>;
-=======
-            var meter = MeterFactory.Create(testProcessor).GetMeter("library1") as MeterSdk;
             var testCounter = meter.CreateInt64Counter("testCounter") as CounterMetricSdkBase<long>;
->>>>>>> a7bf7f21
 
             var labels1 = new List<KeyValuePair<string, string>>();
             labels1.Add(new KeyValuePair<string, string>("dim1", "value1"));
@@ -263,13 +247,8 @@
         public void DoubleCounterBoundInstrumentsStatusUpdatedCorrectlyMultiThread()
         {
             var testProcessor = new TestMetricProcessor();
-<<<<<<< HEAD
             var meter = MeterFactory.Create(mb => mb.SetMetricProcessor(testProcessor)).GetMeter("library1") as MeterSdk;
-            var testCounter = meter.CreateDoubleCounter("testCounter") as CounterMetricSdk<double>;
-=======
-            var meter = MeterFactory.Create(testProcessor).GetMeter("library1") as MeterSdk;
             var testCounter = meter.CreateDoubleCounter("testCounter") as CounterMetricSdkBase<double>;
->>>>>>> a7bf7f21
 
             var labels1 = new List<KeyValuePair<string, string>>();
             labels1.Add(new KeyValuePair<string, string>("dim1", "value1"));
