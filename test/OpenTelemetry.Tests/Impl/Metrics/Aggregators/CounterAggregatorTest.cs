﻿// <copyright file="CounterAggregatorTest.cs" company="OpenTelemetry Authors">
// Copyright 2018, OpenTelemetry Authors
//
// Licensed under the Apache License, Version 2.0 (the "License");
// you may not use this file except in compliance with the License.
// You may obtain a copy of the License at
//
//     http://www.apache.org/licenses/LICENSE-2.0
//
// Unless required by applicable law or agreed to in writing, software
// distributed under the License is distributed on an "AS IS" BASIS,
// WITHOUT WARRANTIES OR CONDITIONS OF ANY KIND, either express or implied.
// See the License for the specific language governing permissions and
// limitations under the License.
// </copyright>
using System;
using System.Threading;
using OpenTelemetry.Metrics.Aggregators;
using OpenTelemetry.Metrics.Export;
using Xunit;

namespace OpenTelemetry.Metrics.Test
{
    public class CounterAggregatorTest
    {
        private class UpdateThreadArguments<T> where T : struct
        {
            public ManualResetEvent mreToBlockUpdateThread;
            public ManualResetEvent mreToEnsureAllThreadsStart;
            public int threadsStartedCount;
<<<<<<< HEAD
            public CounterSumAggregator<T> counterSumAggregator;
        }

        [Fact]
        public void CounterAggregatorSupportsLong()
        {
            CounterSumAggregator<long> aggregator = new CounterSumAggregator<long>();
        }

        [Fact]
        public void CounterAggregatorSupportsDouble()
        {
            CounterSumAggregator<double> aggregator = new CounterSumAggregator<double>();
        }

        [Fact]
        public void CounterAggregatorConstructorThrowsForUnSupportedTypeInt()
        {
            Assert.Throws<Exception>(() => new CounterSumAggregator<int>());
        }

        [Fact]
        public void CounterAggregatorConstructorThrowsForUnSupportedTypeByte()
        {
            Assert.Throws<Exception>(() => new CounterSumAggregator<byte>());
=======
            public Aggregator<T> counterSumAggregator;
>>>>>>> 48dbba33
        }

        [Fact]
        public void CounterAggregatorAggregatesCorrectlyWhenMultipleThreadsUpdatesLong()
        {
            // create an aggregator
            var aggregator = new Int64CounterSumAggregator();
            var sum = aggregator.ToMetricData() as SumData<long>;

            // we start with 0.
            Assert.Equal(0, sum.Sum);

            // setup args to threads.
            var mre = new ManualResetEvent(false);
            var mreToEnsureAllThreadsStart = new ManualResetEvent(false);

<<<<<<< HEAD
            var argToThread = new UpdateThreadArguments<long>();
            argToThread.counterSumAggregator = aggregator;
            argToThread.threadsStartedCount = 0;
            argToThread.mreToBlockUpdateThread = mre;
            argToThread.mreToEnsureAllThreadsStart = mreToEnsureAllThreadsStart;
=======
            var argToThread =
                new UpdateThreadArguments<long>
                {
                    counterSumAggregator = aggregator,
                    threadsStartedCount = 0,
                    mreToBlockUpdateThread = mre,
                    mreToEnsureAllThreadsStart = mreToEnsureAllThreadsStart,
                };
>>>>>>> 48dbba33

            Thread[] t = new Thread[10];
            for (int i = 0; i < 10; i++)
            {
                t[i] = new Thread(LongMetricUpdateThread);
                t[i].Start(argToThread);
            }

            // Block until all 10 threads started.
            mreToEnsureAllThreadsStart.WaitOne();

            // kick-off all the threads.
            mre.Set();

            for (int i = 0; i < 10; i++)
            {
                // wait for all threads to complete
                t[i].Join();
            }

            // check point.
            aggregator.Checkpoint();
            sum = aggregator.ToMetricData() as SumData<long>;

            // 1000000 times 10 by each thread. times 10 as there are 10 threads
            Assert.Equal(100000000, sum.Sum);
        }

        [Fact]
        public void CounterAggregatorAggregatesCorrectlyWhenMultipleThreadsUpdatesDouble()
        {
            // create an aggregator
            var aggregator = new DoubleCounterSumAggregator();
            var sum = aggregator.ToMetricData() as SumData<double>;

            // we start with 0.0
            Assert.Equal(0.0, sum.Sum);

            // setup args to threads.
            var mre = new ManualResetEvent(false);
            var mreToEnsureAllThreadsStart = new ManualResetEvent(false);

            var argToThread =
                new UpdateThreadArguments<double>
                {
                    counterSumAggregator = aggregator,
                    threadsStartedCount = 0,
                    mreToBlockUpdateThread = mre,
                    mreToEnsureAllThreadsStart = mreToEnsureAllThreadsStart,
                };

            Thread[] t = new Thread[10];
            for (int i = 0; i < 10; i++)
            {
                t[i] = new Thread(DoubleMetricUpdateThread);
                t[i].Start(argToThread);
            }

            // Block until all 10 threads started.
            mreToEnsureAllThreadsStart.WaitOne();

            // kick-off all the threads.
            mre.Set();

            for (int i = 0; i < 10; i++)
            {
                // wait for all threads to complete
                t[i].Join();
            }

            // check point.
            aggregator.Checkpoint();
            sum = aggregator.ToMetricData() as SumData<double>;

            // 1000000 times 10.5 by each thread. times 10 as there are 10 threads
            Assert.Equal(105000000, sum.Sum);
        }


        private static void LongMetricUpdateThread(object obj)
        {
            var arguments = obj as UpdateThreadArguments<long>;
            var mre = arguments.mreToBlockUpdateThread;
            var mreToEnsureAllThreadsStart = arguments.mreToEnsureAllThreadsStart;
            var agg = arguments.counterSumAggregator;

            if (Interlocked.Increment(ref arguments.threadsStartedCount) == 10)
            {
                mreToEnsureAllThreadsStart.Set();
            }

            // Wait until signalled to start calling update on aggregator
            mre.WaitOne();

            for (int i = 0; i < 1000000; i++)
            {
                agg.Update(10);
            }
        }

        private static void DoubleMetricUpdateThread(object obj)
        {
            var arguments = obj as UpdateThreadArguments<double>;
            var mre = arguments.mreToBlockUpdateThread;
            var mreToEnsureAllThreadsStart = arguments.mreToEnsureAllThreadsStart;
            var agg = arguments.counterSumAggregator;

            if (Interlocked.Increment(ref arguments.threadsStartedCount) == 10)
            {
                mreToEnsureAllThreadsStart.Set();
            }

            // Wait until signalled to start calling update on aggregator
            mre.WaitOne();

            for (int i = 0; i < 1000000; i++)
            {
                agg.Update(10.5);
            }
        }
    }
}<|MERGE_RESOLUTION|>--- conflicted
+++ resolved
@@ -28,35 +28,7 @@
             public ManualResetEvent mreToBlockUpdateThread;
             public ManualResetEvent mreToEnsureAllThreadsStart;
             public int threadsStartedCount;
-<<<<<<< HEAD
-            public CounterSumAggregator<T> counterSumAggregator;
-        }
-
-        [Fact]
-        public void CounterAggregatorSupportsLong()
-        {
-            CounterSumAggregator<long> aggregator = new CounterSumAggregator<long>();
-        }
-
-        [Fact]
-        public void CounterAggregatorSupportsDouble()
-        {
-            CounterSumAggregator<double> aggregator = new CounterSumAggregator<double>();
-        }
-
-        [Fact]
-        public void CounterAggregatorConstructorThrowsForUnSupportedTypeInt()
-        {
-            Assert.Throws<Exception>(() => new CounterSumAggregator<int>());
-        }
-
-        [Fact]
-        public void CounterAggregatorConstructorThrowsForUnSupportedTypeByte()
-        {
-            Assert.Throws<Exception>(() => new CounterSumAggregator<byte>());
-=======
             public Aggregator<T> counterSumAggregator;
->>>>>>> 48dbba33
         }
 
         [Fact]
@@ -73,13 +45,6 @@
             var mre = new ManualResetEvent(false);
             var mreToEnsureAllThreadsStart = new ManualResetEvent(false);
 
-<<<<<<< HEAD
-            var argToThread = new UpdateThreadArguments<long>();
-            argToThread.counterSumAggregator = aggregator;
-            argToThread.threadsStartedCount = 0;
-            argToThread.mreToBlockUpdateThread = mre;
-            argToThread.mreToEnsureAllThreadsStart = mreToEnsureAllThreadsStart;
-=======
             var argToThread =
                 new UpdateThreadArguments<long>
                 {
@@ -88,7 +53,6 @@
                     mreToBlockUpdateThread = mre,
                     mreToEnsureAllThreadsStart = mreToEnsureAllThreadsStart,
                 };
->>>>>>> 48dbba33
 
             Thread[] t = new Thread[10];
             for (int i = 0; i < 10; i++)
