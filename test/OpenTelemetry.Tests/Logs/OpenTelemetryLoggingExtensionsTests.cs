--- conflicted
+++ resolved
@@ -215,20 +215,17 @@
         }
     }
 
-<<<<<<< HEAD
-    private sealed class TestLogProcessor : BaseProcessor<LogRecord>
-=======
     [Fact]
     public void VerifyAddProcessorOverloadWithImplementationFactory()
     {
         // arrange
         var services = new ServiceCollection();
 
-        services.AddSingleton<MyProcessor>();
+        services.AddSingleton<TestLogProcessor>();
 
         services.AddLogging(logging =>
             logging.AddOpenTelemetry(
-                o => o.AddProcessor(sp => sp.GetRequiredService<MyProcessor>())));
+                o => o.AddProcessor(sp => sp.GetRequiredService<TestLogProcessor>())));
 
         // act
         using var sp = services.BuildServiceProvider();
@@ -238,7 +235,7 @@
         // assert
         Assert.NotNull(loggerProvider);
         Assert.NotNull(loggerProvider.Processor);
-        Assert.True(loggerProvider.Processor is MyProcessor);
+        Assert.True(loggerProvider.Processor is TestLogProcessor);
     }
 
     [Fact]
@@ -258,8 +255,7 @@
         Assert.Throws<ArgumentNullException>(() => sp.GetRequiredService<LoggerProvider>() as LoggerProviderSdk);
     }
 
-    private class MyProcessor : BaseProcessor<LogRecord>
->>>>>>> e383b5db
+    private class TestLogProcessor : BaseProcessor<LogRecord>
     {
     }
 }