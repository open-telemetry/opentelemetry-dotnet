// <copyright file="LogRecordTest.cs" company="OpenTelemetry Authors">
// Copyright The OpenTelemetry Authors
//
// Licensed under the Apache License, Version 2.0 (the "License");
// you may not use this file except in compliance with the License.
// You may obtain a copy of the License at
//
//     http://www.apache.org/licenses/LICENSE-2.0
//
// Unless required by applicable law or agreed to in writing, software
// distributed under the License is distributed on an "AS IS" BASIS,
// WITHOUT WARRANTIES OR CONDITIONS OF ANY KIND, either express or implied.
// See the License for the specific language governing permissions and
// limitations under the License.
// </copyright>

#if !NETFRAMEWORK
using System;
using System.Collections;
using System.Collections.Generic;
using System.Diagnostics;
using System.Diagnostics.CodeAnalysis;
using System.Globalization;
using System.Linq;
using Microsoft.Extensions.Logging;
using OpenTelemetry.Exporter;
using OpenTelemetry.Logs;
using OpenTelemetry.Tests;
using OpenTelemetry.Trace;
using Xunit;

namespace OpenTelemetry.Logs.Tests
{
    public sealed class LogRecordTest
    {
<<<<<<< HEAD
        private readonly ILogger logger;
        private readonly List<LogRecord> exportedItems = new();
        private readonly ILoggerFactory loggerFactory;
        private readonly BaseExportProcessor<LogRecord> processor;
        private readonly BaseExporter<LogRecord> exporter;
        private OpenTelemetryLoggerOptions options;

        public LogRecordTest()
        {
            this.exporter = new InMemoryExporter<LogRecord>(this.exportedItems);
            this.processor = new TestLogRecordProcessor(this.exporter);
            this.loggerFactory = LoggerFactory.Create(builder =>
            {
                builder.AddOpenTelemetry(options =>
                {
                    this.options = options;
                    options
                        .AddProcessor(this.processor);
                });
                builder.AddFilter(typeof(LogRecordTest).FullName, LogLevel.Trace);
            });

            this.logger = this.loggerFactory.CreateLogger<LogRecordTest>();
        }

        private enum Field
        {
            FormattedMessage,
            State,
            StateValues,
        }

=======
>>>>>>> c926c023
        [Fact]
        public void CheckCategoryNameForLog()
        {
            using var loggerFactory = InitializeLoggerFactory(out List<LogRecord> exportedItems, configure: null);
            var logger = loggerFactory.CreateLogger<LogRecordTest>();

            logger.LogInformation("Log");
            var categoryName = exportedItems[0].CategoryName;

            Assert.Equal(typeof(LogRecordTest).FullName, categoryName);
        }

        [Theory]
        [InlineData(LogLevel.Trace)]
        [InlineData(LogLevel.Debug)]
        [InlineData(LogLevel.Information)]
        [InlineData(LogLevel.Warning)]
        [InlineData(LogLevel.Error)]
        [InlineData(LogLevel.Critical)]
        public void CheckLogLevel(LogLevel logLevel)
        {
            using var loggerFactory = InitializeLoggerFactory(out List<LogRecord> exportedItems, configure: null);
            var logger = loggerFactory.CreateLogger<LogRecordTest>();

            const string message = "Log {logLevel}";
            logger.Log(logLevel, message, logLevel);

            var logLevelRecorded = exportedItems[0].LogLevel;
            Assert.Equal(logLevel, logLevelRecorded);
        }

        [Fact]
        public void CheckStateForUnstructuredLog()
        {
            using var loggerFactory = InitializeLoggerFactory(out List<LogRecord> exportedItems, configure: null);
            var logger = loggerFactory.CreateLogger<LogRecordTest>();

            const string message = "Hello, World!";
            logger.LogInformation(message);
            var state = exportedItems[0].State as IReadOnlyList<KeyValuePair<string, object>>;

            // state only has {OriginalFormat}
            Assert.Equal(1, state.Count);

            Assert.Equal(message, state.ToString());
        }

        [Fact]
        [SuppressMessage("CA2254", "CA2254", Justification = "While you shouldn't use interpolation in a log message, this test verifies things work with it anyway.")]
        public void CheckStateForUnstructuredLogWithStringInterpolation()
        {
            using var loggerFactory = InitializeLoggerFactory(out List<LogRecord> exportedItems, configure: null);
            var logger = loggerFactory.CreateLogger<LogRecordTest>();

            var message = $"Hello from potato {0.99}.";
            logger.LogInformation(message);
            var state = exportedItems[0].State as IReadOnlyList<KeyValuePair<string, object>>;

            // state only has {OriginalFormat}
            Assert.Equal(1, state.Count);

            Assert.Equal(message, state.ToString());
        }

        [Fact]
        public void CheckStateCanBeSet()
        {
            var message = $"This does not matter.";
            this.logger.LogInformation(message);

            var logRecord = this.exportedItems[0];
            logRecord.State = "newState";

            var expectedState = "newState";
            Assert.Equal(expectedState, logRecord.State);
        }

        [Fact]
        public void CheckStateValuesCanBeSet()
        {
            try
            {
                this.options.ParseStateValues = true;

                this.logger.Log(
                    LogLevel.Information,
                    0,
                    new List<KeyValuePair<string, object>> { new KeyValuePair<string, object>("Key1", "Value1") },
                    null,
                    (s, e) => "OpenTelemetry!");

                var logRecord = this.exportedItems[0];
                var expectedStateValues = new List<KeyValuePair<string, object>> { new KeyValuePair<string, object>("Key2", "Value2") };
                logRecord.StateValues = expectedStateValues;

                Assert.Equal(expectedStateValues, logRecord.StateValues);
            }
            finally
            {
                this.options.ParseStateValues = false;
            }
        }

        [Fact]
        public void CheckFormattedMessageCanBeSet()
        {
            try
            {
                this.options.IncludeFormattedMessage = true;
                this.logger.LogInformation("OpenTelemetry {Greeting} {Subject}!", "Hello", "World");

                var logRecord = this.exportedItems[0];
                var expectedFormattedMessage = "OpenTelemetry Good Night!";
                logRecord.FormattedMessage = expectedFormattedMessage;

                Assert.Equal(expectedFormattedMessage, logRecord.FormattedMessage);
            }
            finally
            {
                this.options.IncludeFormattedMessage = false;
            }
        }

        [Fact]
        public void CheckStateCanBeSetByProcessor()
        {
            using var loggerFactory = LoggerFactory.Create(builder => builder
                .AddOpenTelemetry(options =>
                {
                    options.AddProcessor(new RedactionProcessor(Field.State));
                    options.AddInMemoryExporter(this.exportedItems);
                }));

            var logger = loggerFactory.CreateLogger<LogRecordTest>();
            logger.LogInformation($"This does not matter.");

            var state = this.exportedItems[0].State as IReadOnlyList<KeyValuePair<string, object>>;
            Assert.Equal("newStateKey", state[0].Key.ToString());
            Assert.Equal("newStateValue", state[0].Value.ToString());
        }

        [Fact]
        public void CheckStateValuesCanBeSetByProcessor()
        {
            using var loggerFactory = LoggerFactory.Create(builder => builder
                .AddOpenTelemetry(options =>
                {
                    options.AddProcessor(new RedactionProcessor(Field.StateValues));
                    options.AddInMemoryExporter(this.exportedItems);
                    options.ParseStateValues = true;
                }));

            var logger = loggerFactory.CreateLogger<LogRecordTest>();
            logger.LogInformation("This does not matter.");

            var stateValue = this.exportedItems[0];
            Assert.Equal(new KeyValuePair<string, object>("newStateValueKey", "newStateValueValue"), stateValue.StateValues[0]);
        }

        [Fact]
        public void CheckFormattedMessageCanBeSetByProcessor()
        {
            using var loggerFactory = LoggerFactory.Create(builder => builder
                .AddOpenTelemetry(options =>
                {
                    options.AddProcessor(new RedactionProcessor(Field.FormattedMessage));
                    options.AddInMemoryExporter(this.exportedItems);
                    options.IncludeFormattedMessage = true;
                }));

            var logger = loggerFactory.CreateLogger<LogRecordTest>();
            logger.LogInformation("OpenTelemetry {Greeting} {Subject}!", "Hello", "World");

            var item = this.exportedItems[0];
            Assert.Equal("OpenTelemetry Good Night!", item.FormattedMessage);
        }

        [Fact]
        public void CheckStateForStructuredLogWithTemplate()
        {
            using var loggerFactory = InitializeLoggerFactory(out List<LogRecord> exportedItems, configure: null);
            var logger = loggerFactory.CreateLogger<LogRecordTest>();

            const string message = "Hello from {name} {price}.";
            logger.LogInformation(message, "tomato", 2.99);
            var state = exportedItems[0].State as IReadOnlyList<KeyValuePair<string, object>>;

            // state has name, price and {OriginalFormat}
            Assert.Equal(3, state.Count);

            // Check if state has name
            Assert.Contains(state, item => item.Key == "name");
            Assert.Equal("tomato", state.First(item => item.Key == "name").Value);

            // Check if state has price
            Assert.Contains(state, item => item.Key == "price");
            Assert.Equal(2.99, state.First(item => item.Key == "price").Value);

            // Check if state has OriginalFormat
            Assert.Contains(state, item => item.Key == "{OriginalFormat}");
            Assert.Equal(message, state.First(item => item.Key == "{OriginalFormat}").Value);

            Assert.Equal($"Hello from tomato 2.99.", state.ToString());
        }

        [Fact]
        public void CheckStateForStructuredLogWithStrongType()
        {
            using var loggerFactory = InitializeLoggerFactory(out List<LogRecord> exportedItems, configure: null);
            var logger = loggerFactory.CreateLogger<LogRecordTest>();

            var food = new Food { Name = "artichoke", Price = 3.99 };
            logger.LogInformation("{food}", food);
            var state = exportedItems[0].State as IReadOnlyList<KeyValuePair<string, object>>;

            // state has food and {OriginalFormat}
            Assert.Equal(2, state.Count);

            // Check if state has food
            Assert.Contains(state, item => item.Key == "food");

            var foodParameter = (Food)state.First(item => item.Key == "food").Value;
            Assert.Equal(food.Name, foodParameter.Name);
            Assert.Equal(food.Price, foodParameter.Price);

            // Check if state has OriginalFormat
            Assert.Contains(state, item => item.Key == "{OriginalFormat}");
            Assert.Equal("{food}", state.First(item => item.Key == "{OriginalFormat}").Value);

            Assert.Equal(food.ToString(), state.ToString());
        }

        [Fact]
        public void CheckStateForStructuredLogWithAnonymousType()
        {
            using var loggerFactory = InitializeLoggerFactory(out List<LogRecord> exportedItems, configure: null);
            var logger = loggerFactory.CreateLogger<LogRecordTest>();

            var anonymousType = new { Name = "pumpkin", Price = 5.99 };
            logger.LogInformation("{food}", anonymousType);
            var state = exportedItems[0].State as IReadOnlyList<KeyValuePair<string, object>>;

            // state has food and {OriginalFormat}
            Assert.Equal(2, state.Count);

            // Check if state has food
            Assert.Contains(state, item => item.Key == "food");

            var foodParameter = state.First(item => item.Key == "food").Value as dynamic;
            Assert.Equal(anonymousType.Name, foodParameter.Name);
            Assert.Equal(anonymousType.Price, foodParameter.Price);

            // Check if state has OriginalFormat
            Assert.Contains(state, item => item.Key == "{OriginalFormat}");
            Assert.Equal("{food}", state.First(item => item.Key == "{OriginalFormat}").Value);

            Assert.Equal(anonymousType.ToString(), state.ToString());
        }

        [Fact]
        public void CheckStateForStructuredLogWithGeneralType()
        {
            using var loggerFactory = InitializeLoggerFactory(out List<LogRecord> exportedItems, configure: null);
            var logger = loggerFactory.CreateLogger<LogRecordTest>();

            var food = new Dictionary<string, object>
            {
                ["Name"] = "truffle",
                ["Price"] = 299.99,
            };
            logger.LogInformation("{food}", food);
            var state = exportedItems[0].State as IReadOnlyList<KeyValuePair<string, object>>;

            // state only has food and {OriginalFormat}
            Assert.Equal(2, state.Count);

            // Check if state has food
            Assert.Contains(state, item => item.Key == "food");

            var foodParameter = state.First(item => item.Key == "food").Value as Dictionary<string, object>;
            Assert.True(food.Count == foodParameter.Count && !food.Except(foodParameter).Any());

            // Check if state has OriginalFormat
            Assert.Contains(state, item => item.Key == "{OriginalFormat}");
            Assert.Equal("{food}", state.First(item => item.Key == "{OriginalFormat}").Value);

            var prevCulture = CultureInfo.CurrentCulture;
            CultureInfo.CurrentCulture = CultureInfo.InvariantCulture;
            try
            {
                Assert.Equal("[Name, truffle], [Price, 299.99]", state.ToString());
            }
            finally
            {
                CultureInfo.CurrentCulture = prevCulture;
            }
        }

        [Fact]
        public void CheckStateForExceptionLogged()
        {
            using var loggerFactory = InitializeLoggerFactory(out List<LogRecord> exportedItems, configure: null);
            var logger = loggerFactory.CreateLogger<LogRecordTest>();

            var exceptionMessage = "Exception Message";
            var exception = new Exception(exceptionMessage);

            const string message = "Exception Occurred";
            logger.LogInformation(exception, message);

            var state = exportedItems[0].State;
            var itemCount = state.GetType().GetProperty("Count").GetValue(state);

            // state only has {OriginalFormat}
            Assert.Equal(1, itemCount);

            var loggedException = exportedItems[0].Exception;
            Assert.NotNull(loggedException);
            Assert.Equal(exceptionMessage, loggedException.Message);

            Assert.Equal(message, state.ToString());
        }

        [Fact]
        public void CheckTraceIdForLogWithinDroppedActivity()
        {
            using var loggerFactory = InitializeLoggerFactory(out List<LogRecord> exportedItems, configure: null);
            var logger = loggerFactory.CreateLogger<LogRecordTest>();

            logger.LogInformation("Log within a dropped activity");
            var logRecord = exportedItems[0];

            Assert.Null(Activity.Current);
            Assert.Equal(default, logRecord.TraceId);
            Assert.Equal(default, logRecord.SpanId);
            Assert.Equal(default, logRecord.TraceFlags);
        }

        [Fact]
        public void CheckTraceIdForLogWithinActivityMarkedAsRecordOnly()
        {
            using var loggerFactory = InitializeLoggerFactory(out List<LogRecord> exportedItems, configure: null);
            var logger = loggerFactory.CreateLogger<LogRecordTest>();

            var sampler = new RecordOnlySampler();
            var exportedActivityList = new List<Activity>();
            var activitySourceName = "LogRecordTest";
            var activitySource = new ActivitySource(activitySourceName);
            using var tracerProvider = Sdk.CreateTracerProviderBuilder()
                .AddSource(activitySourceName)
                .SetSampler(sampler)
                .AddInMemoryExporter(exportedActivityList)
                .Build();

            using var activity = activitySource.StartActivity("Activity");

            logger.LogInformation("Log within activity marked as RecordOnly");
            var logRecord = exportedItems[0];

            var currentActivity = Activity.Current;
            Assert.NotNull(Activity.Current);
            Assert.Equal(currentActivity.TraceId, logRecord.TraceId);
            Assert.Equal(currentActivity.SpanId, logRecord.SpanId);
            Assert.Equal(currentActivity.ActivityTraceFlags, logRecord.TraceFlags);
        }

        [Fact]
        public void CheckTraceIdForLogWithinActivityMarkedAsRecordAndSample()
        {
            using var loggerFactory = InitializeLoggerFactory(out List<LogRecord> exportedItems, configure: null);
            var logger = loggerFactory.CreateLogger<LogRecordTest>();

            var sampler = new AlwaysOnSampler();
            var exportedActivityList = new List<Activity>();
            var activitySourceName = "LogRecordTest";
            var activitySource = new ActivitySource(activitySourceName);
            using var tracerProvider = Sdk.CreateTracerProviderBuilder()
                .AddSource(activitySourceName)
                .SetSampler(sampler)
                .AddInMemoryExporter(exportedActivityList)
                .Build();

            using var activity = activitySource.StartActivity("Activity");

            logger.LogInformation("Log within activity marked as RecordAndSample");
            var logRecord = exportedItems[0];

            var currentActivity = Activity.Current;
            Assert.NotNull(Activity.Current);
            Assert.Equal(currentActivity.TraceId, logRecord.TraceId);
            Assert.Equal(currentActivity.SpanId, logRecord.SpanId);
            Assert.Equal(currentActivity.ActivityTraceFlags, logRecord.TraceFlags);
        }

        [Fact]
        public void VerifyIncludeFormattedMessage_False()
        {
            using var loggerFactory = InitializeLoggerFactory(out List<LogRecord> exportedItems, configure: options => options.IncludeFormattedMessage = false);
            var logger = loggerFactory.CreateLogger<LogRecordTest>();

            logger.LogInformation("OpenTelemetry!");
            var logRecord = exportedItems[0];
            Assert.Null(logRecord.FormattedMessage);
        }

        [Fact]
        public void VerifyIncludeFormattedMessage_True()
        {
            using var loggerFactory = InitializeLoggerFactory(out List<LogRecord> exportedItems, configure: options => options.IncludeFormattedMessage = true);
            var logger = loggerFactory.CreateLogger<LogRecordTest>();

            logger.LogInformation("OpenTelemetry!");
            var logRecord = exportedItems[0];
            Assert.Equal("OpenTelemetry!", logRecord.FormattedMessage);

            logger.LogInformation("OpenTelemetry {Greeting} {Subject}!", "Hello", "World");
            logRecord = exportedItems[1];
            Assert.Equal("OpenTelemetry Hello World!", logRecord.FormattedMessage);
        }

        [Fact]
        public void IncludeFormattedMessageTestWhenFormatterNull()
        {
            using var loggerFactory = InitializeLoggerFactory(out List<LogRecord> exportedItems, configure: options => options.IncludeFormattedMessage = true);
            var logger = loggerFactory.CreateLogger<LogRecordTest>();

            logger.Log(LogLevel.Information, default, "Hello World!", null, null);
            var logRecord = exportedItems[0];
            Assert.Null(logRecord.FormattedMessage);

            // Pass null as formatter function
            logger.Log(LogLevel.Information, default, "Hello World!", null, null);
            logRecord = exportedItems[1];
            Assert.Null(logRecord.FormattedMessage);

            var expectedFormattedMessage = "formatted message";
            logger.Log(LogLevel.Information, default, "Hello World!", null, (state, ex) => expectedFormattedMessage);
            logRecord = exportedItems[2];
            Assert.Equal(expectedFormattedMessage, logRecord.FormattedMessage);
        }

        [Fact]
        public void VerifyIncludeScopes_False()
        {
            using var loggerFactory = InitializeLoggerFactory(out List<LogRecord> exportedItems, configure: options => options.IncludeScopes = false);
            var logger = loggerFactory.CreateLogger<LogRecordTest>();

            using var scope = logger.BeginScope("string_scope");

            logger.LogInformation("OpenTelemetry!");
            var logRecord = exportedItems[0];

            List<object> scopes = new List<object>();
            logRecord.ForEachScope<object>((scope, state) => scopes.Add(scope.Scope), null);
            Assert.Empty(scopes);
        }

        [Fact]
        public void VerifyIncludeScopes_True()
        {
            using var loggerFactory = InitializeLoggerFactory(out List<LogRecord> exportedItems, configure: options => options.IncludeScopes = true);
            var logger = loggerFactory.CreateLogger<LogRecordTest>();

            using var scope = logger.BeginScope("string_scope");

            logger.LogInformation("OpenTelemetry!");
            var logRecord = exportedItems[0];

            List<object> scopes = new List<object>();

            logger.LogInformation("OpenTelemetry!");
            logRecord = exportedItems[1];

            int reachedDepth = -1;
            logRecord.ForEachScope<object>(
                (scope, state) =>
                {
                    reachedDepth++;
                    scopes.Add(scope.Scope);
                    foreach (KeyValuePair<string, object> item in scope)
                    {
                        Assert.Equal(string.Empty, item.Key);
                        Assert.Equal("string_scope", item.Value);
                    }
                },
                null);
            Assert.Single(scopes);
            Assert.Equal(0, reachedDepth);
            Assert.Equal("string_scope", scopes[0]);

            scopes.Clear();

            List<KeyValuePair<string, object>> expectedScope2 = new List<KeyValuePair<string, object>>
            {
                new KeyValuePair<string, object>("item1", "value1"),
                new KeyValuePair<string, object>("item2", "value2"),
            };
            using var scope2 = logger.BeginScope(expectedScope2);

            logger.LogInformation("OpenTelemetry!");
            logRecord = exportedItems[2];

            reachedDepth = -1;
            logRecord.ForEachScope<object>(
                (scope, state) =>
                {
                    scopes.Add(scope.Scope);
                    if (reachedDepth++ == 1)
                    {
                        foreach (KeyValuePair<string, object> item in scope)
                        {
                            Assert.Contains(item, expectedScope2);
                        }
                    }
                },
                null);
            Assert.Equal(2, scopes.Count);
            Assert.Equal(1, reachedDepth);
            Assert.Equal("string_scope", scopes[0]);
            Assert.Same(expectedScope2, scopes[1]);

            scopes.Clear();

            KeyValuePair<string, object>[] expectedScope3 = new KeyValuePair<string, object>[]
            {
                new KeyValuePair<string, object>("item3", "value3"),
                new KeyValuePair<string, object>("item4", "value4"),
            };
            using var scope3 = logger.BeginScope(expectedScope3);

            logger.LogInformation("OpenTelemetry!");
            logRecord = exportedItems[3];

            reachedDepth = -1;
            logRecord.ForEachScope<object>(
                (scope, state) =>
                {
                    scopes.Add(scope.Scope);
                    if (reachedDepth++ == 2)
                    {
                        foreach (KeyValuePair<string, object> item in scope)
                        {
                            Assert.Contains(item, expectedScope3);
                        }
                    }
                },
                null);
            Assert.Equal(3, scopes.Count);
            Assert.Equal(2, reachedDepth);
            Assert.Equal("string_scope", scopes[0]);
            Assert.Same(expectedScope2, scopes[1]);
            Assert.Same(expectedScope3, scopes[2]);
        }

        [Fact]
        public void VerifyParseStateValues_False_UsingStandardExtensions()
        {
            using var loggerFactory = InitializeLoggerFactory(out List<LogRecord> exportedItems, configure: options => options.ParseStateValues = false);
            var logger = loggerFactory.CreateLogger<LogRecordTest>();

            // Tests state parsing with standard extensions.

            logger.LogInformation("{Product} {Year}!", "OpenTelemetry", 2021);
            var logRecord = exportedItems[0];

            Assert.NotNull(logRecord.State);
            Assert.Null(logRecord.StateValues);
        }

        [Fact]
        public void VerifyParseStateValues_True_UsingStandardExtensions()
        {
            using var loggerFactory = InitializeLoggerFactory(out List<LogRecord> exportedItems, configure: options => options.ParseStateValues = true);
            var logger = loggerFactory.CreateLogger<LogRecordTest>();

            // Tests state parsing with standard extensions.

            logger.LogInformation("{Product} {Year}!", "OpenTelemetry", 2021);
            var logRecord = exportedItems[0];

            Assert.Null(logRecord.State);
            Assert.NotNull(logRecord.StateValues);
            Assert.Equal(3, logRecord.StateValues.Count);
            Assert.Equal(new KeyValuePair<string, object>("Product", "OpenTelemetry"), logRecord.StateValues[0]);
            Assert.Equal(new KeyValuePair<string, object>("Year", 2021), logRecord.StateValues[1]);
            Assert.Equal(new KeyValuePair<string, object>("{OriginalFormat}", "{Product} {Year}!"), logRecord.StateValues[2]);

            var complex = new { Property = "Value" };

            logger.LogInformation("{Product} {Year} {Complex}!", "OpenTelemetry", 2021, complex);
            logRecord = exportedItems[1];

            Assert.Null(logRecord.State);
            Assert.NotNull(logRecord.StateValues);
            Assert.Equal(4, logRecord.StateValues.Count);
            Assert.Equal(new KeyValuePair<string, object>("Product", "OpenTelemetry"), logRecord.StateValues[0]);
            Assert.Equal(new KeyValuePair<string, object>("Year", 2021), logRecord.StateValues[1]);
            Assert.Equal(new KeyValuePair<string, object>("{OriginalFormat}", "{Product} {Year} {Complex}!"), logRecord.StateValues[3]);

            KeyValuePair<string, object> actualComplex = logRecord.StateValues[2];
            Assert.Equal("Complex", actualComplex.Key);
            Assert.Same(complex, actualComplex.Value);
        }

        [Fact]
        public void ParseStateValuesUsingStructTest()
        {
            using var loggerFactory = InitializeLoggerFactory(out List<LogRecord> exportedItems, configure: options => options.ParseStateValues = true);
            var logger = loggerFactory.CreateLogger<LogRecordTest>();

            // Tests struct IReadOnlyList<KeyValuePair<string, object>> parse path.

            logger.Log(
                LogLevel.Information,
                0,
                new StructState(new KeyValuePair<string, object>("Key1", "Value1")),
                null,
                (s, e) => "OpenTelemetry!");
            var logRecord = exportedItems[0];

            Assert.Null(logRecord.State);
            Assert.NotNull(logRecord.StateValues);
            Assert.Equal(1, logRecord.StateValues.Count);
            Assert.Equal(new KeyValuePair<string, object>("Key1", "Value1"), logRecord.StateValues[0]);
        }

        [Fact]
        public void ParseStateValuesUsingListTest()
        {
            using var loggerFactory = InitializeLoggerFactory(out List<LogRecord> exportedItems, configure: options => options.ParseStateValues = true);
            var logger = loggerFactory.CreateLogger<LogRecordTest>();

            // Tests ref IReadOnlyList<KeyValuePair<string, object>> parse path.

            logger.Log(
                LogLevel.Information,
                0,
                new List<KeyValuePair<string, object>> { new KeyValuePair<string, object>("Key1", "Value1") },
                null,
                (s, e) => "OpenTelemetry!");
            var logRecord = exportedItems[0];

            Assert.Null(logRecord.State);
            Assert.NotNull(logRecord.StateValues);
            Assert.Equal(1, logRecord.StateValues.Count);
            Assert.Equal(new KeyValuePair<string, object>("Key1", "Value1"), logRecord.StateValues[0]);
        }

        [Fact]
        public void ParseStateValuesUsingIEnumerableTest()
        {
            using var loggerFactory = InitializeLoggerFactory(out List<LogRecord> exportedItems, configure: options => options.ParseStateValues = true);
            var logger = loggerFactory.CreateLogger<LogRecordTest>();

            // Tests IEnumerable<KeyValuePair<string, object>> parse path.

            logger.Log(
                LogLevel.Information,
                0,
                new ListState(new KeyValuePair<string, object>("Key1", "Value1")),
                null,
                (s, e) => "OpenTelemetry!");
            var logRecord = exportedItems[0];

            Assert.Null(logRecord.State);
            Assert.NotNull(logRecord.StateValues);
            Assert.Equal(1, logRecord.StateValues.Count);
            Assert.Equal(new KeyValuePair<string, object>("Key1", "Value1"), logRecord.StateValues[0]);
        }

        [Fact]
        public void ParseStateValuesUsingCustomTest()
        {
            using var loggerFactory = InitializeLoggerFactory(out List<LogRecord> exportedItems, configure: options => options.ParseStateValues = true);
            var logger = loggerFactory.CreateLogger<LogRecordTest>();

            // Tests unknown state parse path.

            CustomState state = new CustomState
            {
                Property = "Value",
            };

            logger.Log(
                LogLevel.Information,
                0,
                state,
                null,
                (s, e) => "OpenTelemetry!");
            var logRecord = exportedItems[0];

            Assert.Null(logRecord.State);
            Assert.NotNull(logRecord.StateValues);
            Assert.Equal(1, logRecord.StateValues.Count);

            KeyValuePair<string, object> actualState = logRecord.StateValues[0];

            Assert.Equal(string.Empty, actualState.Key);
            Assert.Same(state, actualState.Value);
        }

        private static ILoggerFactory InitializeLoggerFactory(out List<LogRecord> exportedItems, Action<OpenTelemetryLoggerOptions> configure = null)
        {
            exportedItems = new List<LogRecord>();
            var exporter = new InMemoryExporter<LogRecord>(exportedItems);
            var processor = new TestLogRecordProcessor(exporter);
            return LoggerFactory.Create(builder =>
            {
                builder.AddOpenTelemetry(options =>
                {
                    configure?.Invoke(options);
                    options.AddProcessor(processor);
                });
                builder.AddFilter(typeof(LogRecordTest).FullName, LogLevel.Trace);
            });
        }

        internal struct Food
        {
            public string Name { get; set; }

            public double Price { get; set; }
        }

        private struct StructState : IReadOnlyList<KeyValuePair<string, object>>
        {
            private readonly List<KeyValuePair<string, object>> list;

            public StructState(params KeyValuePair<string, object>[] items)
            {
                this.list = new List<KeyValuePair<string, object>>(items);
            }

            public int Count => this.list.Count;

            public KeyValuePair<string, object> this[int index] => this.list[index];

            public IEnumerator<KeyValuePair<string, object>> GetEnumerator()
            {
                return this.list.GetEnumerator();
            }

            IEnumerator IEnumerable.GetEnumerator()
            {
                return this.list.GetEnumerator();
            }
        }

        private class ListState : IEnumerable<KeyValuePair<string, object>>
        {
            private readonly List<KeyValuePair<string, object>> list;

            public ListState(params KeyValuePair<string, object>[] items)
            {
                this.list = new List<KeyValuePair<string, object>>(items);
            }

            public IEnumerator<KeyValuePair<string, object>> GetEnumerator()
            {
                return this.list.GetEnumerator();
            }

            IEnumerator IEnumerable.GetEnumerator()
            {
                return this.list.GetEnumerator();
            }
        }

        private class CustomState
        {
            public string Property { get; set; }
        }

        private class TestLogRecordProcessor : SimpleExportProcessor<LogRecord>
        {
            public TestLogRecordProcessor(BaseExporter<LogRecord> exporter)
                : base(exporter)
            {
            }

            public override void OnEnd(LogRecord data)
            {
                data.BufferLogScopes();

                base.OnEnd(data);
            }
        }

        private class RedactionProcessor : BaseProcessor<LogRecord>
        {
            private readonly Field fieldToUpdate;

            public RedactionProcessor(Field fieldToUpdate)
            {
                this.fieldToUpdate = fieldToUpdate;
            }

            public override void OnEnd(LogRecord logRecord)
            {
                if (this.fieldToUpdate == Field.State)
                {
                    logRecord.State = new List<KeyValuePair<string, object>> { new KeyValuePair<string, object>("newStateKey", "newStateValue") };
                }
                else if (this.fieldToUpdate == Field.StateValues)
                {
                    logRecord.StateValues = new List<KeyValuePair<string, object>> { new KeyValuePair<string, object>("newStateValueKey", "newStateValueValue") };
                }
                else
                {
                    logRecord.FormattedMessage = "OpenTelemetry Good Night!";
                }
            }
        }
    }
}
#endif<|MERGE_RESOLUTION|>--- conflicted
+++ resolved
@@ -33,7 +33,6 @@
 {
     public sealed class LogRecordTest
     {
-<<<<<<< HEAD
         private readonly ILogger logger;
         private readonly List<LogRecord> exportedItems = new();
         private readonly ILoggerFactory loggerFactory;
@@ -59,15 +58,6 @@
             this.logger = this.loggerFactory.CreateLogger<LogRecordTest>();
         }
 
-        private enum Field
-        {
-            FormattedMessage,
-            State,
-            StateValues,
-        }
-
-=======
->>>>>>> c926c023
         [Fact]
         public void CheckCategoryNameForLog()
         {
