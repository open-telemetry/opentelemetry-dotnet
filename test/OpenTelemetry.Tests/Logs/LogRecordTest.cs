// <copyright file="LogRecordTest.cs" company="OpenTelemetry Authors">
// Copyright The OpenTelemetry Authors
//
// Licensed under the Apache License, Version 2.0 (the "License");
// you may not use this file except in compliance with the License.
// You may obtain a copy of the License at
//
//     http://www.apache.org/licenses/LICENSE-2.0
//
// Unless required by applicable law or agreed to in writing, software
// distributed under the License is distributed on an "AS IS" BASIS,
// WITHOUT WARRANTIES OR CONDITIONS OF ANY KIND, either express or implied.
// See the License for the specific language governing permissions and
// limitations under the License.
// </copyright>

#if !NETFRAMEWORK
using System;
using System.Collections;
using System.Collections.Generic;
using System.Diagnostics;
using System.Diagnostics.CodeAnalysis;
using System.Globalization;
using System.Linq;
using Microsoft.Extensions.Logging;
using OpenTelemetry.Exporter;
using OpenTelemetry.Logs;
using OpenTelemetry.Tests;
using OpenTelemetry.Trace;
using Xunit;

namespace OpenTelemetry.Logs.Tests
{
    public sealed class LogRecordTest
    {
        [Fact]
        public void CheckCateogryNameForLog()
        {
            using var loggerFactory = InitializeLoggerFactory(out List<LogRecord> exportedItems, configure: null);
            var logger = loggerFactory.CreateLogger<LogRecordTest>();

            logger.LogInformation("Log");
            var categoryName = exportedItems[0].CategoryName;

            Assert.Equal(typeof(LogRecordTest).FullName, categoryName);
        }

        [Theory]
        [InlineData(LogLevel.Trace)]
        [InlineData(LogLevel.Debug)]
        [InlineData(LogLevel.Information)]
        [InlineData(LogLevel.Warning)]
        [InlineData(LogLevel.Error)]
        [InlineData(LogLevel.Critical)]
        public void CheckLogLevel(LogLevel logLevel)
        {
<<<<<<< HEAD
            this.logger.Log(logLevel, "Log {logLevel}", logLevel);
            var logLevelRecorded = this.exportedItems[0].LogLevel;
=======
            using var loggerFactory = InitializeLoggerFactory(out List<LogRecord> exportedItems, configure: null);
            var logger = loggerFactory.CreateLogger<LogRecordTest>();

            var message = $"Log {logLevel}";
            logger.Log(logLevel, message);

            var logLevelRecorded = exportedItems[0].LogLevel;
>>>>>>> 6c655698
            Assert.Equal(logLevel, logLevelRecorded);
        }

        [Fact]
        public void CheckStateForUnstructuredLog()
        {
<<<<<<< HEAD
            const string message = "Hello, World!";
            this.logger.LogInformation(message);
            var state = this.exportedItems[0].State as IReadOnlyList<KeyValuePair<string, object>>;
=======
            using var loggerFactory = InitializeLoggerFactory(out List<LogRecord> exportedItems, configure: null);
            var logger = loggerFactory.CreateLogger<LogRecordTest>();

            var message = "Hello, World!";
            logger.LogInformation(message);
            var state = exportedItems[0].State as IReadOnlyList<KeyValuePair<string, object>>;
>>>>>>> 6c655698

            // state only has {OriginalFormat}
            Assert.Equal(1, state.Count);

            Assert.Equal(message, state.ToString());
        }

        [Fact]
        [SuppressMessage("CA2254", "CA2254", Justification = "While you shouldn't use interpolation in a log message, this test verifies things work with it anyway.")]
        public void CheckStateForUnstructuredLogWithStringInterpolation()
        {
            using var loggerFactory = InitializeLoggerFactory(out List<LogRecord> exportedItems, configure: null);
            var logger = loggerFactory.CreateLogger<LogRecordTest>();

            var message = $"Hello from potato {0.99}.";
            logger.LogInformation(message);
            var state = exportedItems[0].State as IReadOnlyList<KeyValuePair<string, object>>;

            // state only has {OriginalFormat}
            Assert.Equal(1, state.Count);

            Assert.Equal(message, state.ToString());
        }

        [Fact]
        public void CheckStateForStructuredLogWithTemplate()
        {
<<<<<<< HEAD
            const string message = "Hello from {name} {price}.";
            this.logger.LogInformation(message, "tomato", 2.99);
            var state = this.exportedItems[0].State as IReadOnlyList<KeyValuePair<string, object>>;
=======
            using var loggerFactory = InitializeLoggerFactory(out List<LogRecord> exportedItems, configure: null);
            var logger = loggerFactory.CreateLogger<LogRecordTest>();

            var message = "Hello from {name} {price}.";
            logger.LogInformation(message, "tomato", 2.99);
            var state = exportedItems[0].State as IReadOnlyList<KeyValuePair<string, object>>;
>>>>>>> 6c655698

            // state has name, price and {OriginalFormat}
            Assert.Equal(3, state.Count);

            // Check if state has name
            Assert.Contains(state, item => item.Key == "name");
            Assert.Equal("tomato", state.First(item => item.Key == "name").Value);

            // Check if state has price
            Assert.Contains(state, item => item.Key == "price");
            Assert.Equal(2.99, state.First(item => item.Key == "price").Value);

            // Check if state has OriginalFormat
            Assert.Contains(state, item => item.Key == "{OriginalFormat}");
            Assert.Equal(message, state.First(item => item.Key == "{OriginalFormat}").Value);

            Assert.Equal($"Hello from tomato 2.99.", state.ToString());
        }

        [Fact]
        public void CheckStateForStructuredLogWithStrongType()
        {
            using var loggerFactory = InitializeLoggerFactory(out List<LogRecord> exportedItems, configure: null);
            var logger = loggerFactory.CreateLogger<LogRecordTest>();

            var food = new Food { Name = "artichoke", Price = 3.99 };
            logger.LogInformation("{food}", food);
            var state = exportedItems[0].State as IReadOnlyList<KeyValuePair<string, object>>;

            // state has food and {OriginalFormat}
            Assert.Equal(2, state.Count);

            // Check if state has food
            Assert.Contains(state, item => item.Key == "food");

            var foodParameter = (Food)state.First(item => item.Key == "food").Value;
            Assert.Equal(food.Name, foodParameter.Name);
            Assert.Equal(food.Price, foodParameter.Price);

            // Check if state has OriginalFormat
            Assert.Contains(state, item => item.Key == "{OriginalFormat}");
            Assert.Equal("{food}", state.First(item => item.Key == "{OriginalFormat}").Value);

            Assert.Equal(food.ToString(), state.ToString());
        }

        [Fact]
        public void CheckStateForStructuredLogWithAnonymousType()
        {
            using var loggerFactory = InitializeLoggerFactory(out List<LogRecord> exportedItems, configure: null);
            var logger = loggerFactory.CreateLogger<LogRecordTest>();

            var anonymousType = new { Name = "pumpkin", Price = 5.99 };
            logger.LogInformation("{food}", anonymousType);
            var state = exportedItems[0].State as IReadOnlyList<KeyValuePair<string, object>>;

            // state has food and {OriginalFormat}
            Assert.Equal(2, state.Count);

            // Check if state has food
            Assert.Contains(state, item => item.Key == "food");

            var foodParameter = state.First(item => item.Key == "food").Value as dynamic;
            Assert.Equal(anonymousType.Name, foodParameter.Name);
            Assert.Equal(anonymousType.Price, foodParameter.Price);

            // Check if state has OriginalFormat
            Assert.Contains(state, item => item.Key == "{OriginalFormat}");
            Assert.Equal("{food}", state.First(item => item.Key == "{OriginalFormat}").Value);

            Assert.Equal(anonymousType.ToString(), state.ToString());
        }

        [Fact]
        public void CheckStateForStrucutredLogWithGeneralType()
        {
            using var loggerFactory = InitializeLoggerFactory(out List<LogRecord> exportedItems, configure: null);
            var logger = loggerFactory.CreateLogger<LogRecordTest>();

            var food = new Dictionary<string, object>
            {
                ["Name"] = "truffle",
                ["Price"] = 299.99,
            };
            logger.LogInformation("{food}", food);
            var state = exportedItems[0].State as IReadOnlyList<KeyValuePair<string, object>>;

            // state only has food and {OriginalFormat}
            Assert.Equal(2, state.Count);

            // Check if state has food
            Assert.Contains(state, item => item.Key == "food");

            var foodParameter = state.First(item => item.Key == "food").Value as Dictionary<string, object>;
            Assert.True(food.Count == foodParameter.Count && !food.Except(foodParameter).Any());

            // Check if state has OriginalFormat
            Assert.Contains(state, item => item.Key == "{OriginalFormat}");
            Assert.Equal("{food}", state.First(item => item.Key == "{OriginalFormat}").Value);

            var prevCulture = CultureInfo.CurrentCulture;
            CultureInfo.CurrentCulture = CultureInfo.InvariantCulture;
            try
            {
                Assert.Equal("[Name, truffle], [Price, 299.99]", state.ToString());
            }
            finally
            {
                CultureInfo.CurrentCulture = prevCulture;
            }
        }

        [Fact]
        public void CheckStateForExceptionLogged()
        {
            using var loggerFactory = InitializeLoggerFactory(out List<LogRecord> exportedItems, configure: null);
            var logger = loggerFactory.CreateLogger<LogRecordTest>();

            var exceptionMessage = "Exception Message";
            var exception = new Exception(exceptionMessage);
<<<<<<< HEAD
            const string message = "Exception Occurred";
            this.logger.LogInformation(exception, message);
=======
            var message = "Exception Occurred";
            logger.LogInformation(exception, message);
>>>>>>> 6c655698

            var state = exportedItems[0].State;
            var itemCount = state.GetType().GetProperty("Count").GetValue(state);

            // state only has {OriginalFormat}
            Assert.Equal(1, itemCount);

            var loggedException = exportedItems[0].Exception;
            Assert.NotNull(loggedException);
            Assert.Equal(exceptionMessage, loggedException.Message);

            Assert.Equal(message, state.ToString());
        }

        [Fact]
        public void CheckTraceIdForLogWithinDroppedActivity()
        {
            using var loggerFactory = InitializeLoggerFactory(out List<LogRecord> exportedItems, configure: null);
            var logger = loggerFactory.CreateLogger<LogRecordTest>();

            logger.LogInformation("Log within a dropped activity");
            var logRecord = exportedItems[0];

            Assert.Null(Activity.Current);
            Assert.Equal(default, logRecord.TraceId);
            Assert.Equal(default, logRecord.SpanId);
            Assert.Equal(default, logRecord.TraceFlags);
        }

        [Fact]
        public void CheckTraceIdForLogWithinActivityMarkedAsRecordOnly()
        {
            using var loggerFactory = InitializeLoggerFactory(out List<LogRecord> exportedItems, configure: null);
            var logger = loggerFactory.CreateLogger<LogRecordTest>();

            var sampler = new RecordOnlySampler();
            var exportedActivityList = new List<Activity>();
            var activitySourceName = "LogRecordTest";
            var activitySource = new ActivitySource(activitySourceName);
            using var tracerProvider = Sdk.CreateTracerProviderBuilder()
                .AddSource(activitySourceName)
                .SetSampler(sampler)
                .AddInMemoryExporter(exportedActivityList)
                .Build();

            using var activity = activitySource.StartActivity("Activity");

            logger.LogInformation("Log within activity marked as RecordOnly");
            var logRecord = exportedItems[0];

            var currentActivity = Activity.Current;
            Assert.NotNull(Activity.Current);
            Assert.Equal(currentActivity.TraceId, logRecord.TraceId);
            Assert.Equal(currentActivity.SpanId, logRecord.SpanId);
            Assert.Equal(currentActivity.ActivityTraceFlags, logRecord.TraceFlags);
        }

        [Fact]
        public void CheckTraceIdForLogWithinActivityMarkedAsRecordAndSample()
        {
            using var loggerFactory = InitializeLoggerFactory(out List<LogRecord> exportedItems, configure: null);
            var logger = loggerFactory.CreateLogger<LogRecordTest>();

            var sampler = new AlwaysOnSampler();
            var exportedActivityList = new List<Activity>();
            var activitySourceName = "LogRecordTest";
            var activitySource = new ActivitySource(activitySourceName);
            using var tracerProvider = Sdk.CreateTracerProviderBuilder()
                .AddSource(activitySourceName)
                .SetSampler(sampler)
                .AddInMemoryExporter(exportedActivityList)
                .Build();

            using var activity = activitySource.StartActivity("Activity");

            logger.LogInformation("Log within activity marked as RecordAndSample");
            var logRecord = exportedItems[0];

            var currentActivity = Activity.Current;
            Assert.NotNull(Activity.Current);
            Assert.Equal(currentActivity.TraceId, logRecord.TraceId);
            Assert.Equal(currentActivity.SpanId, logRecord.SpanId);
            Assert.Equal(currentActivity.ActivityTraceFlags, logRecord.TraceFlags);
        }

        [Fact]
        public void VerifyIncludeFormattedMessage_False()
        {
            using var loggerFactory = InitializeLoggerFactory(out List<LogRecord> exportedItems, configure: options => options.IncludeFormattedMessage = false);
            var logger = loggerFactory.CreateLogger<LogRecordTest>();

            logger.LogInformation("OpenTelemetry!");
            var logRecord = exportedItems[0];
            Assert.Null(logRecord.FormattedMessage);
        }

        [Fact]
        public void VerifyIncludeFormattedMessage_True()
        {
            using var loggerFactory = InitializeLoggerFactory(out List<LogRecord> exportedItems, configure: options => options.IncludeFormattedMessage = true);
            var logger = loggerFactory.CreateLogger<LogRecordTest>();

            logger.LogInformation("OpenTelemetry!");
            var logRecord = exportedItems[0];
            Assert.Equal("OpenTelemetry!", logRecord.FormattedMessage);

            logger.LogInformation("OpenTelemetry {Greeting} {Subject}!", "Hello", "World");
            logRecord = exportedItems[1];
            Assert.Equal("OpenTelemetry Hello World!", logRecord.FormattedMessage);
        }

        [Fact]
        public void IncludeFormattedMessageTestWhenFormatterNull()
        {
            using var loggerFactory = InitializeLoggerFactory(out List<LogRecord> exportedItems, configure: options => options.IncludeFormattedMessage = true);
            var logger = loggerFactory.CreateLogger<LogRecordTest>();

            logger.Log(LogLevel.Information, default, "Hello World!", null, null);
            var logRecord = exportedItems[0];
            Assert.Null(logRecord.FormattedMessage);

            // Pass null as formatter function
            logger.Log(LogLevel.Information, default, "Hello World!", null, null);
            logRecord = exportedItems[1];
            Assert.Null(logRecord.FormattedMessage);

            var expectedFormattedMessage = "formatted message";
            logger.Log(LogLevel.Information, default, "Hello World!", null, (state, ex) => expectedFormattedMessage);
            logRecord = exportedItems[2];
            Assert.Equal(expectedFormattedMessage, logRecord.FormattedMessage);
        }

        [Fact]
        public void VerifyIncludeScopes_False()
        {
            using var loggerFactory = InitializeLoggerFactory(out List<LogRecord> exportedItems, configure: options => options.IncludeScopes = false);
            var logger = loggerFactory.CreateLogger<LogRecordTest>();

            using var scope = logger.BeginScope("string_scope");

            logger.LogInformation("OpenTelemetry!");
            var logRecord = exportedItems[0];

            List<object> scopes = new List<object>();
            logRecord.ForEachScope<object>((scope, state) => scopes.Add(scope.Scope), null);
            Assert.Empty(scopes);
        }

        [Fact]
        public void VerifyIncludeScopes_True()
        {
            using var loggerFactory = InitializeLoggerFactory(out List<LogRecord> exportedItems, configure: options => options.IncludeScopes = true);
            var logger = loggerFactory.CreateLogger<LogRecordTest>();

            using var scope = logger.BeginScope("string_scope");

            logger.LogInformation("OpenTelemetry!");
            var logRecord = exportedItems[0];

            List<object> scopes = new List<object>();

            logger.LogInformation("OpenTelemetry!");
            logRecord = exportedItems[1];

            int reachedDepth = -1;
            logRecord.ForEachScope<object>(
                (scope, state) =>
                {
                    reachedDepth++;
                    scopes.Add(scope.Scope);
                    foreach (KeyValuePair<string, object> item in scope)
                    {
                        Assert.Equal(string.Empty, item.Key);
                        Assert.Equal("string_scope", item.Value);
                    }
                },
                null);
            Assert.Single(scopes);
            Assert.Equal(0, reachedDepth);
            Assert.Equal("string_scope", scopes[0]);

            scopes.Clear();

            List<KeyValuePair<string, object>> expectedScope2 = new List<KeyValuePair<string, object>>
            {
                new KeyValuePair<string, object>("item1", "value1"),
                new KeyValuePair<string, object>("item2", "value2"),
            };
            using var scope2 = logger.BeginScope(expectedScope2);

            logger.LogInformation("OpenTelemetry!");
            logRecord = exportedItems[2];

            reachedDepth = -1;
            logRecord.ForEachScope<object>(
                (scope, state) =>
                {
                    scopes.Add(scope.Scope);
                    if (reachedDepth++ == 1)
                    {
                        foreach (KeyValuePair<string, object> item in scope)
                        {
                            Assert.Contains(item, expectedScope2);
                        }
                    }
                },
                null);
            Assert.Equal(2, scopes.Count);
            Assert.Equal(1, reachedDepth);
            Assert.Equal("string_scope", scopes[0]);
            Assert.Same(expectedScope2, scopes[1]);

            scopes.Clear();

            KeyValuePair<string, object>[] expectedScope3 = new KeyValuePair<string, object>[]
            {
                new KeyValuePair<string, object>("item3", "value3"),
                new KeyValuePair<string, object>("item4", "value4"),
            };
            using var scope3 = logger.BeginScope(expectedScope3);

            logger.LogInformation("OpenTelemetry!");
            logRecord = exportedItems[3];

            reachedDepth = -1;
            logRecord.ForEachScope<object>(
                (scope, state) =>
                {
                    scopes.Add(scope.Scope);
                    if (reachedDepth++ == 2)
                    {
                        foreach (KeyValuePair<string, object> item in scope)
                        {
                            Assert.Contains(item, expectedScope3);
                        }
                    }
                },
                null);
            Assert.Equal(3, scopes.Count);
            Assert.Equal(2, reachedDepth);
            Assert.Equal("string_scope", scopes[0]);
            Assert.Same(expectedScope2, scopes[1]);
            Assert.Same(expectedScope3, scopes[2]);
        }

        [Fact]
        public void VerifyParseStateValues_False_UsingStandardExtensions()
        {
            using var loggerFactory = InitializeLoggerFactory(out List<LogRecord> exportedItems, configure: options => options.ParseStateValues = false);
            var logger = loggerFactory.CreateLogger<LogRecordTest>();

            // Tests state parsing with standard extensions.

            logger.LogInformation("{Product} {Year}!", "OpenTelemetry", 2021);
            var logRecord = exportedItems[0];

            Assert.NotNull(logRecord.State);
            Assert.Null(logRecord.StateValues);
        }

        [Fact]
        public void VerifyParseStateValues_True_UsingStandardExtensions()
        {
            using var loggerFactory = InitializeLoggerFactory(out List<LogRecord> exportedItems, configure: options => options.ParseStateValues = true);
            var logger = loggerFactory.CreateLogger<LogRecordTest>();

            // Tests state parsing with standard extensions.

            logger.LogInformation("{Product} {Year}!", "OpenTelemetry", 2021);
            var logRecord = exportedItems[0];

            Assert.Null(logRecord.State);
            Assert.NotNull(logRecord.StateValues);
            Assert.Equal(3, logRecord.StateValues.Count);
            Assert.Equal(new KeyValuePair<string, object>("Product", "OpenTelemetry"), logRecord.StateValues[0]);
            Assert.Equal(new KeyValuePair<string, object>("Year", 2021), logRecord.StateValues[1]);
            Assert.Equal(new KeyValuePair<string, object>("{OriginalFormat}", "{Product} {Year}!"), logRecord.StateValues[2]);

            var complex = new { Property = "Value" };

            logger.LogInformation("{Product} {Year} {Complex}!", "OpenTelemetry", 2021, complex);
            logRecord = exportedItems[1];

            Assert.Null(logRecord.State);
            Assert.NotNull(logRecord.StateValues);
            Assert.Equal(4, logRecord.StateValues.Count);
            Assert.Equal(new KeyValuePair<string, object>("Product", "OpenTelemetry"), logRecord.StateValues[0]);
            Assert.Equal(new KeyValuePair<string, object>("Year", 2021), logRecord.StateValues[1]);
            Assert.Equal(new KeyValuePair<string, object>("{OriginalFormat}", "{Product} {Year} {Complex}!"), logRecord.StateValues[3]);

            KeyValuePair<string, object> actualComplex = logRecord.StateValues[2];
            Assert.Equal("Complex", actualComplex.Key);
            Assert.Same(complex, actualComplex.Value);
        }

        [Fact]
        public void ParseStateValuesUsingStructTest()
        {
            using var loggerFactory = InitializeLoggerFactory(out List<LogRecord> exportedItems, configure: options => options.ParseStateValues = true);
            var logger = loggerFactory.CreateLogger<LogRecordTest>();

            // Tests struct IReadOnlyList<KeyValuePair<string, object>> parse path.

            logger.Log(
                LogLevel.Information,
                0,
                new StructState(new KeyValuePair<string, object>("Key1", "Value1")),
                null,
                (s, e) => "OpenTelemetry!");
            var logRecord = exportedItems[0];

            Assert.Null(logRecord.State);
            Assert.NotNull(logRecord.StateValues);
            Assert.Equal(1, logRecord.StateValues.Count);
            Assert.Equal(new KeyValuePair<string, object>("Key1", "Value1"), logRecord.StateValues[0]);
        }

        [Fact]
        public void ParseStateValuesUsingListTest()
        {
            using var loggerFactory = InitializeLoggerFactory(out List<LogRecord> exportedItems, configure: options => options.ParseStateValues = true);
            var logger = loggerFactory.CreateLogger<LogRecordTest>();

            // Tests ref IReadOnlyList<KeyValuePair<string, object>> parse path.

            logger.Log(
                LogLevel.Information,
                0,
                new List<KeyValuePair<string, object>> { new KeyValuePair<string, object>("Key1", "Value1") },
                null,
                (s, e) => "OpenTelemetry!");
            var logRecord = exportedItems[0];

            Assert.Null(logRecord.State);
            Assert.NotNull(logRecord.StateValues);
            Assert.Equal(1, logRecord.StateValues.Count);
            Assert.Equal(new KeyValuePair<string, object>("Key1", "Value1"), logRecord.StateValues[0]);
        }

        [Fact]
        public void ParseStateValuesUsingIEnumerableTest()
        {
            using var loggerFactory = InitializeLoggerFactory(out List<LogRecord> exportedItems, configure: options => options.ParseStateValues = true);
            var logger = loggerFactory.CreateLogger<LogRecordTest>();

            // Tests IEnumerable<KeyValuePair<string, object>> parse path.

            logger.Log(
                LogLevel.Information,
                0,
                new ListState(new KeyValuePair<string, object>("Key1", "Value1")),
                null,
                (s, e) => "OpenTelemetry!");
            var logRecord = exportedItems[0];

            Assert.Null(logRecord.State);
            Assert.NotNull(logRecord.StateValues);
            Assert.Equal(1, logRecord.StateValues.Count);
            Assert.Equal(new KeyValuePair<string, object>("Key1", "Value1"), logRecord.StateValues[0]);
        }

        [Fact]
        public void ParseStateValuesUsingCustomTest()
        {
            using var loggerFactory = InitializeLoggerFactory(out List<LogRecord> exportedItems, configure: options => options.ParseStateValues = true);
            var logger = loggerFactory.CreateLogger<LogRecordTest>();

            // Tests unknown state parse path.

            CustomState state = new CustomState
            {
                Property = "Value",
            };

            logger.Log(
                LogLevel.Information,
                0,
                state,
                null,
                (s, e) => "OpenTelemetry!");
            var logRecord = exportedItems[0];

            Assert.Null(logRecord.State);
            Assert.NotNull(logRecord.StateValues);
            Assert.Equal(1, logRecord.StateValues.Count);

            KeyValuePair<string, object> actualState = logRecord.StateValues[0];

            Assert.Equal(string.Empty, actualState.Key);
            Assert.Same(state, actualState.Value);
        }

        private static ILoggerFactory InitializeLoggerFactory(out List<LogRecord> exportedItems, Action<OpenTelemetryLoggerOptions> configure = null)
        {
            exportedItems = new List<LogRecord>();
            var exporter = new InMemoryExporter<LogRecord>(exportedItems);
            var processor = new TestLogRecordProcessor(exporter);
            return LoggerFactory.Create(builder =>
            {
                builder.AddOpenTelemetry(options =>
                {
                    configure?.Invoke(options);
                    options.AddProcessor(processor);
                });
                builder.AddFilter(typeof(LogRecordTest).FullName, LogLevel.Trace);
            });
        }

        internal struct Food
        {
            public string Name { get; set; }

            public double Price { get; set; }
        }

        private struct StructState : IReadOnlyList<KeyValuePair<string, object>>
        {
            private readonly List<KeyValuePair<string, object>> list;

            public StructState(params KeyValuePair<string, object>[] items)
            {
                this.list = new List<KeyValuePair<string, object>>(items);
            }

            public int Count => this.list.Count;

            public KeyValuePair<string, object> this[int index] => this.list[index];

            public IEnumerator<KeyValuePair<string, object>> GetEnumerator()
            {
                return this.list.GetEnumerator();
            }

            IEnumerator IEnumerable.GetEnumerator()
            {
                return this.list.GetEnumerator();
            }
        }

        private class ListState : IEnumerable<KeyValuePair<string, object>>
        {
            private readonly List<KeyValuePair<string, object>> list;

            public ListState(params KeyValuePair<string, object>[] items)
            {
                this.list = new List<KeyValuePair<string, object>>(items);
            }

            public IEnumerator<KeyValuePair<string, object>> GetEnumerator()
            {
                return this.list.GetEnumerator();
            }

            IEnumerator IEnumerable.GetEnumerator()
            {
                return this.list.GetEnumerator();
            }
        }

        private class CustomState
        {
            public string Property { get; set; }
        }

        private class TestLogRecordProcessor : SimpleExportProcessor<LogRecord>
        {
            public TestLogRecordProcessor(BaseExporter<LogRecord> exporter)
                : base(exporter)
            {
            }

            public override void OnEnd(LogRecord data)
            {
                data.BufferLogScopes();

                base.OnEnd(data);
            }
        }
    }
}
#endif<|MERGE_RESOLUTION|>--- conflicted
+++ resolved
@@ -34,7 +34,7 @@
     public sealed class LogRecordTest
     {
         [Fact]
-        public void CheckCateogryNameForLog()
+        public void CheckCategoryNameForLog()
         {
             using var loggerFactory = InitializeLoggerFactory(out List<LogRecord> exportedItems, configure: null);
             var logger = loggerFactory.CreateLogger<LogRecordTest>();
@@ -54,36 +54,25 @@
         [InlineData(LogLevel.Critical)]
         public void CheckLogLevel(LogLevel logLevel)
         {
-<<<<<<< HEAD
-            this.logger.Log(logLevel, "Log {logLevel}", logLevel);
-            var logLevelRecorded = this.exportedItems[0].LogLevel;
-=======
-            using var loggerFactory = InitializeLoggerFactory(out List<LogRecord> exportedItems, configure: null);
-            var logger = loggerFactory.CreateLogger<LogRecordTest>();
-
-            var message = $"Log {logLevel}";
-            logger.Log(logLevel, message);
+            using var loggerFactory = InitializeLoggerFactory(out List<LogRecord> exportedItems, configure: null);
+            var logger = loggerFactory.CreateLogger<LogRecordTest>();
+
+            const string message = "Log {logLevel}";
+            logger.Log(logLevel, message, logLevel);
 
             var logLevelRecorded = exportedItems[0].LogLevel;
->>>>>>> 6c655698
             Assert.Equal(logLevel, logLevelRecorded);
         }
 
         [Fact]
         public void CheckStateForUnstructuredLog()
         {
-<<<<<<< HEAD
+            using var loggerFactory = InitializeLoggerFactory(out List<LogRecord> exportedItems, configure: null);
+            var logger = loggerFactory.CreateLogger<LogRecordTest>();
+
             const string message = "Hello, World!";
-            this.logger.LogInformation(message);
-            var state = this.exportedItems[0].State as IReadOnlyList<KeyValuePair<string, object>>;
-=======
-            using var loggerFactory = InitializeLoggerFactory(out List<LogRecord> exportedItems, configure: null);
-            var logger = loggerFactory.CreateLogger<LogRecordTest>();
-
-            var message = "Hello, World!";
             logger.LogInformation(message);
             var state = exportedItems[0].State as IReadOnlyList<KeyValuePair<string, object>>;
->>>>>>> 6c655698
 
             // state only has {OriginalFormat}
             Assert.Equal(1, state.Count);
@@ -111,18 +100,12 @@
         [Fact]
         public void CheckStateForStructuredLogWithTemplate()
         {
-<<<<<<< HEAD
+            using var loggerFactory = InitializeLoggerFactory(out List<LogRecord> exportedItems, configure: null);
+            var logger = loggerFactory.CreateLogger<LogRecordTest>();
+
             const string message = "Hello from {name} {price}.";
-            this.logger.LogInformation(message, "tomato", 2.99);
-            var state = this.exportedItems[0].State as IReadOnlyList<KeyValuePair<string, object>>;
-=======
-            using var loggerFactory = InitializeLoggerFactory(out List<LogRecord> exportedItems, configure: null);
-            var logger = loggerFactory.CreateLogger<LogRecordTest>();
-
-            var message = "Hello from {name} {price}.";
             logger.LogInformation(message, "tomato", 2.99);
             var state = exportedItems[0].State as IReadOnlyList<KeyValuePair<string, object>>;
->>>>>>> 6c655698
 
             // state has name, price and {OriginalFormat}
             Assert.Equal(3, state.Count);
@@ -197,7 +180,7 @@
         }
 
         [Fact]
-        public void CheckStateForStrucutredLogWithGeneralType()
+        public void CheckStateForStructuredLogWithGeneralType()
         {
             using var loggerFactory = InitializeLoggerFactory(out List<LogRecord> exportedItems, configure: null);
             var logger = loggerFactory.CreateLogger<LogRecordTest>();
@@ -243,13 +226,9 @@
 
             var exceptionMessage = "Exception Message";
             var exception = new Exception(exceptionMessage);
-<<<<<<< HEAD
+
             const string message = "Exception Occurred";
-            this.logger.LogInformation(exception, message);
-=======
-            var message = "Exception Occurred";
             logger.LogInformation(exception, message);
->>>>>>> 6c655698
 
             var state = exportedItems[0].State;
             var itemCount = state.GetType().GetProperty("Count").GetValue(state);
