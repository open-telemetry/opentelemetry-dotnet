﻿// <copyright file="SimpleActivityProcessorTest.cs" company="OpenTelemetry Authors">
// Copyright The OpenTelemetry Authors
//
// Licensed under the Apache License, Version 2.0 (the "License");
// you may not use this file except in compliance with the License.
// You may obtain a copy of the License at
//
//     http://www.apache.org/licenses/LICENSE-2.0
//
// Unless required by applicable law or agreed to in writing, software
// distributed under the License is distributed on an "AS IS" BASIS,
// WITHOUT WARRANTIES OR CONDITIONS OF ANY KIND, either express or implied.
// See the License for the specific language governing permissions and
// limitations under the License.
// </copyright>

using System;
using System.Diagnostics;
using System.Threading;
using System.Threading.Tasks;
using OpenTelemetry.Testing.Export;
using OpenTelemetry.Trace.Samplers;
using Xunit;

namespace OpenTelemetry.Trace.Test
{
    public class SimpleActivityProcessorTest : IDisposable
    {
        private const string SpanName1 = "MySpanName/1";
        private const string SpanName2 = "MySpanName/2";
        private const string ActivitySourceName = "defaultactivitysource";

        private TestActivityExporter activityExporter;
        private TracerProvider openTelemetry;
        private ActivitySource activitySource;

        public SimpleActivityProcessorTest()
        {
            this.activityExporter = new TestActivityExporter(null);
            this.openTelemetry = Sdk.CreateTracerProviderBuilder()
                        .AddActivitySource(ActivitySourceName)
                        .SetSampler(new AlwaysOnSampler())
                        .AddProcessor(new SimpleActivityProcessor(this.activityExporter))
                        .Build();

            this.activitySource = new ActivitySource(ActivitySourceName);
        }

        [Fact]
        public void ThrowsOnNullExporter()
        {
            Assert.Throws<ArgumentNullException>(() => new SimpleActivityProcessor(null));
        }

        [Fact]
        public void ThrowsInExporter()
        {
            this.activityExporter = new TestActivityExporter(_ => throw new ArgumentException("123"));
<<<<<<< HEAD
            this.openTelemetry = Sdk.CreateTracerProvider(b => b
                        .AddActivitySource("cijo")
                        .AddProcessorPipeline(p => p
                        .SetExporter(this.activityExporter)
                        .SetExportingProcessor(e => new SimpleActivityProcessor(e)))
                        .SetSampler(new AlwaysOnSampler()));
=======
            this.openTelemetry = Sdk.CreateTracerProviderBuilder()
                        .AddActivitySource("random")
                        .SetSampler(new AlwaysOnSampler())
                        .AddProcessor(new SimpleActivityProcessor(this.activityExporter))
                        .Build();
>>>>>>> 47a6fe76

            ActivitySource source = new ActivitySource("random");
            var activity = source.StartActivity("somename");

            // does not throw
            activity.Stop();
        }

        [Fact]
        public void ProcessorDoesNotBlockOnExporter()
        {
            this.activityExporter = new TestActivityExporter(async _ => await Task.Delay(500));
            this.openTelemetry = Sdk.CreateTracerProviderBuilder()
                        .AddActivitySource("random")
                        .AddProcessor(new SimpleActivityProcessor(this.activityExporter))
                        .Build();

            ActivitySource source = new ActivitySource("random");
            var activity = source.StartActivity("somename");

            // does not block
            var sw = Stopwatch.StartNew();
            activity.Stop();
            sw.Stop();

            Assert.InRange(sw.Elapsed, TimeSpan.Zero, TimeSpan.FromMilliseconds(100));

            var exported = this.WaitForSpans(this.activityExporter, 1, TimeSpan.FromMilliseconds(600));

            Assert.Single(exported);
        }

        [Fact]
        public async Task ShutdownTwice()
        {
            var activityProcessor = new SimpleActivityProcessor(new TestActivityExporter(null));

            await activityProcessor.ShutdownAsync(CancellationToken.None).ConfigureAwait(false);

            // does not throw
            await activityProcessor.ShutdownAsync(CancellationToken.None).ConfigureAwait(false);
        }

        [Fact]
        public async Task ForceFlushReturnsCompletedTask()
        {
            var activityProcessor = new SimpleActivityProcessor(new TestActivityExporter(null));

            var forceFlushTask = activityProcessor.ForceFlushAsync(CancellationToken.None);
            await forceFlushTask;

            Assert.True(forceFlushTask.IsCompleted);
        }

        [Fact]
        public void ExportDifferentSampledSpans()
        {
            var span1 = this.CreateSampledEndedSpan(SpanName1);
            var span2 = this.CreateSampledEndedSpan(SpanName2);

            var exported = this.WaitForSpans(this.activityExporter, 2, TimeSpan.FromMilliseconds(100));
            Assert.Equal(2, exported.Length);
            Assert.Contains(span1, exported);
            Assert.Contains(span2, exported);
        }

        [Fact(Skip = "Reenable once AlwaysParentSampler is added")]
        public void ExportNotSampledSpans()
        {
            var span1 = this.CreateNotSampledEndedSpan(SpanName1);
            var span2 = this.CreateSampledEndedSpan(SpanName2);

            // Spans are recorded and exported in the same order as they are ended, we test that a non
            // sampled span is not exported by creating and ending a sampled span after a non sampled span
            // and checking that the first exported span is the sampled span (the non sampled did not get
            // exported).

            var exported = this.WaitForSpans(this.activityExporter, 1, TimeSpan.FromMilliseconds(100));

            // Need to check this because otherwise the variable span1 is unused, other option is to not
            // have a span1 variable.
            Assert.Single(exported);
            Assert.Contains(span2, exported);
        }

        public void Dispose()
        {
            this.activityExporter.ShutdownAsync(CancellationToken.None);
            Activity.Current = null;
        }

        private Activity CreateSampledEndedSpan(string spanName)
        {
            var context = new ActivityContext(ActivityTraceId.CreateRandom(), ActivitySpanId.CreateRandom(), ActivityTraceFlags.Recorded);

            var activity = this.activitySource.StartActivity(spanName, ActivityKind.Internal, context);
            activity.Stop();
            return activity;
        }

        private Activity CreateNotSampledEndedSpan(string spanName)
        {
            var context = new ActivityContext(ActivityTraceId.CreateRandom(), ActivitySpanId.CreateRandom(), ActivityTraceFlags.None);
            var activity = this.activitySource.StartActivity(spanName, ActivityKind.Internal, context);
            activity.Stop();
            return activity;
        }

        private Activity[] WaitForSpans(TestActivityExporter exporter, int spanCount, TimeSpan timeout)
        {
            Assert.True(
                SpinWait.SpinUntil(
                    () =>
                    {
                        Thread.Sleep(0);
                        return exporter.ExportedActivities.Length >= spanCount;
                    }, timeout + TimeSpan.FromMilliseconds(20)));

            return exporter.ExportedActivities;
        }
    }
}<|MERGE_RESOLUTION|>--- conflicted
+++ resolved
@@ -56,20 +56,11 @@
         public void ThrowsInExporter()
         {
             this.activityExporter = new TestActivityExporter(_ => throw new ArgumentException("123"));
-<<<<<<< HEAD
-            this.openTelemetry = Sdk.CreateTracerProvider(b => b
-                        .AddActivitySource("cijo")
-                        .AddProcessorPipeline(p => p
-                        .SetExporter(this.activityExporter)
-                        .SetExportingProcessor(e => new SimpleActivityProcessor(e)))
-                        .SetSampler(new AlwaysOnSampler()));
-=======
             this.openTelemetry = Sdk.CreateTracerProviderBuilder()
                         .AddActivitySource("random")
                         .SetSampler(new AlwaysOnSampler())
                         .AddProcessor(new SimpleActivityProcessor(this.activityExporter))
                         .Build();
->>>>>>> 47a6fe76
 
             ActivitySource source = new ActivitySource("random");
             var activity = source.StartActivity("somename");
