--- conflicted
+++ resolved
@@ -87,16 +87,10 @@
         [Fact]
         public void CancelWithExporterTimeoutMilliseconds()
         {
-<<<<<<< HEAD
-            var activityExporter = new TestActivityExporter(null);
-            using var activityProcessor = new BatchingActivityProcessor(activityExporter, 128, TimeSpan.FromMilliseconds(0), TimeSpan.FromMilliseconds(0), 1);
-            using var openTelemetrySdk = TracerProviderSdk.EnableTracerProvider(b => b
-=======
             using var inMemoryEventListener = new InMemoryEventListener();
             var activityExporter = new TestActivityExporter(null, sleepMilliseconds: 5000);
             using var activityProcessor = new BatchingActivityProcessor(activityExporter, 128, TimeSpan.FromMilliseconds(1000), TimeSpan.FromMilliseconds(0), 1);
-            using (var openTelemetrySdk = OpenTelemetrySdk.EnableOpenTelemetry(b => b
->>>>>>> cafc62ee
+            using (var openTelemetrySdk = TracerProviderSdk.EnableTracerProvider(b => b
                             .AddActivitySource(ActivitySourceName)
                             .SetSampler(new AlwaysOnSampler())
                             .AddProcessorPipeline(pp => pp.AddProcessor(ap => activityProcessor))))
@@ -236,13 +230,8 @@
             int exportCalledCount = 0;
             var activityExporter = new TestActivityExporter(_ => Interlocked.Increment(ref exportCalledCount));
             using var activityProcessor = new BatchingActivityProcessor(activityExporter, 128, DefaultDelay, DefaultTimeout, 1);
-<<<<<<< HEAD
             using var openTelemetrySdk = TracerProviderSdk.EnableTracerProvider(b => b
                                     .SetSampler(new AlwaysOffSampler())
-=======
-            using var openTelemetrySdk = OpenTelemetrySdk.EnableOpenTelemetry(b => b
-                                    .SetSampler(new ParentOrElseSampler(new AlwaysOffSampler()))
->>>>>>> cafc62ee
                                     .AddActivitySource(ActivitySourceName)
                                     .AddProcessorPipeline(pp => pp.AddProcessor(ap => activityProcessor)));
 
@@ -297,13 +286,8 @@
             int exportCalledCount = 0;
             var activityExporter = new TestActivityExporter(_ => Interlocked.Increment(ref exportCalledCount));
             using var activityProcessor =
-<<<<<<< HEAD
                 new BatchingActivityProcessor(activityExporter, 128, TimeSpan.FromMilliseconds(100), DefaultTimeout, batchSize);
             using (var openTelemetrySdk = TracerProviderSdk.EnableTracerProvider(b => b
-=======
-                new BatchingActivityProcessor(activityExporter, 128, DefaultDelay, DefaultTimeout, batchSize);
-            using (var openTelemetrySdk = OpenTelemetrySdk.EnableOpenTelemetry(b => b
->>>>>>> cafc62ee
                                          .AddActivitySource(ActivitySourceName)
                                          .SetSampler(new AlwaysOnSampler())
                                          .AddProcessorPipeline(pp => pp.AddProcessor(ap => activityProcessor))))
@@ -348,13 +332,8 @@
             var activityExporter = new TestActivityExporter(_ => Interlocked.Increment(ref exportCalledCount), 30000);
 
             using var activityProcessor =
-<<<<<<< HEAD
                 new BatchingActivityProcessor(activityExporter, 128, TimeSpan.FromMilliseconds(100), DefaultTimeout, batchSize);
             using (var openTelemetrySdk = TracerProviderSdk.EnableTracerProvider(b => b
-=======
-                new BatchingActivityProcessor(activityExporter, 128, DefaultDelay, DefaultTimeout, batchSize);
-            using (var openTelemetrySdk = OpenTelemetrySdk.EnableOpenTelemetry(b => b
->>>>>>> cafc62ee
                                      .AddActivitySource(ActivitySourceName)
                                      .SetSampler(new AlwaysOnSampler())
                                      .AddProcessorPipeline(pp => pp.AddProcessor(ap => activityProcessor))))
@@ -395,13 +374,8 @@
             const int batchSize = 75;
             int exportCalledCount = 0;
             var activityExporter = new TestActivityExporter(_ => Interlocked.Increment(ref exportCalledCount));
-<<<<<<< HEAD
             using var activityProcessor = new BatchingActivityProcessor(activityExporter, 128, TimeSpan.FromMilliseconds(100), DefaultTimeout, batchSize);
             using (var openTelemetrySdk = TracerProviderSdk.EnableTracerProvider(b => b
-=======
-            using var activityProcessor = new BatchingActivityProcessor(activityExporter, 128, DefaultDelay, DefaultTimeout, batchSize);
-            using (var openTelemetrySdk = OpenTelemetrySdk.EnableOpenTelemetry(b => b
->>>>>>> cafc62ee
                 .AddActivitySource(ActivitySourceName)
                 .SetSampler(new AlwaysOnSampler())
                 .AddProcessorPipeline(pp => pp.AddProcessor(ap => activityProcessor))))
