--- conflicted
+++ resolved
@@ -13,14 +13,9 @@
     <ProjectReference Include="$(RepoRoot)\src\OpenTelemetry.Exporter.InMemory\OpenTelemetry.Exporter.InMemory.csproj" />
   </ItemGroup>
 
-<<<<<<< HEAD
-  <ItemGroup>
-    <PackageReference Include="Microsoft.CSharp" Condition="'$(TargetFramework)' == 'net462'" />
-=======
   <ItemGroup Condition="'$(TargetFramework)' == '$(NetFrameworkMinimumSupportedVersion)'">
     <PackageReference Include="Microsoft.CSharp" />
     <PackageReference Include="System.Text.Json" />
->>>>>>> e904994f
   </ItemGroup>
 
   <ItemGroup>
