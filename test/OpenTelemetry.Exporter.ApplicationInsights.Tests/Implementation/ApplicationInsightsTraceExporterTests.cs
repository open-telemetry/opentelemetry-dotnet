﻿// <copyright file="ApplicationInsightsTraceExporterTests.cs" company="OpenTelemetry Authors">
// Copyright 2018, OpenTelemetry Authors
//
// Licensed under the Apache License, Version 2.0 (the "License");
// you may not use this file except in compliance with the License.
// You may obtain a copy of theLicense at
//
//     http://www.apache.org/licenses/LICENSE-2.0
//
// Unless required by applicable law or agreed to in writing, software
// distributed under the License is distributed on an "AS IS" BASIS,
// WITHOUT WARRANTIES OR CONDITIONS OF ANY KIND, either express or implied.
// See the License for the specific language governing permissions and
// limitations under the License.
// </copyright>

using System.Threading;
using OpenTelemetry.Trace.Config;
using OpenTelemetry.Trace.Export;

namespace OpenTelemetry.Exporter.ApplicationInsights.Tests
{
    using Microsoft.ApplicationInsights.Channel;
    using Microsoft.ApplicationInsights.DataContracts;
    using Microsoft.ApplicationInsights.Extensibility;
    using Newtonsoft.Json;
    using OpenTelemetry.Trace;
    using System;
    using System.Collections.Concurrent;
    using System.Collections.Generic;
    using System.Diagnostics;
    using System.Linq;
    using Xunit;

    public class ApplicationInsightsTraceExporterTests
    {
        private const string TestTraceId = "d79bdda7eb9c4a9fa9bda52fe7b48b95";
        private const string TestSpanId = "d7ddeb4aa9a5e78b";
        private const string TestParentSpanId = "9ba79c9fbd2fb495";
        private const string TestChannelEndpoint = "https://applicationinsights.com";

        private readonly byte[] testTraceIdBytes = { 0xd7, 0x9b, 0xdd, 0xa7, 0xeb, 0x9c, 0x4a, 0x9f, 0xa9, 0xbd, 0xa5, 0x2f, 0xe7, 0xb4, 0x8b, 0x95 };
        private readonly byte[] testSpanIdBytes = { 0xd7, 0xdd, 0xeb, 0x4a, 0xa9, 0xa5, 0xe7, 0x8b };
        private readonly byte[] testParentSpanIdBytes = { 0x9b, 0xa7, 0x9c, 0x9f, 0xbd, 0x2f, 0xb4, 0x95 };

        private readonly JsonSerializerSettings jsonSettingThrowOnError = new JsonSerializerSettings
        {
            MissingMemberHandling = MissingMemberHandling.Error,
            ReferenceLoopHandling = ReferenceLoopHandling.Error,
            NullValueHandling = NullValueHandling.Include,
            DefaultValueHandling = DefaultValueHandling.Include,
        };

        private DateTime now;

        public ApplicationInsightsTraceExporterTests()
        {
            now = DateTime.UtcNow.AddSeconds(-1);
        }

        private ConcurrentQueue<ITelemetry> ConvertSpan(Span otSpan)
        {
            var sentItems = new ConcurrentQueue<ITelemetry>();
            var configuration = new TelemetryConfiguration();
            ITelemetryChannel channel = new StubTelemetryChannel
            {
                OnSend = t => sentItems.Enqueue(t),
                EndpointAddress = TestChannelEndpoint,
            };

            configuration.TelemetryChannel = channel;

            var exporter = new ApplicationInsightsTraceExporter(configuration);
            exporter.ExportAsync(new List<Span> { otSpan }, CancellationToken.None).Wait();

            return sentItems;
        }

        [Fact]
        public void OpenTelemetryTelemetryConverterTests_TracksRequest()
        {
            // ARRANGE
            this.GetDefaults(out var traceId, out var parentSpanId, out var traceOptions, out var tracestate, out var name, out var startTimestamp, out var attributes, out var events, out var links, out var status, out var kind, out var endTimestamp);

            parentSpanId = default;
            var span = CreateTestSpan(name, startTimestamp, traceId, parentSpanId, traceOptions,
                tracestate, kind, status);
            span.End(endTimestamp);
            // ACT
            var sentItems = this.ConvertSpan(span);

            // ASSERT
            Assert.Single(sentItems);
            Assert.True(sentItems.Single() is RequestTelemetry);

            var request = sentItems.OfType<RequestTelemetry>().Single();
            Assert.Equal("spanName", request.Name);
            Assert.Equal(now.AddSeconds(-1), request.Timestamp);
            Assert.Equal(1, request.Duration.TotalSeconds);

            Assert.Equal(span.Context.TraceId.ToHexString(), request.Context.Operation.Id);

            Assert.Equal($"|{span.Context.TraceId.ToHexString()}.{span.Context.SpanId.ToHexString()}.", request.Id);
            Assert.Null(request.Context.Operation.ParentId);

            Assert.True(request.Success);
            Assert.Equal("0", request.ResponseCode);

            // TODO: implement this
            //Assert.Equal("lf_unspecified-oc:0.0.0", request.Context.GetInternalContext().SdkVersion);
        }

        [Fact]
        public void OpenTelemetryTelemetryConverterTests_TracksRequestWithTracestate()
        {
            // ARRANGE
            this.GetDefaults(out var traceId, out var parentSpanId, out var traceOptions, out var tracestate, out var name, out var startTimestamp, out var attributes, out var events, out var links, out var status, out var kind, out var endTimestamp);

            tracestate = tracestate.ToBuilder()
                .Set("k1", "v1")
                .Set("k2", "v2")
                .Build();

            var span = CreateTestSpan(name, startTimestamp, traceId, parentSpanId, traceOptions,
                tracestate, SpanKind.Server, status);

            // ACT
            var sentItems = this.ConvertSpan(span);

            // ASSERT
            Assert.Single(sentItems);
            Assert.True(sentItems.Single() is RequestTelemetry);

            var request = sentItems.OfType<RequestTelemetry>().Single();

            Assert.Equal(2, request.Properties.Count);
            Assert.Equal("v1", request.Properties["k1"]);
            Assert.Equal("v2", request.Properties["k2"]);
        }

        [Fact]
        public void OpenTelemetryTelemetryConverterTests_TracksRequestWithParent()
        {
            // ARRANGE
            this.GetDefaults(out var traceId, out var parentSpanId, out var traceOptions, out var tracestate, out var name, out var startTimestamp, out var attributes, out var events, out var links, out var status, out var kind, out var endTimestamp);
            parentSpanId = ActivitySpanId.CreateFromBytes(this.testParentSpanIdBytes);

            var span = CreateTestSpan(name, startTimestamp, traceId, parentSpanId, traceOptions,
                tracestate, kind, status);

            // ACT
            var sentItems = this.ConvertSpan(span);

            // ASSERT
            Assert.Equal($"|{TestTraceId}.{TestParentSpanId}.", ((RequestTelemetry)sentItems.Single()).Context.Operation.ParentId);
        }

        [Fact]
        public void OpenTelemetryTelemetryConverterTests_TracksRequestWithInvalidParent()
        {
            // ARRANGE
            this.GetDefaults(out var traceId, out var parentSpanId, out var traceOptions, out var tracestate, out var name, out var startTimestamp, out var attributes, out var events, out var links, out var status, out var kind, out var endTimestamp);
            parentSpanId = default;

            var span = CreateTestSpan(name, startTimestamp, traceId, parentSpanId, traceOptions,
                tracestate, kind, status);

            // ACT
            var sentItems = this.ConvertSpan(span);

            // ASSERT
            Assert.Null(((RequestTelemetry)sentItems.Single()).Context.Operation.ParentId);
        }

        [Fact]
        public void OpenTelemetryTelemetryConverterTests_TracksRequestWithStatus()
        {
            // ARRANGE
            this.GetDefaults(out var traceId, out var parentSpanId, out var traceOptions, out var tracestate, out var name, out var startTimestamp, out var attributes, out var events, out var links, out var status, out var kind, out var endTimestamp);
            status = Status.Ok;

            var span = CreateTestSpan(name, startTimestamp, traceId, parentSpanId, traceOptions,
                tracestate, kind, status);

            // ACT
            var sentItems = this.ConvertSpan(span);

            // ASSERT
            var request = (RequestTelemetry)sentItems.Single();

            Assert.True(request.Success.HasValue);
            Assert.True(request.Success.Value);
            Assert.Equal("0", request.ResponseCode); // this check doesn't match Local Forwarder Assert.IsTrue(string.IsNullOrEmpty(request.ResponseCode));
        }

        [Fact]
        public void OpenTelemetryTelemetryConverterTests_TracksRequestWithStatusAndDescription()
        {
            // ARRANGE
            this.GetDefaults(out var traceId, out var parentSpanId, out var traceOptions, out var tracestate, out var name, out var startTimestamp, out var attributes, out var events, out var links, out var status, out var kind, out var endTimestamp);
            status = Status.Ok.WithDescription("all good");

            var span = CreateTestSpan(name, startTimestamp, traceId, parentSpanId, traceOptions,
                tracestate, kind, status);

            // ACT
            var sentItems = this.ConvertSpan(span);

            // ASSERT
            var request = (RequestTelemetry)sentItems.Single();

            Assert.True(request.Success.HasValue);
            Assert.True(request.Success.Value);
            Assert.Equal("0", request.ResponseCode);  // this check doesn't match Local Forwarder Assert.AreEqual("all good", request.ResponseCode);
            Assert.Equal("all good", request.Properties["statusDescription"]);  // this check doesn't match Local Forwarder
        }

        [Fact]
        public void OpenTelemetryTelemetryConverterTests_TracksRequestWithNonSuccessStatusAndDescription()
        {
            // ARRANGE
            this.GetDefaults(out var traceId, out var parentSpanId, out var traceOptions, out var tracestate, out var name, out var startTimestamp, out var attributes, out var events, out var links, out var status, out var kind, out var endTimestamp);
            status = Status.Cancelled.WithDescription("all bad");

            var span = CreateTestSpan(name, startTimestamp, traceId, parentSpanId, traceOptions,
                tracestate, kind, status);

            // ACT
            var sentItems = this.ConvertSpan(span);

            // ASSERT
            var request = (RequestTelemetry)sentItems.Single();

            Assert.True(request.Success.HasValue);
            Assert.False(request.Success.Value);
            Assert.Equal("1", request.ResponseCode);  // this check doesn't match Local Forwarder Assert.AreEqual("all bad", request.ResponseCode);
            Assert.Equal("all bad", request.Properties["statusDescription"]);  // this check doesn't match Local Forwarder
        }

        [Fact]
        public void OpenTelemetryTelemetryConverterTests_TracksRequestErrorAttribute()
        {
            this.GetDefaults(out var traceId, out var parentSpanId, out var traceOptions, out var tracestate, out var name, out var startTimestamp, out var attributes, out var events, out var links, out var status, out var kind, out var endTimestamp);
            var span = CreateTestSpan(name, startTimestamp, traceId, parentSpanId, traceOptions,
                tracestate, kind, status);

            span.SetAttribute("error", true);
            span.End(endTimestamp);

            var sentItems = this.ConvertSpan(span);

            var request = sentItems.OfType<RequestTelemetry>().Single();
            Assert.True(request.Success.HasValue);
            Assert.False(request.Success.Value);
        }

        [Fact]
        public void OpenTelemetryTelemetryConverterTests_TracksClientDependency()
        {
            // ARRANGE
            this.GetDefaults(out var traceId, out var parentSpanId, out var traceOptions, out var tracestate, out var name, out var startTimestamp, out var attributes, out var events, out var links, out var status, out var kind, out var endTimestamp);
            kind = SpanKind.Client;
            parentSpanId = default;
            var span = CreateTestSpan(name, startTimestamp, traceId, parentSpanId, traceOptions,
                tracestate, kind, status);
            span.End(endTimestamp);
            // ACT
            var sentItems = this.ConvertSpan(span);

            // ASSERT
            Assert.Single(sentItems);
            Assert.True(sentItems.Single() is DependencyTelemetry);

            var dependency = sentItems.OfType<DependencyTelemetry>().Single();
            Assert.Equal("spanName", dependency.Name);
            Assert.Equal(now.AddSeconds(-1), dependency.Timestamp);
            Assert.Equal(1, dependency.Duration.TotalSeconds);

            Assert.Equal(span.Context.TraceId.ToHexString(), dependency.Context.Operation.Id);
            Assert.Null(dependency.Context.Operation.ParentId);
            Assert.Equal($"|{span.Context.TraceId.ToHexString()}.{span.Context.SpanId.ToHexString()}.", dependency.Id);

            Assert.Equal("0", dependency.ResultCode);
            Assert.True(dependency.Success.HasValue);
            Assert.True(dependency.Success);

            // Assert.Equal("lf_unspecified-oc:0.0.0", dependency.Context.GetInternalContext().SdkVersion);

            Assert.True(string.IsNullOrEmpty(dependency.Type));
        }

        [Fact]
        public void OpenTelemetryTelemetryConverterTests_TracksInternalSpanAsDependency()
        {
            // ARRANGE
            this.GetDefaults(out var traceId, out var parentSpanId, out var traceOptions, out var tracestate, out var name, out var startTimestamp, out var attributes, out var events, out var links, out var status, out var kind, out var endTimestamp);
            kind = SpanKind.Internal;

            var span = CreateTestSpan(name, startTimestamp, traceId, parentSpanId, traceOptions,
                tracestate, kind, status);
            span.End(endTimestamp);
            // ACT
            var sentItems = this.ConvertSpan(span);

            // ASSERT
            Assert.Single(sentItems);
            Assert.True(sentItems.Single() is DependencyTelemetry);

            var dependency = sentItems.OfType<DependencyTelemetry>().Single();
            Assert.Equal("spanName", dependency.Name);
            Assert.Equal("InProc", dependency.Type);
            Assert.Equal(now.AddSeconds(-1), dependency.Timestamp);
            Assert.Equal(1, dependency.Duration.TotalSeconds);

            Assert.Equal(TestTraceId, dependency.Context.Operation.Id);

            Assert.Equal($"|{TestTraceId}.{span.Context.SpanId.ToHexString()}.", dependency.Id);
            Assert.Equal($"|{TestTraceId}.{parentSpanId.ToHexString()}.", dependency.Context.Operation.ParentId);

            Assert.Equal("0", dependency.ResultCode);
            Assert.True(dependency.Success.HasValue);
            Assert.True(dependency.Success);

            // Assert.Equal("lf_unspecified-oc:0.0.0", dependency.Context.GetInternalContext().SdkVersion);
        }

        [Fact]
        public void OpenTelemetryTelemetryConverterTests_DoesNotTrackCallToAppInsights()
        {
            // ARRANGE
            this.GetDefaults(out var traceId, out var parentSpanId, out var traceOptions, out var tracestate, out var name, out var startTimestamp, out var attributes, out var events, out var links, out var status, out var kind, out var endTimestamp);
            kind = SpanKind.Client;

            var span = CreateTestSpan(name, startTimestamp, traceId, parentSpanId, traceOptions,
                tracestate, kind, status);

            span.SetAttribute("http.url", TestChannelEndpoint);
            span.SetAttribute("http.method", "POST");
            span.SetAttribute("http.status_code", 200);
            span.End(endTimestamp);

            // ACT
            var sentItems = this.ConvertSpan(span);

            // ASSERT
            Assert.Empty(sentItems);
        }

        [Fact]
        public void OpenTelemetryTelemetryConverterTests_TracksProducerDependency()
        {
            // ARRANGE
            this.GetDefaults(out var traceId, out var parentSpanId, out var traceOptions, out var tracestate, out var name, out var startTimestamp, out var attributes, out var events, out var links, out var status, out var kind, out var endTimestamp);
            kind = SpanKind.Producer;

            var span = CreateTestSpan(name, startTimestamp, traceId, parentSpanId, traceOptions,
                tracestate, kind, status);

            span.End(endTimestamp);

            // ACT
            var sentItems = this.ConvertSpan(span);

            // ASSERT
            Assert.Single(sentItems);
            Assert.True(sentItems.Single() is DependencyTelemetry);

            var dependency = sentItems.OfType<DependencyTelemetry>().Single();
            Assert.Equal("spanName", dependency.Name);
            Assert.Equal(now.AddSeconds(-1), dependency.Timestamp);
            Assert.Equal(1, dependency.Duration.TotalSeconds);

            Assert.Equal(TestTraceId, dependency.Context.Operation.Id);

            Assert.Equal($"|{TestTraceId}.{span.Context.SpanId.ToHexString()}.", dependency.Id);
            Assert.Equal($"|{TestTraceId}.{ActivitySpanId.CreateFromBytes(this.testParentSpanIdBytes)}.", dependency.Context.Operation.ParentId);
            Assert.Equal("0", dependency.ResultCode);
            Assert.True(dependency.Success.HasValue);
            Assert.True(dependency.Success);

            // Assert.Equal("lf_unspecified-oc:0.0.0", dependency.Context.GetInternalContext().SdkVersion);

            Assert.True(string.IsNullOrEmpty(dependency.Type));
        }

        [Fact]
        public void OpenTelemetryTelemetryConverterTests_TracksDependencyWithTracestate()
        {
            // ARRANGE
            this.GetDefaults(out var traceId, out var parentSpanId, out var traceOptions, out var tracestate, out var name, out var startTimestamp, out var attributes, out var events, out var links, out var status, out var kind, out var endTimestamp);
            tracestate = tracestate.ToBuilder()
                .Set("k1", "v1")
                .Set("k2", "v2")
                .Build();

            var span = CreateTestSpan(name, startTimestamp, traceId, parentSpanId, traceOptions,
                tracestate, SpanKind.Client, status);

            // ACT
            var sentItems = this.ConvertSpan(span);

            // ASSERT
            Assert.Single(sentItems);
            Assert.True(sentItems.Single() is DependencyTelemetry);

            var dependency = sentItems.OfType<DependencyTelemetry>().Single();

            Assert.Equal(2, dependency.Properties.Count);
            Assert.Equal("v1", dependency.Properties["k1"]);
            Assert.Equal("v2", dependency.Properties["k2"]);
            // Assert.Equal("lf_unspecified-oc:0.0.0", dependency.Context.GetInternalContext().SdkVersion);
        }

        /*
        [Fact]
        public void OpenTelemetryTelemetryConverterTests_TracksDependencyWithAnnotationsAndNode()
        {
            // ARRANGE
            var now = DateTime.UtcNow;

            this.GetDefaults(out var context, out var parentSpanId, out var resource, out var name, out var startTimestamp, out var attributes, out var events,  out var links, out var childSpanCount, out var status, out var kind, out var endTimestamp);

            kind = SpanKind.Client;

            var span = SpanData.Create(context, parentSpanId, resource, name, startTimestamp, attributes, events, links, childSpanCount, status, kind, endTimestamp);


            span.TimeEvents = new Span.Types.TimeEvents
            {
                TimeEvent =
                        {
                            new Span.Types.TimeEvent
                            {
                                Time = now.ToTimestamp(),
                                Annotation = new Span.Types.TimeEvent.Types.Annotation
                                {
                                    Description = new TruncatableString {Value = "test message1"},
                                },
                            },
                            new Span.Types.TimeEvent
                            {
                                Time = now.ToTimestamp(),
                                MessageEvent = new Span.Types.TimeEvent.Types.MessageEvent
                                {
                                    Id = 1,
                                    CompressedSize = 2,
                                    UncompressedSize = 3,
                                    Type = Span.Types.TimeEvent.Types.MessageEvent.Types.Type.Received,
                                },
                            },
                        },
            };


            string hostName = "host", serviceName = "tests", version = "1.2.3.4.5";
            uint pid = 12345;
            var lang = LibraryInfo.Types.Language.CSharp;

            var node = CreateBasicNode(hostName, pid, lang, version, serviceName);
            node.Attributes.Add("a", "b");

            // ACT
            var sentItems = this.ConvertSpan(span, node, string.Empty);

            // ASSERT
            Assert.Equal(3, sentItems.Count);
            Assert.Single(sentItems.OfType<DependencyTelemetry>());
            Assert.Equal(2, sentItems.OfType<TraceTelemetry>().Count());

            var dependency = sentItems.OfType<DependencyTelemetry>().Single();
            var trace1 = sentItems.OfType<TraceTelemetry>().First();
            var trace2 = sentItems.OfType<TraceTelemetry>().Last();
            Assert.Equal(serviceName, dependency.Context.Cloud.RoleName);
            Assert.Equal(serviceName, trace1.Context.Cloud.RoleName);
            Assert.Equal(serviceName, trace2.Context.Cloud.RoleName);

            Assert.Equal($"{hostName}.{pid}", dependency.Context.Cloud.RoleInstance);
            Assert.Equal($"{hostName}.{pid}", trace1.Context.Cloud.RoleInstance);
            Assert.Equal($"{hostName}.{pid}", trace2.Context.Cloud.RoleInstance);

            Assert.Equal(0, dependency.Properties.Count);
            Assert.Equal(0, trace1.Properties.Count);
            Assert.Equal(0, trace2.Properties.Count);
        }
        */

        [Fact]
        public void OpenTelemetryTelemetryConverterTests_TracksDependencyWithParent()
        {
            // ARRANGE
            this.GetDefaults(out var traceId, out var parentSpanId, out var traceOptions, out var tracestate, out var name, out var startTimestamp, out var attributes, out var events, out var links, out var status, out var kind, out var endTimestamp);
            kind = SpanKind.Client;
            parentSpanId = ActivitySpanId.CreateFromBytes(this.testParentSpanIdBytes);

            var span = CreateTestSpan(name, startTimestamp, traceId, parentSpanId, traceOptions,
                tracestate, kind, status);

            // ACT
            var sentItems = this.ConvertSpan(span);

            // ASSERT
            var dependency = sentItems.OfType<DependencyTelemetry>().Single();
            Assert.Equal($"|{TestTraceId}.{TestParentSpanId}.", dependency.Context.Operation.ParentId);
        }

        [Fact]
        public void OpenTelemetryTelemetryConverterTests_TracksDependencyWithStatus()
        {
            // ARRANGE
            this.GetDefaults(out var traceId, out var parentSpanId, out var traceOptions, out var tracestate, out var name, out var startTimestamp, out var attributes, out var events, out var links, out var status, out var kind, out var endTimestamp);
            kind = SpanKind.Client;
            status = Status.Ok;

            var span = CreateTestSpan(name, startTimestamp, traceId, parentSpanId, traceOptions,
                tracestate, kind, status);

            // ACT
            var sentItems = this.ConvertSpan(span);

            // ASSERT
            var dependency = (DependencyTelemetry)sentItems.Single();

            Assert.True(dependency.Success.HasValue);
            Assert.True(dependency.Success.Value);
            Assert.Equal("0", dependency.ResultCode);
            Assert.False(dependency.Properties.ContainsKey("StatusDescription"));  // TODO: why it is upper case first letter?
        }

        [Fact]
        public void OpenTelemetryTelemetryConverterTests_TracksDependencyWithStatusAndDescription()
        {
            // ARRANGE
            this.GetDefaults(out var traceId, out var parentSpanId, out var traceOptions, out var tracestate, out var name, out var startTimestamp, out var attributes, out var events, out var links, out var status, out var kind, out var endTimestamp);
            kind = SpanKind.Client;
            status = Status.Ok.WithDescription("all good");
            var span = CreateTestSpan(name, startTimestamp, traceId, parentSpanId, traceOptions,
                tracestate, kind, status);

            // ACT
            var sentItems = this.ConvertSpan(span);

            // ASSERT
            var dependency = (DependencyTelemetry)sentItems.Single();

            Assert.True(dependency.Success.HasValue);
            Assert.True(dependency.Success.Value);

            Assert.Equal("0", dependency.ResultCode);
            Assert.True(dependency.Properties.ContainsKey("statusDescription"));
            Assert.Equal("all good", dependency.Properties["statusDescription"]);
        }

        [Fact]
        public void OpenTelemetryTelemetryConverterTests_TracksDependencyWithNonSuccessStatusAndDescription()
        {
            // ARRANGE
            this.GetDefaults(out var traceId, out var parentSpanId, out var traceOptions, out var tracestate, out var name, out var startTimestamp, out var attributes, out var events, out var links, out var status, out var kind, out var endTimestamp);
            kind = SpanKind.Client;
            status = Status.Cancelled.WithDescription("all bad");
            var span = CreateTestSpan(name, startTimestamp, traceId, parentSpanId, traceOptions,
                tracestate, kind, status);

            // ACT
            var sentItems = this.ConvertSpan(span);

            // ASSERT
            var dependency = (DependencyTelemetry)sentItems.Single();

            Assert.True(dependency.Success.HasValue);
            Assert.False(dependency.Success.Value);
            Assert.Equal("1", dependency.ResultCode);
            Assert.True(dependency.Properties.ContainsKey("statusDescription"));
            Assert.Equal("all bad", dependency.Properties["statusDescription"]);
        }

        [Fact]
        public void OpenTelemetryTelemetryConverterTests_TracksDependencyErrorAttribute()
        {
            this.GetDefaults(out var traceId, out var parentSpanId, out var traceOptions, out var tracestate, out var name, out var startTimestamp, out var attributes, out var events, out var links, out var status, out var kind, out var endTimestamp);
            kind = SpanKind.Client;

            var span = CreateTestSpan(name, startTimestamp, traceId, parentSpanId, traceOptions,
                tracestate, kind, status);
            span.SetAttribute("error", true);
            span.End(endTimestamp);

            var sentItems = this.ConvertSpan(span);

            var dependency = sentItems.OfType<DependencyTelemetry>().Single();
            Assert.True(dependency.Success.HasValue);
            Assert.False(dependency.Success.Value);
        }

        [Fact]
        public void OpenTelemetryTelemetryConverterTests_TracksRequestBasedOnClientSpanKindAttribute()
        {
            this.GetDefaults(out var traceId, out var parentSpanId, out var traceOptions, out var tracestate, out var name, out var startTimestamp, out var attributes, out var events, out var links, out var status, out var kind, out var endTimestamp);
            kind = SpanKind.Client;

            var span = CreateTestSpan(name, startTimestamp, traceId, parentSpanId, traceOptions,
                tracestate, kind, status);
            span.SetAttribute("span.kind", "client");
            span.End(endTimestamp);

            var sentItems = this.ConvertSpan(span);

            Assert.True(sentItems.Single() is DependencyTelemetry);
        }

        [Fact]
        public void OpenTelemetryTelemetryConverterTests_TracksRequestBasedOnProducerSpanKindAttribute()
        {
            this.GetDefaults(out var traceId, out var parentSpanId, out var traceOptions, out var tracestate, out var name, out var startTimestamp, out var attributes, out var events, out var links, out var status, out var kind, out var endTimestamp);
            kind = SpanKind.Client;

            var span = CreateTestSpan(name, startTimestamp, traceId, parentSpanId, traceOptions,
                tracestate, kind, status);

            span.SetAttribute("span.kind", "producer");
            var sentItems = this.ConvertSpan(span);

            Assert.True(sentItems.Single() is DependencyTelemetry);
        }

        [Fact]
        public void OpenTelemetryTelemetryConverterTests_TracksRequestBasedOnConsumerSpanKindAttribute()
        {
            this.GetDefaults(out var traceId, out var parentSpanId, out var traceOptions, out var tracestate, out var name, out var startTimestamp, out var attributes, out var events, out var links, out var status, out var kind, out var endTimestamp);
            kind = SpanKind.Consumer;

            var span = CreateTestSpan(name, startTimestamp, traceId, parentSpanId, traceOptions,
                tracestate, kind, status);

            var sentItems = this.ConvertSpan(span);

            Assert.True(sentItems.Single() is RequestTelemetry);
        }

        [Fact]
        public void OpenTelemetryTelemetryConverterTests_TracksRequestBasedOnSpanKindProperty()
        {
            this.GetDefaults(out var traceId, out var parentSpanId, out var traceOptions, out var tracestate, out var name, out var startTimestamp, out var attributes, out var events, out var links, out var status, out var kind, out var endTimestamp);
            parentSpanId = ActivitySpanId.CreateFromBytes(this.testParentSpanIdBytes);
            var span = CreateTestSpan(name, startTimestamp, traceId, parentSpanId, traceOptions,
                tracestate, kind, status);

            var sentItems = this.ConvertSpan(span);

            Assert.True(sentItems.Single() is RequestTelemetry);
        }

        [Fact]
        public void OpenTelemetryTelemetryConverterTests_TracksDependencyBasedOnSpanKindProperty()
        {
            this.GetDefaults(out var traceId, out var parentSpanId, out var traceOptions, out var tracestate, out var name, out var startTimestamp, out var attributes, out var events, out var links, out var status, out var kind, out var endTimestamp);
            kind = SpanKind.Client;
            parentSpanId = ActivitySpanId.CreateFromBytes(this.testParentSpanIdBytes);
            var span = CreateTestSpan(name, startTimestamp, traceId, parentSpanId, traceOptions,
                tracestate, kind, status);

            var sentItems = this.ConvertSpan(span);

            Assert.True(sentItems.Single() is DependencyTelemetry);
        }

        [Fact]
        public void OpenTelemetryTelemetryConverterTests_TracksDependencyBasedOnSpanKindAttribute()
        {
            this.GetDefaults(out var traceId, out var parentSpanId, out var traceOptions, out var tracestate, out var name, out var startTimestamp, out var attributes, out var events, out var links, out var status, out var kind, out var endTimestamp);
            kind = SpanKind.Internal;

            var span = CreateTestSpan(name, startTimestamp, traceId, parentSpanId, traceOptions,
                tracestate, kind, status);

            span.SetAttribute("span.kind", "client");
            span.End(endTimestamp);

            var sentItems = this.ConvertSpan(span);

            Assert.True(sentItems.Single() is DependencyTelemetry);
        }

        [Fact]
        public void OpenTelemetryTelemetryConverterTests_TracksDependencyBasedOnSameProcessAsParentFlag()
        {
            this.GetDefaults(out var traceId, out var parentSpanId, out var traceOptions, out var tracestate, out var name, out var startTimestamp, out var attributes, out var events, out var links, out var status, out var kind, out var endTimestamp);
            kind = SpanKind.Internal;
            var span = CreateTestSpan(name, startTimestamp, traceId, parentSpanId, traceOptions,
                tracestate, kind, status);
            var sentItems = this.ConvertSpan(span);

            Assert.True(sentItems.Single() is DependencyTelemetry);
        }

        [Fact]
        public void OpenTelemetryTelemetryConverterTests_TracksDependencyBasedOnSameProcessAsParentFlagNotSet()
        {
            this.GetDefaults(out var traceId, out var parentSpanId, out var traceOptions, out var tracestate, out var name, out var startTimestamp, out var attributes, out var events, out var links, out var status, out var kind, out var endTimestamp);
            kind = SpanKind.Internal;
            var span = CreateTestSpan(name, startTimestamp, traceId, parentSpanId, traceOptions,
                tracestate, kind, status);

            var sentItems = this.ConvertSpan(span);

            Assert.True(sentItems.Single() is DependencyTelemetry);
        }

        // TODO: should we allow null dates? There is no reason to not allow it
        //[Fact]
        //public void OpenTelemetryTelemetryConverterTests_TracksRequestWithoutName()
        //{
        //    this.GetDefaults(out var context, out var parentSpanId, out var resource, out var name, out var startTimestamp, out var attributes, out var events,  out var links, out var childSpanCount, out var status, out var kind, out var endTimestamp);
        //    name = null;
        //    var span = SpanData.Create(context, parentSpanId, resource, name, startTimestamp, attributes, events, links, childSpanCount, status, kind, endTimestamp);

        //    var sentItems = this.ConvertSpan(span);

        //    Assert.Null(sentItems.OfType<RequestTelemetry>().Single().Name);
        //}

        [Fact]
        public void OpenTelemetryTelemetryConverterTests_TracksDependencyWithoutKind()
        {
            this.GetDefaults(out var traceId, out var parentSpanId, out var traceOptions, out var tracestate, out var name, out var startTimestamp, out var attributes, out var events, out var links, out var status, out var kind, out var endTimestamp);
            kind = SpanKind.Internal;
            var span = CreateTestSpan(name, startTimestamp, traceId, parentSpanId, traceOptions,
                tracestate, kind, status);

            var sentItems = this.ConvertSpan(span);

            Assert.True(sentItems.Single() is DependencyTelemetry);
        }

        // TODO: should we allow null dates? There is no reason to not allow it
        //[Fact]
        //public void OpenTelemetryTelemetryConverterTests_TracksRequestWithoutStartAndEndTime()
        //{
        //    this.GetDefaults(out var context, out var parentSpanId, out var resource, out var name, out var startTimestamp, out var attributes, out var events,  out var links, out var childSpanCount, out var status, out var kind, out var endTimestamp);
        //    startTimestamp = null;
        //    endTimestamp = null;
        //    var span = SpanData.Create(context, parentSpanId, resource, name, startTimestamp, attributes, events, links, childSpanCount, status, kind, endTimestamp);

        //    var sentItems = this.ConvertSpan(span);

        //    var request = sentItems.OfType<RequestTelemetry>().Single();
        //    Assert.True(Math.Abs((request.Timestamp - DateTime.UtcNow).TotalSeconds) < 1);
        //    Assert.Equal(0, request.Duration.TotalSeconds);
        //}

        [Fact]
        public void OpenTelemetryTelemetryConverterTests_TracksHttpRequestWithUrl()
        {
            this.GetDefaults(out var traceId, out var parentSpanId, out var traceOptions, out var tracestate, out var name, out var startTimestamp, out var attributes, out var events, out var links, out var status, out var kind, out var endTimestamp);
            var url = new Uri("https://host:123/path?query");
            name = "HttpIn";
            var span = CreateTestSpan(name, startTimestamp, traceId, parentSpanId, traceOptions,
                tracestate, kind, status);
            span.SetAttribute("http.url", url.ToString());
            span.SetAttribute("http.method", "POST");
            span.SetAttribute("http.status_code", 409);

            var sentItems = this.ConvertSpan(span);

            var request = sentItems.OfType<RequestTelemetry>().Single();
            Assert.Equal(url.ToString(), request.Url.ToString());
            Assert.Equal("POST /path", request.Name);
            Assert.Equal("409", request.ResponseCode);
        }

        [Fact]
        public void OpenTelemetryTelemetryConverterTests_TracksHttpRequestWithRelativeUrl()
        {
            this.GetDefaults(out var traceId, out var parentSpanId, out var traceOptions, out var tracestate, out var name, out var startTimestamp, out var attributes, out var events, out var links, out var status, out var kind, out var endTimestamp);
            var url = new Uri("https://host:123/path?query");
            name = "HttpIn";

            var span = CreateTestSpan(name, startTimestamp, traceId, parentSpanId, traceOptions,
                tracestate, kind, status);

            span.SetAttribute("http.url", url.LocalPath);
            span.SetAttribute("http.method", "POST");
            span.SetAttribute("http.status_code", 409);

            var sentItems = this.ConvertSpan(span);

            var request = sentItems.OfType<RequestTelemetry>().Single();
            Assert.Equal("/path", request.Url.ToString()); // This check doesn't match Local Forwarder Assert.Null(request.Url);
            Assert.Equal("POST /path", request.Name);
            Assert.Equal("409", request.ResponseCode);
        }

        [Fact]
        public void OpenTelemetryTelemetryConverterTests_TracksHttpRequestWithUrlAndRoute()
        {
            this.GetDefaults(out var traceId, out var parentSpanId, out var traceOptions, out var tracestate, out var name, out var startTimestamp, out var attributes, out var events, out var links, out var status, out var kind, out var endTimestamp);
            var url = new Uri("https://host:123/path?query");
            name = "HttpIn";
            var span = CreateTestSpan(name, startTimestamp, traceId, parentSpanId, traceOptions,
                tracestate, kind, status);

            span.SetAttribute("http.url", url.ToString());
            span.SetAttribute("http.method", "POST");
            span.SetAttribute("http.route", "route");
            span.SetAttribute("http.status_code", 503);

            var sentItems = this.ConvertSpan(span);

            var request = sentItems.OfType<RequestTelemetry>().Single();
            Assert.Equal(url.ToString(), request.Url.ToString());
            Assert.Equal("POST route", request.Name);
            Assert.Equal("503", request.ResponseCode);
        }

        [Fact]
        public void OpenTelemetryTelemetryConverterTests_TracksHttpRequestWithUrlAndNoMethod()
        {
            this.GetDefaults(out var traceId, out var parentSpanId, out var traceOptions, out var tracestate, out var name, out var startTimestamp, out var attributes, out var events, out var links, out var status, out var kind, out var endTimestamp);
            var url = new Uri("https://host:123/path?query");
            name = "HttpIn";
            var span = CreateTestSpan(name, startTimestamp, traceId, parentSpanId, traceOptions,
                tracestate, kind, status);

            span.SetAttribute("http.url", url.ToString());
            span.SetAttribute("http.status_code", 200);
            var sentItems = this.ConvertSpan(span);

            var request = sentItems.OfType<RequestTelemetry>().Single();
            Assert.Equal(url.ToString(), request.Url.ToString());
            Assert.Equal("/path", request.Name);
            Assert.Equal("200", request.ResponseCode);
        }

        [Fact]
        public void OpenTelemetryTelemetryConverterTests_TracksHttpRequestWithUrlOtherAttributesAreIgnored()
        {
            this.GetDefaults(out var traceId, out var parentSpanId, out var traceOptions, out var tracestate, out var name, out var startTimestamp, out var attributes, out var events, out var links, out var status, out var kind, out var endTimestamp);
            var url = new Uri("https://host:123/path?query");
            name = "HttpIn";

            var span = CreateTestSpan(name, startTimestamp, traceId, parentSpanId, traceOptions,
                tracestate, kind, status);

            span.SetAttribute("http.url", url.ToString());
            span.SetAttribute("http.method", "POST");
            span.SetAttribute("http.path", "another path");
            span.SetAttribute("http.host", "another host");
            span.SetAttribute("http.port", 8080);
            span.SetAttribute("http.status_code", 200);

            var sentItems = this.ConvertSpan(span);

            var request = sentItems.OfType<RequestTelemetry>().Single();
            Assert.Equal(url.ToString(), request.Url.ToString());
            Assert.Equal("POST another path", request.Name); // This check doesn't match Local Forwarder Assert.AreEqual("POST /path", request.Name);
            Assert.Equal("200", request.ResponseCode);
        }

        [Fact]
        public void OpenTelemetryTelemetryConverterTests_TracksRequestWithStringStatusCode()
        {
            // ARRANGE
            this.GetDefaults(out var traceId, out var parentSpanId, out var traceOptions, out var tracestate, out var name, out var startTimestamp, out var attributes, out var events, out var links, out var status, out var kind, out var endTimestamp);

            name = "HttpIn";
            var span = CreateTestSpan(name, startTimestamp, traceId, parentSpanId, traceOptions,
                tracestate, kind, status);

            span.SetAttribute("http.status_code", 201);

            // ACT
            var sentItems = this.ConvertSpan(span);

            // ASSERT
            var request = (RequestTelemetry)sentItems.Single();

            Assert.Equal("201", request.ResponseCode);
        }

        [Fact]
        public void OpenTelemetryTelemetryConverterTests_TracksHttpRequestHostPortPathAttributes()
        {
            this.GetDefaults(out var traceId, out var parentSpanId, out var traceOptions, out var tracestate, out var name, out var startTimestamp, out var attributes, out var events, out var links, out var status, out var kind, out var endTimestamp);
            var url = new Uri("https://host:123/path?query");
            name = "HttpIn";

            var span = CreateTestSpan(name, startTimestamp, traceId, parentSpanId, traceOptions,
                tracestate, kind, status);

            span.SetAttribute("http.method", "POST");
            span.SetAttribute("http.path", "path");
            span.SetAttribute("http.host", "host");
            span.SetAttribute("http.port", 123);
            span.SetAttribute("http.status_code", 200);

            var sentItems = this.ConvertSpan(span);

            var request = sentItems.OfType<RequestTelemetry>().Single();
            Assert.Equal("https://host:123/path", request.Url.ToString());
            Assert.Equal("POST path", request.Name);
            Assert.Equal("200", request.ResponseCode);
        }

        [Fact]
        public void OpenTelemetryTelemetryConverterTests_TracksHttpRequestPortPathAndEmptyHostAttributes()
        {
            this.GetDefaults(out var traceId, out var parentSpanId, out var traceOptions, out var tracestate, out var name, out var startTimestamp, out var attributes, out var events, out var links, out var status, out var kind, out var endTimestamp);
            var url = new Uri("https://host:123/path?query");
            name = "HttpIn";

            var span = CreateTestSpan(name, startTimestamp, traceId, parentSpanId, traceOptions,
                tracestate, kind, status);

            span.SetAttribute("http.method", "POST");
            span.SetAttribute("http.path", "path");
            span.SetAttribute("http.host", "");
            span.SetAttribute("http.port", 123);
            span.SetAttribute("http.status_code", 200);

            var sentItems = this.ConvertSpan(span);

            var request = sentItems.OfType<RequestTelemetry>().Single();
            Assert.Equal("/path", request.Url.ToString());  // This check doesn't match Local Forwarder Assert.IsNull(request.Url);
            Assert.Equal("POST path", request.Name);
            Assert.Equal("200", request.ResponseCode);
        }

        [Fact]
        public void OpenTelemetryTelemetryConverterTests_TracksHttpRequestHostPathAttributes()
        {
            this.GetDefaults(out var traceId, out var parentSpanId, out var traceOptions, out var tracestate, out var name, out var startTimestamp, out var attributes, out var events, out var links, out var status, out var kind, out var endTimestamp);
            var url = new Uri("https://host:123/path?query");
            name = "HttpIn";

            var span = CreateTestSpan(name, startTimestamp, traceId, parentSpanId, traceOptions,
                tracestate, kind, status);

            span.SetAttribute("http.method", "POST");
            span.SetAttribute("http.path", "/path");
            span.SetAttribute("http.host", "host");
            span.SetAttribute("http.status_code", 200);

            var sentItems = this.ConvertSpan(span);

            var request = sentItems.OfType<RequestTelemetry>().Single();
            Assert.Equal("https://host/path", request.Url.ToString());
            Assert.Equal("POST /path", request.Name);
            Assert.Equal("200", request.ResponseCode);
        }

        [Fact]
        public void OpenTelemetryTelemetryConverterTests_TracksHttpRequestHostAttributes()
        {
            this.GetDefaults(out var traceId, out var parentSpanId, out var traceOptions, out var tracestate, out var name, out var startTimestamp, out var attributes, out var events, out var links, out var status, out var kind, out var endTimestamp);
            name = "HttpIn";

            var span = CreateTestSpan(name, startTimestamp, traceId, parentSpanId, traceOptions,
                tracestate, kind, status);

            span.SetAttribute("http.method", "POST");
            span.SetAttribute("http.host", "host");
            span.SetAttribute("http.status_code", 200);

            var sentItems = this.ConvertSpan(span);

            var request = sentItems.OfType<RequestTelemetry>().Single();
            Assert.Equal("https://host/", request.Url.ToString());
            Assert.Equal("POST", request.Name);
            Assert.Equal("200", request.ResponseCode);
        }

        [Fact]
        public void OpenTelemetryTelemetryConverterTests_TracksHttpRequestOnlyMethodAttributes()
        {
            this.GetDefaults(out var traceId, out var parentSpanId, out var traceOptions, out var tracestate, out var name, out var startTimestamp, out var attributes, out var events, out var links, out var status, out var kind, out var endTimestamp);
            name = "HttpIn";

            var span = CreateTestSpan(name, startTimestamp, traceId, parentSpanId, traceOptions,
                tracestate, kind, status);

            span.SetAttribute("http.method", "POST");
            span.SetAttribute("http.status_code", 200);

            var sentItems = this.ConvertSpan(span);

            var request = sentItems.OfType<RequestTelemetry>().Single();
            Assert.Null(request.Url);
            Assert.Equal("POST", request.Name);
            Assert.Equal("200", request.ResponseCode);
        }

        [Fact]
        public void OpenTelemetryTelemetryConverterTests_TracksDependencyWithStringStatusCode()
        {
            // ARRANGE
            this.GetDefaults(out var traceId, out var parentSpanId, out var traceOptions, out var tracestate, out var name, out var startTimestamp, out var attributes, out var events, out var links, out var status, out var kind, out var endTimestamp);
            var url = new Uri("https://host:123/path?query");
            name = "HttpOut";
            kind = SpanKind.Client;

            var span = CreateTestSpan(name, startTimestamp, traceId, parentSpanId, traceOptions,
                tracestate, kind, status);

            span.SetAttribute("http.status_code", 201);

            // ACT
            var sentItems = this.ConvertSpan(span);

            // ASSERT
            var dependency = (DependencyTelemetry)sentItems.Single();

            Assert.Equal("201", dependency.ResultCode);
        }

        [Fact]
        public void OpenTelemetryTelemetryConverterTests_TracksHttpRequestUserAgent()
        {
            var url = new Uri("https://host/path");
            var userAgent = "Mozilla/5.0 (Windows NT 10.0; Win64; x64) AppleWebKit/537.36 (KHTML, like Gecko) Chrome/67.0.3396.99 Safari/537.36";
            this.GetDefaults(out var traceId, out var parentSpanId, out var traceOptions, out var tracestate, out var name, out var startTimestamp, out var attributes, out var events, out var links, out var status, out var kind, out var endTimestamp);
            name = "HttpIn";

            var span = CreateTestSpan(name, startTimestamp, traceId, parentSpanId, traceOptions,
                tracestate, kind, status);

            span.SetAttribute("http.url", url.ToString());
            span.SetAttribute("http.user_agent", userAgent);

            var sentItems = this.ConvertSpan(span);

            var request = sentItems.OfType<RequestTelemetry>().Single();
            Assert.Equal(userAgent, request.Context.User.UserAgent);
        }

        [Fact]
        public void OpenTelemetryTelemetryConverterTests_TracksHttpDependencyWithUrl()
        {
            this.GetDefaults(out var traceId, out var parentSpanId, out var traceOptions, out var tracestate, out var name, out var startTimestamp, out var attributes, out var events, out var links, out var status, out var kind, out var endTimestamp);
            var url = new Uri("https://host:123/path?query");
            name = "HttpOut";
            kind = SpanKind.Client;
            var span = CreateTestSpan(name, startTimestamp, traceId, parentSpanId, traceOptions,
                tracestate, kind, status);

            span.SetAttribute("http.url", url.ToString());
            span.SetAttribute("http.method", "POST");
            span.SetAttribute("http.status_code", 200);

            var sentItems = this.ConvertSpan(span);

            var dependency = sentItems.OfType<DependencyTelemetry>().Single();
            Assert.Equal(url.ToString(), dependency.Data);
            Assert.Equal("POST /path", dependency.Name);
            Assert.Equal("200", dependency.ResultCode);
            Assert.Equal("host", dependency.Target);
            Assert.Equal("Http", dependency.Type);
        }

        [Fact]
        public void OpenTelemetryTelemetryConverterTests_TracksHttpDependencyWithRelativeUrl()
        {
            this.GetDefaults(out var traceId, out var parentSpanId, out var traceOptions, out var tracestate, out var name, out var startTimestamp, out var attributes, out var events, out var links, out var status, out var kind, out var endTimestamp);
            var url = new Uri("https://host:123/path?query");
            name = "HttpOut";
            kind = SpanKind.Client;
            var span = CreateTestSpan(name, startTimestamp, traceId, parentSpanId, traceOptions,
                tracestate, kind, status);

            span.SetAttribute("http.url", url.LocalPath);
            span.SetAttribute("http.method", "POST");
            span.SetAttribute("http.status_code", 200);

            var sentItems = this.ConvertSpan(span);

            var dependency = sentItems.OfType<DependencyTelemetry>().Single();
            Assert.Equal(url.LocalPath, dependency.Data);
            Assert.Equal("POST /path", dependency.Name);
            Assert.Equal("200", dependency.ResultCode);
            Assert.Null(dependency.Target);
            Assert.Equal("Http", dependency.Type);
        }

        [Fact]
        public void OpenTelemetryTelemetryConverterTests_TracksHttpDependencyWithUrlIgnoresHostPortPath()
        {
            this.GetDefaults(out var traceId, out var parentSpanId, out var traceOptions, out var tracestate, out var name, out var startTimestamp, out var attributes, out var events, out var links, out var status, out var kind, out var endTimestamp);
            var url = new Uri("https://host:123/path?query");
            name = "HttpOut";
            kind = SpanKind.Client;
            var span = CreateTestSpan(name, startTimestamp, traceId, parentSpanId, traceOptions,
                tracestate, kind, status);

            span.SetAttribute("http.url", url.ToString());
            span.SetAttribute("http.method", "POST");
            span.SetAttribute("http.path", "another path");
            span.SetAttribute("http.port", 8080);
            span.SetAttribute("http.host", "another host");
            span.SetAttribute("http.status_code", 200);

            var sentItems = this.ConvertSpan(span);

            var dependency = sentItems.OfType<DependencyTelemetry>().Single();
            Assert.Equal(url.ToString(), dependency.Data);
            Assert.Equal("POST another path", dependency.Name);  // This check doesn't match Local Forwarder Assert.AreEqual("POST /path", dependency.Name);
            Assert.Equal("200", dependency.ResultCode);
            Assert.Equal("host", dependency.Target);
            Assert.Equal("Http", dependency.Type);
        }

        [Fact]
        public void OpenTelemetryTelemetryConverterTests_TracksHttpDependencyWithHostPortPath()
        {
            this.GetDefaults(out var traceId, out var parentSpanId, out var traceOptions, out var tracestate, out var name, out var startTimestamp, out var attributes, out var events, out var links, out var status, out var kind, out var endTimestamp);
            var url = new Uri("https://host:123/path?query");
            name = "HttpOut";
            kind = SpanKind.Client;
            var span = CreateTestSpan(name, startTimestamp, traceId, parentSpanId, traceOptions,
                tracestate, kind, status);

            span.SetAttribute("http.method", "POST");
            span.SetAttribute("http.path", "/path");
            span.SetAttribute("http.host", "host");
            span.SetAttribute("http.port", 123);
            span.SetAttribute("http.status_code", 200);

            var sentItems = this.ConvertSpan(span);

            var dependency = sentItems.OfType<DependencyTelemetry>().Single();
            Assert.Equal("https://host:123/path", dependency.Data);
            Assert.Equal("POST /path", dependency.Name);
            Assert.Equal("200", dependency.ResultCode);
            Assert.Equal("host", dependency.Target);
            Assert.Equal("Http", dependency.Type);
        }

        [Fact]
        public void OpenTelemetryTelemetryConverterTests_TracksHttpDependencyWithHostPort()
        {
            this.GetDefaults(out var traceId, out var parentSpanId, out var traceOptions, out var tracestate, out var name, out var startTimestamp, out var attributes, out var events, out var links, out var status, out var kind, out var endTimestamp);
            var url = new Uri("https://host:123/path?query");
            name = "HttpOut";
            kind = SpanKind.Client;
            var span = CreateTestSpan(name, startTimestamp, traceId, parentSpanId, traceOptions,
                tracestate, kind, status);

            span.SetAttribute("http.method", "POST");
            span.SetAttribute("http.host", "host");
            span.SetAttribute("http.port", 123);
            span.SetAttribute("http.status_code", 200);

            var sentItems = this.ConvertSpan(span);

            var dependency = sentItems.OfType<DependencyTelemetry>().Single();
            Assert.Equal("https://host:123/", dependency.Data);
            Assert.Equal("POST", dependency.Name);
            Assert.Equal("200", dependency.ResultCode);
            Assert.Equal("host", dependency.Target);
            Assert.Equal("Http", dependency.Type);
        }

        [Fact]
        public void OpenTelemetryTelemetryConverterTests_TracksHttpDependencyWithPathAndEmptyHost()
        {
            this.GetDefaults(out var traceId, out var parentSpanId, out var traceOptions, out var tracestate, out var name, out var startTimestamp, out var attributes, out var events, out var links, out var status, out var kind, out var endTimestamp);
            var url = new Uri("https://host:123/path?query");
            name = "HttpOut";
            kind = SpanKind.Client;
            var span = CreateTestSpan(name, startTimestamp, traceId, parentSpanId, traceOptions,
                tracestate, kind, status);

            span.SetAttribute("http.method", "POST");
            span.SetAttribute("http.host", "");
            span.SetAttribute("http.path", "/path");
            span.SetAttribute("http.status_code", 200);

            var sentItems = this.ConvertSpan(span);

            var dependency = sentItems.OfType<DependencyTelemetry>().Single();
            Assert.Equal("/path", dependency.Data);  // This check doesn't match Local Forwarder Assert.IsNull(dependency.Data);
            Assert.Equal("POST /path", dependency.Name);
            Assert.Equal("200", dependency.ResultCode);
            Assert.True(string.IsNullOrEmpty(dependency.Target));
            Assert.Equal("Http", dependency.Type);
        }

        [Fact]
        public void OpenTelemetryTelemetryConverterTests_TracksHttpDependencyWithHost()
        {
            this.GetDefaults(out var traceId, out var parentSpanId, out var traceOptions, out var tracestate, out var name, out var startTimestamp, out var attributes, out var events, out var links, out var status, out var kind, out var endTimestamp);
            var url = new Uri("https://host:123/path?query");
            name = "HttpOut";
            kind = SpanKind.Client;
            var span = CreateTestSpan(name, startTimestamp, traceId, parentSpanId, traceOptions,
                tracestate, kind, status);

            span.SetAttribute("http.method", "POST");
            span.SetAttribute("http.host", "host");
            span.SetAttribute("http.status_code", 200);

            var sentItems = this.ConvertSpan(span);

            var dependency = sentItems.OfType<DependencyTelemetry>().Single();
            Assert.Equal("https://host/", dependency.Data);
            Assert.Equal("POST", dependency.Name);
            Assert.Equal("200", dependency.ResultCode);
            Assert.Equal("host", dependency.Target);
            Assert.Equal("Http", dependency.Type);
        }

        [Fact]
        public void OpenTelemetryTelemetryConverterTests_TracksHttpDependencyWithMethod()
        {
            this.GetDefaults(out var traceId, out var parentSpanId, out var traceOptions, out var tracestate, out var name, out var startTimestamp, out var attributes, out var events, out var links, out var status, out var kind, out var endTimestamp);
            var url = new Uri("https://host:123/path?query");
            name = "HttpOut";
            kind = SpanKind.Client;
            var span = CreateTestSpan(name, startTimestamp, traceId, parentSpanId, traceOptions,
                tracestate, kind, status);

            span.SetAttribute("http.method", "POST");
            span.SetAttribute("http.status_code", 200);

            var sentItems = this.ConvertSpan(span);

            var dependency = sentItems.OfType<DependencyTelemetry>().Single();
            Assert.Null(dependency.Data);
            Assert.Equal("POST", dependency.Name);
            Assert.Equal("200", dependency.ResultCode);
            Assert.Null(dependency.Target);
            Assert.Equal("Http", dependency.Type);
        }

        [Fact]
        public void OpenTelemetryTelemetryConverterTests_TracksHttpDependencyWithStatusCodeOnly()
        {
            this.GetDefaults(out var traceId, out var parentSpanId, out var traceOptions, out var tracestate, out var name, out var startTimestamp, out var attributes, out var events, out var links, out var status, out var kind, out var endTimestamp);
            var url = new Uri("https://host:123/path?query");
            name = "HttpOut";
            kind = SpanKind.Client;
            var span = CreateTestSpan(name, startTimestamp, traceId, parentSpanId, traceOptions,
                tracestate, kind, status);

            span.SetAttribute("http.status_code", 200);

            var sentItems = this.ConvertSpan(span);

            var dependency = sentItems.OfType<DependencyTelemetry>().Single();
            Assert.Null(dependency.Data);
            Assert.Equal("HttpOut", dependency.Name);  // This check doesn't match Local Forwarder
            Assert.Null(dependency.Target);
            Assert.Equal("Http", dependency.Type);
            Assert.Equal("200", dependency.ResultCode);
        }

        [Fact]
        public void OpenTelemetryTelemetryConverterTests_TracksDependencyWithCustomAttributes()
        {
            this.GetDefaults(out var traceId, out var parentSpanId, out var traceOptions, out var tracestate, out var name, out var startTimestamp, out var attributes, out var events, out var links, out var status, out var kind, out var endTimestamp);
            name = "spanName";
            kind = SpanKind.Client;
            var span = CreateTestSpan(name, startTimestamp, traceId, parentSpanId, traceOptions,
                tracestate, kind, status);

            span.SetAttribute("custom.stringAttribute", "string");
            span.SetAttribute("custom.longAttribute", long.MaxValue);
            span.SetAttribute("custom.boolAttribute", true);

            var sentItems = this.ConvertSpan(span);

            var dependency = sentItems.OfType<DependencyTelemetry>().Single();
            Assert.Equal("spanName", dependency.Name);
            Assert.Equal(3, dependency.Properties.Count);
            Assert.True(dependency.Properties.ContainsKey("custom.stringAttribute"));
            Assert.Equal("string", dependency.Properties["custom.stringAttribute"]);

            Assert.True(dependency.Properties.ContainsKey("custom.longAttribute"));
            Assert.Equal(long.MaxValue.ToString(), dependency.Properties["custom.longAttribute"]);

            Assert.True(dependency.Properties.ContainsKey("custom.boolAttribute"));
            Assert.Equal(bool.TrueString, dependency.Properties["custom.boolAttribute"]);
        }

        [Fact]
        public void OpenTelemetryTelemetryConverterTests_TracksRequestsWithCustomAttributes()
        {
            this.GetDefaults(out var traceId, out var parentSpanId, out var traceOptions, out var tracestate, out var name, out var startTimestamp, out var attributes, out var events, out var links, out var status, out var kind, out var endTimestamp);
            name = "spanName";
            var span = CreateTestSpan(name, startTimestamp, traceId, parentSpanId, traceOptions,
                tracestate, kind, status);

            span.SetAttribute("custom.stringAttribute", "string");
            span.SetAttribute("custom.longAttribute", long.MaxValue);
            span.SetAttribute("custom.boolAttribute", true);

            var sentItems = this.ConvertSpan(span);

            var request = sentItems.OfType<RequestTelemetry>().Single();
            Assert.Equal("spanName", request.Name);
            Assert.Equal(3, request.Properties.Count);
            Assert.True(request.Properties.ContainsKey("custom.stringAttribute"));
            Assert.Equal("string", request.Properties["custom.stringAttribute"]);

            Assert.True(request.Properties.ContainsKey("custom.longAttribute"));
            Assert.Equal(long.MaxValue.ToString(), request.Properties["custom.longAttribute"]);

            Assert.True(request.Properties.ContainsKey("custom.boolAttribute"));
            Assert.Equal(bool.TrueString, request.Properties["custom.boolAttribute"]);
        }

        [Fact]
        public void OpenTelemetryTelemetryConverterTests_TracksDependencyWithLinks()
        {
            var (link0TraceId, link0TraceIdBytes) = GenerateRandomId(16);
            var (link1TraceId, link1TraceIdBytes) = GenerateRandomId(16);
            var (link2TraceId, link2TraceIdBytes) = GenerateRandomId(16);

            var (link0SpanId, link0SpanIdBytes) = GenerateRandomId(8);
            var (link1SpanId, link1SpanIdBytes) = GenerateRandomId(8);
            var (link2SpanId, link2SpanIdBytes) = GenerateRandomId(8);

            this.GetDefaults(out var traceId, out var parentSpanId, out var traceOptions, out var tracestate, out var name, out var startTimestamp, out var attributes, out var events, out var links, out var status, out var kind, out var endTimestamp);
            name = "spanName";
            kind = SpanKind.Client;
            var span = CreateTestSpan(name, startTimestamp, traceId, parentSpanId, traceOptions,
                tracestate, kind, status);
            span.AddLink(
                    new Link(
                        new SpanContext(
                            ActivityTraceId.CreateFromBytes(link0TraceIdBytes),
                            ActivitySpanId.CreateFromBytes(link0SpanIdBytes),
                            ActivityTraceFlags.None,
                            Tracestate.Empty)));

            span.AddLink(
                new Link(
                    new SpanContext(
                        ActivityTraceId.CreateFromBytes(link1TraceIdBytes),
                        ActivitySpanId.CreateFromBytes(link1SpanIdBytes),
                        ActivityTraceFlags.Recorded,
                        Tracestate.Empty)));

            span.AddLink(
                new Link(
                    new SpanContext(
                        ActivityTraceId.CreateFromBytes(link2TraceIdBytes),
                        ActivitySpanId.CreateFromBytes(link2SpanIdBytes),
                        ActivityTraceFlags.None,
                        Tracestate.Empty)));

            var sentItems = this.ConvertSpan(span);

            var dependency = sentItems.OfType<DependencyTelemetry>().Single();
            Assert.Single(dependency.Properties);
            Assert.True(dependency.Properties.TryGetValue("_MS.links", out var linksStr));

            // does not throw
            var actualLinks = JsonConvert.DeserializeObject<ApplicationInsightsLink[]>(linksStr, jsonSettingThrowOnError);

            Assert.NotNull(actualLinks);
            Assert.Equal(3, actualLinks.Length);

            Assert.Equal(link0TraceId, actualLinks[0].operation_Id);
            Assert.Equal(link1TraceId, actualLinks[1].operation_Id);
            Assert.Equal(link2TraceId, actualLinks[2].operation_Id);

            Assert.Equal($"|{link0TraceId}.{link0SpanId}.", actualLinks[0].id);
            Assert.Equal($"|{link1TraceId}.{link1SpanId}.", actualLinks[1].id);
            Assert.Equal($"|{link2TraceId}.{link2SpanId}.", actualLinks[2].id);
        }

        [Fact]
        public void OpenTelemetryTelemetryConverterTests_TracksDependencyWithLinksAndAttributes()
        {
            this.GetDefaults(out var traceId, out var parentSpanId, out var traceOptions, out var tracestate, out var name, out var startTimestamp, out var attributes, out var events, out var links, out var status, out var kind, out var endTimestamp);
            name = "spanName";
            kind = SpanKind.Client;
            var span = CreateTestSpan(name, startTimestamp, traceId, parentSpanId, traceOptions,
                tracestate, kind, status);

            span.AddLink(new Link(
                        new SpanContext(
                            ActivityTraceId.CreateFromBytes(GenerateRandomId(16).Item2),
                            ActivitySpanId.CreateFromBytes(GenerateRandomId(8).Item2),
                            ActivityTraceFlags.None,
                            Tracestate.Empty),
                        new Dictionary<string, object>()
                        {
                            { "some.str.attribute", "foo" },
                            { "some.int.attribute", 1 },
                            { "some.bool.attribute", true },
                        }));

            var sentItems = this.ConvertSpan(span);

            var dependency = sentItems.OfType<DependencyTelemetry>().Single();

            // attributes are ignored
            Assert.Single(dependency.Properties);
            Assert.True(dependency.Properties.TryGetValue("_MS.links", out var linksStr));

            // does not throw
            var actualLinks = JsonConvert.DeserializeObject<ApplicationInsightsLink[]>(linksStr, jsonSettingThrowOnError);

            Assert.NotNull(actualLinks);
            Assert.Single(actualLinks);
        }

        [Fact]
        public void OpenTelemetryTelemetryConverterTests_TracksRequestWithLinks()
        {
            var (link0TraceId, link0TraceIdBytes) = GenerateRandomId(16);
            var (link1TraceId, link1TraceIdBytes) = GenerateRandomId(16);
            var (link2TraceId, link2TraceIdBytes) = GenerateRandomId(16);

            var (link0SpanId, link0SpanIdBytes) = GenerateRandomId(8);
            var (link1SpanId, link1SpanIdBytes) = GenerateRandomId(8);
            var (link2SpanId, link2SpanIdBytes) = GenerateRandomId(8);

            this.GetDefaults(out var traceId, out var parentSpanId, out var traceOptions, out var tracestate, out var name, out var startTimestamp, out var attributes, out var events, out var links, out var status, out var kind, out var endTimestamp);
            name = "spanName";
            kind = SpanKind.Server;
            var span = CreateTestSpan(name, startTimestamp, traceId, parentSpanId, traceOptions,
                tracestate, kind, status);

            span.AddLink(new Link(
                new SpanContext(ActivityTraceId.CreateFromBytes(link0TraceIdBytes),
                    ActivitySpanId.CreateFromBytes(link0SpanIdBytes), ActivityTraceFlags.None, Tracestate.Empty)));

            span.AddLink(new Link(
                new SpanContext(ActivityTraceId.CreateFromBytes(link1TraceIdBytes),
                    ActivitySpanId.CreateFromBytes(link1SpanIdBytes), ActivityTraceFlags.None, Tracestate.Empty)));

            span.AddLink(new Link(
                new SpanContext(ActivityTraceId.CreateFromBytes(link2TraceIdBytes),
                    ActivitySpanId.CreateFromBytes(link2SpanIdBytes), ActivityTraceFlags.None, Tracestate.Empty)));

            var sentItems = this.ConvertSpan(span);

            var request = sentItems.OfType<RequestTelemetry>().Single();
            Assert.Single(request.Properties);
            Assert.True(request.Properties.TryGetValue("_MS.links", out var linksStr));

            // does not throw
            var actualLinks = JsonConvert.DeserializeObject<ApplicationInsightsLink[]>(linksStr, jsonSettingThrowOnError);

            Assert.NotNull(actualLinks);
            Assert.Equal(3, actualLinks.Length);

            Assert.Equal(link0TraceId, actualLinks[0].operation_Id);
            Assert.Equal(link1TraceId, actualLinks[1].operation_Id);
            Assert.Equal(link2TraceId, actualLinks[2].operation_Id);

            Assert.Equal($"|{link0TraceId}.{link0SpanId}.", actualLinks[0].id);
            Assert.Equal($"|{link1TraceId}.{link1SpanId}.", actualLinks[1].id);
            Assert.Equal($"|{link2TraceId}.{link2SpanId}.", actualLinks[2].id);
        }

        [Fact]
        public void OpenTelemetryTelemetryConverterTests_TracksRequestWithLinksAndAttributes()
        {
            this.GetDefaults(out var traceId, out var parentSpanId, out var traceOptions, out var tracestate, out var name, out var startTimestamp, out var attributes, out var events, out var links, out var status, out var kind, out var endTimestamp);
            name = "spanName";
            kind = SpanKind.Server;
            var span = CreateTestSpan(name, startTimestamp, traceId, parentSpanId, traceOptions,
                tracestate, kind, status);

            span.AddLink(new Link(
                        new SpanContext(
                            ActivityTraceId.CreateFromBytes(GenerateRandomId(16).Item2),
                            ActivitySpanId.CreateFromBytes(GenerateRandomId(8).Item2),
                            ActivityTraceFlags.None,
                            Tracestate.Empty),
                        new Dictionary<string, object>()
                        {
                            { "some.str.attribute", "foo" },
                            { "some.int.attribute", 1 },
                            { "some.bool.attribute", true },
                        }));

            var sentItems = this.ConvertSpan(span);

            var request = sentItems.OfType<RequestTelemetry>().Single();
            // attributes are ignored
            Assert.Single(request.Properties);
            Assert.True(request.Properties.TryGetValue("_MS.links", out var linksStr));

            // does not throw
            var actualLinks = JsonConvert.DeserializeObject<ApplicationInsightsLink[]>(linksStr, jsonSettingThrowOnError);

            Assert.NotNull(actualLinks);
            Assert.Single(actualLinks);
        }

        [Fact]
        public void OpenTelemetryTelemetryConverterTests_TracksRequestWithEvents()
        {
            this.GetDefaults(out var traceId, out var parentSpanId, out var traceOptions, out var tracestate, out var name, out var startTimestamp, out var attributes, out var events, out var links, out var status, out var kind, out var endTimestamp);
            name = "spanName";
            kind = SpanKind.Server;
            var span = CreateTestSpan(name, startTimestamp, traceId, parentSpanId, traceOptions,
                tracestate, kind, status);

            span.AddEvent(new Event("test message1", now));
            span.AddEvent(new Event("test message2", DateTime.UtcNow, new Dictionary<string, object>()
                        {
                            { "custom.stringAttribute", "string" },
                            { "custom.longAttribute", long.MaxValue },
                            { "custom.boolAttribute", true },
                        }));

            var sentItems = this.ConvertSpan(span);

            Assert.Equal(3, sentItems.Count);
            Assert.Single(sentItems.OfType<RequestTelemetry>());
            Assert.Equal(2, sentItems.OfType<TraceTelemetry>().Count());

            var request = sentItems.OfType<RequestTelemetry>().Single();
            var trace1 = sentItems.OfType<TraceTelemetry>().First();
            var trace2 = sentItems.OfType<TraceTelemetry>().Last();

            Assert.Equal(request.Context.Operation.Id, trace1.Context.Operation.Id);
            Assert.Equal(request.Context.Operation.Id, trace2.Context.Operation.Id);
            Assert.Equal(request.Id, trace1.Context.Operation.ParentId);
            Assert.Equal(request.Id, trace2.Context.Operation.ParentId);

            Assert.Equal("test message1", trace1.Message);
            Assert.Equal("test message2", trace2.Message);

            Assert.Equal(now, trace1.Timestamp);
            Assert.NotEqual(now, trace2.Timestamp);
            Assert.True(Math.Abs((DateTime.UtcNow - trace2.Timestamp).TotalSeconds) < 1);

            Assert.False(trace1.Properties.Any());
            Assert.Equal(3, trace2.Properties.Count);
            Assert.True(trace2.Properties.ContainsKey("custom.stringAttribute"));
            Assert.Equal("string", trace2.Properties["custom.stringAttribute"]);

            Assert.True(trace2.Properties.ContainsKey("custom.longAttribute"));
            Assert.Equal(long.MaxValue.ToString(), trace2.Properties["custom.longAttribute"]);

            Assert.True(trace2.Properties.ContainsKey("custom.boolAttribute"));
            Assert.Equal(bool.TrueString, trace2.Properties["custom.boolAttribute"]);
        }

        [Fact]
        public void OpenTelemetryTelemetryConverterTests_TracksDependenciesWithEvents()
        {
            this.GetDefaults(out var traceId, out var parentSpanId, out var traceOptions, out var tracestate, out var name, out var startTimestamp, out var attributes, out var events, out var links, out var status, out var kind, out var endTimestamp);
            name = "spanName";
            kind = SpanKind.Client;
            var span = CreateTestSpan(name, startTimestamp, traceId, parentSpanId, traceOptions,
                tracestate, kind, status);

            span.AddEvent(new Event("test message1", now));
            span.AddEvent("test message2", new Dictionary<string, object>()
            {
                { "custom.stringAttribute", "string" },
                { "custom.longAttribute", long.MaxValue },
                { "custom.boolAttribute", true },
            });

            var sentItems = this.ConvertSpan(span);

            Assert.Equal(3, sentItems.Count);
            Assert.Single(sentItems.OfType<DependencyTelemetry>());
            Assert.Equal(2, sentItems.OfType<TraceTelemetry>().Count());

            var dependency = sentItems.OfType<DependencyTelemetry>().Single();
            var trace1 = sentItems.OfType<TraceTelemetry>().First();
            var trace2 = sentItems.OfType<TraceTelemetry>().Last();

            Assert.Equal(dependency.Context.Operation.Id, trace1.Context.Operation.Id);
            Assert.Equal(dependency.Context.Operation.Id, trace2.Context.Operation.Id);
            Assert.Equal(dependency.Id, trace1.Context.Operation.ParentId);
            Assert.Equal(dependency.Id, trace2.Context.Operation.ParentId);

            Assert.Equal("test message1", trace1.Message);
            Assert.Equal("test message2", trace2.Message);

            Assert.Equal(now, trace1.Timestamp);
            Assert.NotEqual(now, trace2.Timestamp);
            Assert.True(Math.Abs((DateTime.UtcNow - trace2.Timestamp).TotalSeconds) < 1);

            Assert.False(trace1.Properties.Any());
            Assert.Equal(3, trace2.Properties.Count);
            Assert.True(trace2.Properties.ContainsKey("custom.stringAttribute"));
            Assert.Equal("string", trace2.Properties["custom.stringAttribute"]);

            Assert.True(trace2.Properties.ContainsKey("custom.longAttribute"));
            Assert.Equal(long.MaxValue.ToString(), trace2.Properties["custom.longAttribute"]);

            Assert.True(trace2.Properties.ContainsKey("custom.boolAttribute"));
            Assert.Equal(bool.TrueString, trace2.Properties["custom.boolAttribute"]);
        }

        private static (string, byte[]) GenerateRandomId(int byteCount)
        {
            var idBytes = new byte[byteCount];
            Rand.NextBytes(idBytes);

            var idString = BitConverter.ToString(idBytes).Replace("-", "").ToLower();

            return (idString, idBytes);
        }

        private static readonly Random Rand = new Random();

        private void GetDefaults(
            out ActivityTraceId traceId,
            out ActivitySpanId parentSpanId,
            out ActivityTraceFlags traceOptions,
            out Tracestate tracestate,
            out string name,
            out DateTime startTimestamp,
            out Dictionary<string, object> attributes,
<<<<<<< HEAD
            out List<Event> events,
            out List<ILink> links,
=======
            out List<IEvent> events,
            out List<Link> links,
>>>>>>> ad6ad5c5
            out Status status,
            out SpanKind kind,
            out DateTime endTimestamp)
        {
            traceId = ActivityTraceId.CreateFromBytes(this.testTraceIdBytes);
            traceOptions = ActivityTraceFlags.Recorded;
            tracestate = Tracestate.Empty;
            parentSpanId = ActivitySpanId.CreateFromBytes(this.testParentSpanIdBytes);
            name = "spanName";
            startTimestamp = now.AddSeconds(-1);
            attributes = null;
            events = null;
            links = null;
            status = default;
            kind = SpanKind.Server;
            endTimestamp = now;
        }

        private class ApplicationInsightsLink
        {
            public string operation_Id { get; set; }

            public string id { get; set; }
        }

        internal static Span CreateTestSpan(string name,
            DateTime startTimestamp,
            ActivityTraceId traceId,
            ActivitySpanId parentSpanId,
            ActivityTraceFlags traceOptions,
            Tracestate tracestate,
            SpanKind kind,
            Status status)
        {
            var spanBuilder = Tracing.Tracer
                .SpanBuilder(name);

            if (parentSpanId != default)
            {
                spanBuilder.SetParent(new SpanContext(traceId, parentSpanId, traceOptions, tracestate));
            }
            var span = (Span)spanBuilder.SetSpanKind(kind)
                .SetStartTimestamp(startTimestamp)
                .StartSpan();

            if (status.IsValid)
            {
                span.Status = status;
            }

            return span;
        }
    }
};<|MERGE_RESOLUTION|>--- conflicted
+++ resolved
@@ -1612,13 +1612,8 @@
             out string name,
             out DateTime startTimestamp,
             out Dictionary<string, object> attributes,
-<<<<<<< HEAD
             out List<Event> events,
-            out List<ILink> links,
-=======
-            out List<IEvent> events,
             out List<Link> links,
->>>>>>> ad6ad5c5
             out Status status,
             out SpanKind kind,
             out DateTime endTimestamp)
