--- conflicted
+++ resolved
@@ -322,7 +322,6 @@
         }
 
         [Fact]
-<<<<<<< HEAD
         public void JaegerSpanConverterTest_GenerateSpan_RemoteEndpointOmittedByDefault()
         {
             // Arrange
@@ -377,8 +376,7 @@
             Assert.Equal("RemoteServiceName", tag.VStr);
         }
 
-        internal static SpanData CreateTestSpan(
-=======
+        [Fact]
         public void JaegerSpanConverterTest_ConvertSpanToJaegerSpan_LibraryResources()
         {
             var span = CreateTestSpan(resource: new Resource(new Dictionary<string, object>
@@ -395,8 +393,7 @@
             Assert.DoesNotContain(jaegerSpan.JaegerTags, t => t.Key == Resource.ServiceNameKey && t.VStr == "MyService");
         }
 
-        internal SpanData CreateTestSpan(
->>>>>>> 66c778fc
+        internal static SpanData CreateTestSpan(
             bool setAttributes = true,
             Dictionary<string, object> additionalAttributes = null,
             bool addEvents = true,
