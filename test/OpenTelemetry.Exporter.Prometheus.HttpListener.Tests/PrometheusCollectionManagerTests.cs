--- conflicted
+++ resolved
@@ -30,11 +30,7 @@
     [InlineData(300, true)] // default value for AspNetCore, no possibility to set on HttpListener
     [InlineData(300, false)] // default value for AspNetCore, no possibility to set on HttpListener
 #endif
-<<<<<<< HEAD
-    public async Task EnterExitCollectTest(int scrapeResponseCacheDurationMilliseconds, bool requestOpenMetrics)
-=======
     public async Task EnterExitCollectTest(int scrapeResponseCacheDurationMilliseconds, bool openMetricsRequested)
->>>>>>> 7419d854
     {
         bool cacheEnabled = scrapeResponseCacheDurationMilliseconds != 0;
         using var meter = new Meter(Utils.GetCurrentMethodName());
@@ -71,11 +67,8 @@
             {
                 collectTasks[i] = Task.Run(async () =>
                 {
-<<<<<<< HEAD
-                    var response = await exporter.CollectionManager.EnterCollect(requestOpenMetrics);
-=======
                     var response = await exporter.CollectionManager.EnterCollect(openMetricsRequested);
->>>>>>> 7419d854
+
                     try
                     {
                         return new Response
@@ -108,11 +101,7 @@
             counter.Add(100);
 
             // This should use the cache and ignore the second counter update.
-<<<<<<< HEAD
-            var task = exporter.CollectionManager.EnterCollect(requestOpenMetrics);
-=======
             var task = exporter.CollectionManager.EnterCollect(openMetricsRequested);
->>>>>>> 7419d854
             Assert.True(task.IsCompleted);
             var response = await task;
             try
@@ -143,11 +132,8 @@
             {
                 collectTasks[i] = Task.Run(async () =>
                 {
-<<<<<<< HEAD
-                    var response = await exporter.CollectionManager.EnterCollect(requestOpenMetrics);
-=======
                     var response = await exporter.CollectionManager.EnterCollect(openMetricsRequested);
->>>>>>> 7419d854
+
                     try
                     {
                         return new Response
