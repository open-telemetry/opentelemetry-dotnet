// <copyright file="PrometheusSerializerTests.cs" company="OpenTelemetry Authors">
// Copyright The OpenTelemetry Authors
//
// Licensed under the Apache License, Version 2.0 (the "License");
// you may not use this file except in compliance with the License.
// You may obtain a copy of the License at
//
//     http://www.apache.org/licenses/LICENSE-2.0
//
// Unless required by applicable law or agreed to in writing, software
// distributed under the License is distributed on an "AS IS" BASIS,
// WITHOUT WARRANTIES OR CONDITIONS OF ANY KIND, either express or implied.
// See the License for the specific language governing permissions and
// limitations under the License.
// </copyright>

using System.Diagnostics.Metrics;
using System.Text;
using OpenTelemetry.Metrics;
using OpenTelemetry.Tests;
using Xunit;

namespace OpenTelemetry.Exporter.Prometheus.Tests;

public sealed class PrometheusSerializerTests
{
    [Fact]
    public void GaugeZeroDimension()
    {
        var buffer = new byte[85000];
        var metrics = new List<Metric>();

        using var meter = new Meter(Utils.GetCurrentMethodName());
        using var provider = Sdk.CreateMeterProviderBuilder()
            .AddMeter(meter.Name)
            .AddInMemoryExporter(metrics)
            .Build();

        meter.CreateObservableGauge("test_gauge", () => 123);

        provider.ForceFlush();

        var cursor = WriteMetric(buffer, 0, metrics[0]);
        Assert.Matches(
            ("^"
                + "# TYPE test_gauge gauge\n"
                + "test_gauge 123 \\d+\n"
                + "$").Replace('\'', '"'),
            Encoding.UTF8.GetString(buffer, 0, cursor));
    }

    [Fact]
    public void GaugeZeroDimensionWithDescription()
    {
        var buffer = new byte[85000];
        var metrics = new List<Metric>();

        using var meter = new Meter(Utils.GetCurrentMethodName());
        using var provider = Sdk.CreateMeterProviderBuilder()
            .AddMeter(meter.Name)
            .AddInMemoryExporter(metrics)
            .Build();

        meter.CreateObservableGauge("test_gauge", () => 123, description: "Hello, world!");

        provider.ForceFlush();

        var cursor = WriteMetric(buffer, 0, metrics[0]);
        Assert.Matches(
            ("^"
                + "# TYPE test_gauge gauge\n"
                + "# HELP test_gauge Hello, world!\n"
                + "test_gauge 123 \\d+\n"
                + "$").Replace('\'', '"'),
            Encoding.UTF8.GetString(buffer, 0, cursor));
    }

    [Fact]
    public void GaugeZeroDimensionWithUnit()
    {
        var buffer = new byte[85000];
        var metrics = new List<Metric>();

        using var meter = new Meter(Utils.GetCurrentMethodName());
        using var provider = Sdk.CreateMeterProviderBuilder()
            .AddMeter(meter.Name)
            .AddInMemoryExporter(metrics)
            .Build();

        meter.CreateObservableGauge("test_gauge", () => 123, unit: "seconds");

        provider.ForceFlush();

        var cursor = WriteMetric(buffer, 0, metrics[0]);
        Assert.Matches(
            ("^"
                + "# TYPE test_gauge_seconds gauge\n"
                + "# UNIT test_gauge_seconds seconds\n"
                + "test_gauge_seconds 123 \\d+\n"
                + "$").Replace('\'', '"'),
            Encoding.UTF8.GetString(buffer, 0, cursor));
    }

    [Fact]
    public void GaugeZeroDimensionWithDescriptionAndUnit()
    {
        var buffer = new byte[85000];
        var metrics = new List<Metric>();

        using var meter = new Meter(Utils.GetCurrentMethodName());
        using var provider = Sdk.CreateMeterProviderBuilder()
            .AddMeter(meter.Name)
            .AddInMemoryExporter(metrics)
            .Build();

        meter.CreateObservableGauge("test_gauge", () => 123, unit: "seconds", description: "Hello, world!");

        provider.ForceFlush();

        var cursor = WriteMetric(buffer, 0, metrics[0]);
        Assert.Matches(
            ("^"
                + "# TYPE test_gauge_seconds gauge\n"
                + "# UNIT test_gauge_seconds seconds\n"
                + "# HELP test_gauge_seconds Hello, world!\n"
                + "test_gauge_seconds 123 \\d+\n"
                + "$").Replace('\'', '"'),
            Encoding.UTF8.GetString(buffer, 0, cursor));
    }

    [Fact]
    public void GaugeOneDimension()
    {
        var buffer = new byte[85000];
        var metrics = new List<Metric>();

        using var meter = new Meter(Utils.GetCurrentMethodName());
        using var provider = Sdk.CreateMeterProviderBuilder()
            .AddMeter(meter.Name)
            .AddInMemoryExporter(metrics)
            .Build();

        meter.CreateObservableGauge(
            "test_gauge",
            () => new Measurement<long>(123, new KeyValuePair<string, object>("tagKey", "tagValue")));

        provider.ForceFlush();

        var cursor = WriteMetric(buffer, 0, metrics[0]);
        Assert.Matches(
            ("^"
                + "# TYPE test_gauge gauge\n"
                + "test_gauge{tagKey='tagValue'} 123 \\d+\n"
                + "$").Replace('\'', '"'),
            Encoding.UTF8.GetString(buffer, 0, cursor));
    }

    [Fact]
    public void GaugeBoolDimension()
    {
        var buffer = new byte[85000];
        var metrics = new List<Metric>();

        using var meter = new Meter(Utils.GetCurrentMethodName());
        using var provider = Sdk.CreateMeterProviderBuilder()
            .AddMeter(meter.Name)
            .AddInMemoryExporter(metrics)
            .Build();

        meter.CreateObservableGauge(
            "test_gauge",
            () => new Measurement<long>(123, new KeyValuePair<string, object>("tagKey", true)));

        provider.ForceFlush();

        var cursor = WriteMetric(buffer, 0, metrics[0]);
        Assert.Matches(
            ("^"
                + "# TYPE test_gauge gauge\n"
                + "test_gauge{tagKey='true'} 123 \\d+\n"
                + "$").Replace('\'', '"'),
            Encoding.UTF8.GetString(buffer, 0, cursor));
    }

    [Fact]
    public void GaugeDoubleSubnormal()
    {
        var buffer = new byte[85000];
        var metrics = new List<Metric>();

        using var meter = new Meter(Utils.GetCurrentMethodName());
        using var provider = Sdk.CreateMeterProviderBuilder()
            .AddMeter(meter.Name)
            .AddInMemoryExporter(metrics)
            .Build();

        meter.CreateObservableGauge("test_gauge", () => new List<Measurement<double>>
        {
            new(double.NegativeInfinity, new("x", "1"), new("y", "2")),
            new(double.PositiveInfinity, new("x", "3"), new("y", "4")),
            new(double.NaN, new("x", "5"), new("y", "6")),
        });

        provider.ForceFlush();

        var cursor = WriteMetric(buffer, 0, metrics[0]);
        Assert.Matches(
            ("^"
                + "# TYPE test_gauge gauge\n"
                + "test_gauge{x='1',y='2'} -Inf \\d+\n"
                + "test_gauge{x='3',y='4'} \\+Inf \\d+\n"
                + "test_gauge{x='5',y='6'} Nan \\d+\n"
                + "$").Replace('\'', '"'),
            Encoding.UTF8.GetString(buffer, 0, cursor));
    }

    [Fact]
    public void SumDoubleInfinities()
    {
        var buffer = new byte[85000];
        var metrics = new List<Metric>();

        using var meter = new Meter(Utils.GetCurrentMethodName());
        using var provider = Sdk.CreateMeterProviderBuilder()
            .AddMeter(meter.Name)
            .AddInMemoryExporter(metrics)
            .Build();

        var counter = meter.CreateCounter<double>("test_counter");
        counter.Add(1.0E308);
        counter.Add(1.0E308);

        provider.ForceFlush();

        var cursor = WriteMetric(buffer, 0, metrics[0]);
        Assert.Matches(
            ("^"
                + "# TYPE test_counter_total counter\n"
                + "test_counter_total \\+Inf \\d+\n"
                + "$").Replace('\'', '"'),
            Encoding.UTF8.GetString(buffer, 0, cursor));
    }

    [Fact]
    public void SumNonMonotonicDouble()
    {
        var buffer = new byte[85000];
        var metrics = new List<Metric>();

        using var meter = new Meter(Utils.GetCurrentMethodName());
        using var provider = Sdk.CreateMeterProviderBuilder()
            .AddMeter(meter.Name)
            .AddInMemoryExporter(metrics)
            .Build();

        var counter = meter.CreateUpDownCounter<double>("test_updown_counter");
        counter.Add(10);
        counter.Add(-11);

        provider.ForceFlush();

        var cursor = WriteMetric(buffer, 0, metrics[0]);
        Assert.Matches(
            ("^"
                + "# TYPE test_updown_counter gauge\n"
                + "test_updown_counter -1 \\d+\n"
                + "$").Replace('\'', '"'),
            Encoding.UTF8.GetString(buffer, 0, cursor));
    }

    [Fact]
    public void HistogramZeroDimension()
    {
        var buffer = new byte[85000];
        var metrics = new List<Metric>();

        using var meter = new Meter(Utils.GetCurrentMethodName());
        using var provider = Sdk.CreateMeterProviderBuilder()
            .AddMeter(meter.Name)
            .AddInMemoryExporter(metrics)
            .Build();

        var histogram = meter.CreateHistogram<double>("test_histogram");
        histogram.Record(18);
        histogram.Record(100);

        provider.ForceFlush();

        var cursor = WriteMetric(buffer, 0, metrics[0]);
        Assert.Matches(
            ("^"
                + "# TYPE test_histogram histogram\n"
                + "test_histogram_bucket{le='0'} 0 \\d+\n"
                + "test_histogram_bucket{le='5'} 0 \\d+\n"
                + "test_histogram_bucket{le='10'} 0 \\d+\n"
                + "test_histogram_bucket{le='25'} 1 \\d+\n"
                + "test_histogram_bucket{le='50'} 1 \\d+\n"
                + "test_histogram_bucket{le='75'} 1 \\d+\n"
                + "test_histogram_bucket{le='100'} 2 \\d+\n"
                + "test_histogram_bucket{le='250'} 2 \\d+\n"
                + "test_histogram_bucket{le='500'} 2 \\d+\n"
                + "test_histogram_bucket{le='750'} 2 \\d+\n"
                + "test_histogram_bucket{le='1000'} 2 \\d+\n"
                + "test_histogram_bucket{le='2500'} 2 \\d+\n"
                + "test_histogram_bucket{le='5000'} 2 \\d+\n"
                + "test_histogram_bucket{le='7500'} 2 \\d+\n"
                + "test_histogram_bucket{le='10000'} 2 \\d+\n"
                + "test_histogram_bucket{le='\\+Inf'} 2 \\d+\n"
                + "test_histogram_sum 118 \\d+\n"
                + "test_histogram_count 2 \\d+\n"
                + "$").Replace('\'', '"'),
            Encoding.UTF8.GetString(buffer, 0, cursor));
    }

    [Fact]
    public void HistogramOneDimension()
    {
        var buffer = new byte[85000];
        var metrics = new List<Metric>();

        using var meter = new Meter(Utils.GetCurrentMethodName());
        using var provider = Sdk.CreateMeterProviderBuilder()
            .AddMeter(meter.Name)
            .AddInMemoryExporter(metrics)
            .Build();

        var histogram = meter.CreateHistogram<double>("test_histogram");
        histogram.Record(18, new KeyValuePair<string, object>("x", "1"));
        histogram.Record(100, new KeyValuePair<string, object>("x", "1"));

        provider.ForceFlush();

        var cursor = WriteMetric(buffer, 0, metrics[0]);
        Assert.Matches(
            ("^"
                + "# TYPE test_histogram histogram\n"
                + "test_histogram_bucket{x='1',le='0'} 0 \\d+\n"
                + "test_histogram_bucket{x='1',le='5'} 0 \\d+\n"
                + "test_histogram_bucket{x='1',le='10'} 0 \\d+\n"
                + "test_histogram_bucket{x='1',le='25'} 1 \\d+\n"
                + "test_histogram_bucket{x='1',le='50'} 1 \\d+\n"
                + "test_histogram_bucket{x='1',le='75'} 1 \\d+\n"
                + "test_histogram_bucket{x='1',le='100'} 2 \\d+\n"
                + "test_histogram_bucket{x='1',le='250'} 2 \\d+\n"
                + "test_histogram_bucket{x='1',le='500'} 2 \\d+\n"
                + "test_histogram_bucket{x='1',le='750'} 2 \\d+\n"
                + "test_histogram_bucket{x='1',le='1000'} 2 \\d+\n"
                + "test_histogram_bucket{x='1',le='2500'} 2 \\d+\n"
                + "test_histogram_bucket{x='1',le='5000'} 2 \\d+\n"
                + "test_histogram_bucket{x='1',le='7500'} 2 \\d+\n"
                + "test_histogram_bucket{x='1',le='10000'} 2 \\d+\n"
                + "test_histogram_bucket{x='1',le='\\+Inf'} 2 \\d+\n"
                + "test_histogram_sum{x='1'} 118 \\d+\n"
                + "test_histogram_count{x='1'} 2 \\d+\n"
                + "$").Replace('\'', '"'),
            Encoding.UTF8.GetString(buffer, 0, cursor));
    }

    [Fact]
    public void HistogramTwoDimensions()
    {
        var buffer = new byte[85000];
        var metrics = new List<Metric>();

        using var meter = new Meter(Utils.GetCurrentMethodName());
        using var provider = Sdk.CreateMeterProviderBuilder()
            .AddMeter(meter.Name)
            .AddInMemoryExporter(metrics)
            .Build();

        var histogram = meter.CreateHistogram<double>("test_histogram");
        histogram.Record(18, new("x", "1"), new("y", "2"));
        histogram.Record(100, new("x", "1"), new("y", "2"));

        provider.ForceFlush();

        var cursor = WriteMetric(buffer, 0, metrics[0]);
        Assert.Matches(
            ("^"
                + "# TYPE test_histogram histogram\n"
                + "test_histogram_bucket{x='1',y='2',le='0'} 0 \\d+\n"
                + "test_histogram_bucket{x='1',y='2',le='5'} 0 \\d+\n"
                + "test_histogram_bucket{x='1',y='2',le='10'} 0 \\d+\n"
                + "test_histogram_bucket{x='1',y='2',le='25'} 1 \\d+\n"
                + "test_histogram_bucket{x='1',y='2',le='50'} 1 \\d+\n"
                + "test_histogram_bucket{x='1',y='2',le='75'} 1 \\d+\n"
                + "test_histogram_bucket{x='1',y='2',le='100'} 2 \\d+\n"
                + "test_histogram_bucket{x='1',y='2',le='250'} 2 \\d+\n"
                + "test_histogram_bucket{x='1',y='2',le='500'} 2 \\d+\n"
                + "test_histogram_bucket{x='1',y='2',le='750'} 2 \\d+\n"
                + "test_histogram_bucket{x='1',y='2',le='1000'} 2 \\d+\n"
                + "test_histogram_bucket{x='1',y='2',le='2500'} 2 \\d+\n"
                + "test_histogram_bucket{x='1',y='2',le='5000'} 2 \\d+\n"
                + "test_histogram_bucket{x='1',y='2',le='7500'} 2 \\d+\n"
                + "test_histogram_bucket{x='1',y='2',le='10000'} 2 \\d+\n"
                + "test_histogram_bucket{x='1',y='2',le='\\+Inf'} 2 \\d+\n"
                + "test_histogram_sum{x='1',y='2'} 118 \\d+\n"
                + "test_histogram_count{x='1',y='2'} 2 \\d+\n"
                + "$").Replace('\'', '"'),
            Encoding.UTF8.GetString(buffer, 0, cursor));
    }

    [Fact]
    public void HistogramInfinities()
    {
        var buffer = new byte[85000];
        var metrics = new List<Metric>();

        using var meter = new Meter(Utils.GetCurrentMethodName());
        using var provider = Sdk.CreateMeterProviderBuilder()
            .AddMeter(meter.Name)
            .AddInMemoryExporter(metrics)
            .Build();

        var histogram = meter.CreateHistogram<double>("test_histogram");
        histogram.Record(18);
        histogram.Record(double.PositiveInfinity);
        histogram.Record(double.PositiveInfinity);

        provider.ForceFlush();

        var cursor = WriteMetric(buffer, 0, metrics[0]);
        Assert.Matches(
            ("^"
                + "# TYPE test_histogram histogram\n"
                + "test_histogram_bucket{le='0'} 0 \\d+\n"
                + "test_histogram_bucket{le='5'} 0 \\d+\n"
                + "test_histogram_bucket{le='10'} 0 \\d+\n"
                + "test_histogram_bucket{le='25'} 1 \\d+\n"
                + "test_histogram_bucket{le='50'} 1 \\d+\n"
                + "test_histogram_bucket{le='75'} 1 \\d+\n"
                + "test_histogram_bucket{le='100'} 1 \\d+\n"
                + "test_histogram_bucket{le='250'} 1 \\d+\n"
                + "test_histogram_bucket{le='500'} 1 \\d+\n"
                + "test_histogram_bucket{le='750'} 1 \\d+\n"
                + "test_histogram_bucket{le='1000'} 1 \\d+\n"
                + "test_histogram_bucket{le='2500'} 1 \\d+\n"
                + "test_histogram_bucket{le='5000'} 1 \\d+\n"
                + "test_histogram_bucket{le='7500'} 1 \\d+\n"
                + "test_histogram_bucket{le='10000'} 1 \\d+\n"
                + "test_histogram_bucket{le='\\+Inf'} 3 \\d+\n"
                + "test_histogram_sum \\+Inf \\d+\n"
                + "test_histogram_count 3 \\d+\n"
                + "$").Replace('\'', '"'),
            Encoding.UTF8.GetString(buffer, 0, cursor));
    }

    [Fact]
    public void HistogramNaN()
    {
        var buffer = new byte[85000];
        var metrics = new List<Metric>();

        using var meter = new Meter(Utils.GetCurrentMethodName());
        using var provider = Sdk.CreateMeterProviderBuilder()
            .AddMeter(meter.Name)
            .AddInMemoryExporter(metrics)
            .Build();

        var histogram = meter.CreateHistogram<double>("test_histogram");
        histogram.Record(18);
        histogram.Record(double.PositiveInfinity);
        histogram.Record(double.NaN);

        provider.ForceFlush();

        var cursor = WriteMetric(buffer, 0, metrics[0]);
        Assert.Matches(
            ("^"
                + "# TYPE test_histogram histogram\n"
                + "test_histogram_bucket{le='0'} 0 \\d+\n"
                + "test_histogram_bucket{le='5'} 0 \\d+\n"
                + "test_histogram_bucket{le='10'} 0 \\d+\n"
                + "test_histogram_bucket{le='25'} 1 \\d+\n"
                + "test_histogram_bucket{le='50'} 1 \\d+\n"
                + "test_histogram_bucket{le='75'} 1 \\d+\n"
                + "test_histogram_bucket{le='100'} 1 \\d+\n"
                + "test_histogram_bucket{le='250'} 1 \\d+\n"
                + "test_histogram_bucket{le='500'} 1 \\d+\n"
                + "test_histogram_bucket{le='750'} 1 \\d+\n"
                + "test_histogram_bucket{le='1000'} 1 \\d+\n"
                + "test_histogram_bucket{le='2500'} 1 \\d+\n"
                + "test_histogram_bucket{le='5000'} 1 \\d+\n"
                + "test_histogram_bucket{le='7500'} 1 \\d+\n"
                + "test_histogram_bucket{le='10000'} 1 \\d+\n"
                + "test_histogram_bucket{le='\\+Inf'} 3 \\d+\n"
                + "test_histogram_sum Nan \\d+\n"
                + "test_histogram_count 3 \\d+\n"
                + "$").Replace('\'', '"'),
            Encoding.UTF8.GetString(buffer, 0, cursor));
    }

    [Fact]
    public void ExponentialHistogramIsIgnoredForNow()
    {
        var buffer = new byte[85000];
        var metrics = new List<Metric>();

        using var meter = new Meter(Utils.GetCurrentMethodName());
        using var provider = Sdk.CreateMeterProviderBuilder()
            .AddMeter(meter.Name)
            .AddView(instrument => new Base2ExponentialBucketHistogramConfiguration())
            .AddInMemoryExporter(metrics)
            .Build();

        var histogram = meter.CreateHistogram<double>("test_histogram");
        histogram.Record(18);
        histogram.Record(100);

        provider.ForceFlush();

        Assert.False(PrometheusSerializer.CanWriteMetric(metrics[0]));
    }

    [Fact]
<<<<<<< HEAD
    public void ScopeInfo()
    {
        var buffer = new byte[85000];

        var cursor = PrometheusSerializer.WriteScopeInfo(buffer, 0, "test_meter");

        Assert.Matches(
            ("^"
             + "# TYPE otel_scope_info info\n"
             + "# HELP otel_scope_info Scope metadata\n"
             + "otel_scope_info{otel_scope_name='test_meter'} 1\n"
             + "$").Replace('\'', '"'),
            Encoding.UTF8.GetString(buffer, 0, cursor));
    }

    [Fact]
    public void SumWithScopeInfo()
=======
    public void SumWithOpenMetricsFormat()
>>>>>>> 7419d854
    {
        var buffer = new byte[85000];
        var metrics = new List<Metric>();

<<<<<<< HEAD
        using var meter = new Meter("meter_name", "meter_version");
=======
        using var meter = new Meter(Utils.GetCurrentMethodName());
>>>>>>> 7419d854
        using var provider = Sdk.CreateMeterProviderBuilder()
            .AddMeter(meter.Name)
            .AddInMemoryExporter(metrics)
            .Build();

        var counter = meter.CreateUpDownCounter<double>("test_updown_counter");
        counter.Add(10);
        counter.Add(-11);

        provider.ForceFlush();

        var cursor = WriteMetric(buffer, 0, metrics[0], true);
        Assert.Matches(
            ("^"
             + "# TYPE test_updown_counter gauge\n"
<<<<<<< HEAD
             + "test_updown_counter{otel_scope_name='meter_name',otel_scope_version='meter_version'} -1 \\d+\\.\\d{3}\n"
=======
             + "test_updown_counter -1 \\d+\\.\\d{3}\n"
>>>>>>> 7419d854
             + "$").Replace('\'', '"'),
            Encoding.UTF8.GetString(buffer, 0, cursor));
    }

    [Fact]
    public void HistogramOneDimensionWithScopeInfo()
    {
        var buffer = new byte[85000];
        var metrics = new List<Metric>();

<<<<<<< HEAD
        using var meter = new Meter("meter_name", "meter_version");
=======
        using var meter = new Meter(Utils.GetCurrentMethodName());
>>>>>>> 7419d854
        using var provider = Sdk.CreateMeterProviderBuilder()
            .AddMeter(meter.Name)
            .AddInMemoryExporter(metrics)
            .Build();

        var histogram = meter.CreateHistogram<double>("test_histogram");
        histogram.Record(18, new KeyValuePair<string, object>("x", "1"));
        histogram.Record(100, new KeyValuePair<string, object>("x", "1"));

        provider.ForceFlush();

        var cursor = WriteMetric(buffer, 0, metrics[0], true);
        Assert.Matches(
            ("^"
                + "# TYPE test_histogram histogram\n"
<<<<<<< HEAD
                + "test_histogram_bucket{otel_scope_name='meter_name',otel_scope_version='meter_version',x='1',le='0'} 0 \\d+\\.\\d{3}\n"
                + "test_histogram_bucket{otel_scope_name='meter_name',otel_scope_version='meter_version',x='1',le='5'} 0 \\d+\\.\\d{3}\n"
                + "test_histogram_bucket{otel_scope_name='meter_name',otel_scope_version='meter_version',x='1',le='10'} 0 \\d+\\.\\d{3}\n"
                + "test_histogram_bucket{otel_scope_name='meter_name',otel_scope_version='meter_version',x='1',le='25'} 1 \\d+\\.\\d{3}\n"
                + "test_histogram_bucket{otel_scope_name='meter_name',otel_scope_version='meter_version',x='1',le='50'} 1 \\d+\\.\\d{3}\n"
                + "test_histogram_bucket{otel_scope_name='meter_name',otel_scope_version='meter_version',x='1',le='75'} 1 \\d+\\.\\d{3}\n"
                + "test_histogram_bucket{otel_scope_name='meter_name',otel_scope_version='meter_version',x='1',le='100'} 2 \\d+\\.\\d{3}\n"
                + "test_histogram_bucket{otel_scope_name='meter_name',otel_scope_version='meter_version',x='1',le='250'} 2 \\d+\\.\\d{3}\n"
                + "test_histogram_bucket{otel_scope_name='meter_name',otel_scope_version='meter_version',x='1',le='500'} 2 \\d+\\.\\d{3}\n"
                + "test_histogram_bucket{otel_scope_name='meter_name',otel_scope_version='meter_version',x='1',le='750'} 2 \\d+\\.\\d{3}\n"
                + "test_histogram_bucket{otel_scope_name='meter_name',otel_scope_version='meter_version',x='1',le='1000'} 2 \\d+\\.\\d{3}\n"
                + "test_histogram_bucket{otel_scope_name='meter_name',otel_scope_version='meter_version',x='1',le='2500'} 2 \\d+\\.\\d{3}\n"
                + "test_histogram_bucket{otel_scope_name='meter_name',otel_scope_version='meter_version',x='1',le='5000'} 2 \\d+\\.\\d{3}\n"
                + "test_histogram_bucket{otel_scope_name='meter_name',otel_scope_version='meter_version',x='1',le='7500'} 2 \\d+\\.\\d{3}\n"
                + "test_histogram_bucket{otel_scope_name='meter_name',otel_scope_version='meter_version',x='1',le='10000'} 2 \\d+\\.\\d{3}\n"
                + "test_histogram_bucket{otel_scope_name='meter_name',otel_scope_version='meter_version',x='1',le='\\+Inf'} 2 \\d+\\.\\d{3}\n"
                + "test_histogram_sum{otel_scope_name='meter_name',otel_scope_version='meter_version',x='1'} 118 \\d+\\.\\d{3}\n"
                + "test_histogram_count{otel_scope_name='meter_name',otel_scope_version='meter_version',x='1'} 2 \\d+\\.\\d{3}\n"
=======
                + "test_histogram_bucket{x='1',le='0'} 0 \\d+\\.\\d{3}\n"
                + "test_histogram_bucket{x='1',le='5'} 0 \\d+\\.\\d{3}\n"
                + "test_histogram_bucket{x='1',le='10'} 0 \\d+\\.\\d{3}\n"
                + "test_histogram_bucket{x='1',le='25'} 1 \\d+\\.\\d{3}\n"
                + "test_histogram_bucket{x='1',le='50'} 1 \\d+\\.\\d{3}\n"
                + "test_histogram_bucket{x='1',le='75'} 1 \\d+\\.\\d{3}\n"
                + "test_histogram_bucket{x='1',le='100'} 2 \\d+\\.\\d{3}\n"
                + "test_histogram_bucket{x='1',le='250'} 2 \\d+\\.\\d{3}\n"
                + "test_histogram_bucket{x='1',le='500'} 2 \\d+\\.\\d{3}\n"
                + "test_histogram_bucket{x='1',le='750'} 2 \\d+\\.\\d{3}\n"
                + "test_histogram_bucket{x='1',le='1000'} 2 \\d+\\.\\d{3}\n"
                + "test_histogram_bucket{x='1',le='2500'} 2 \\d+\\.\\d{3}\n"
                + "test_histogram_bucket{x='1',le='5000'} 2 \\d+\\.\\d{3}\n"
                + "test_histogram_bucket{x='1',le='7500'} 2 \\d+\\.\\d{3}\n"
                + "test_histogram_bucket{x='1',le='10000'} 2 \\d+\\.\\d{3}\n"
                + "test_histogram_bucket{x='1',le='\\+Inf'} 2 \\d+\\.\\d{3}\n"
                + "test_histogram_sum{x='1'} 118 \\d+\\.\\d{3}\n"
                + "test_histogram_count{x='1'} 2 \\d+\\.\\d{3}\n"
>>>>>>> 7419d854
                + "$").Replace('\'', '"'),
            Encoding.UTF8.GetString(buffer, 0, cursor));
    }

    private static int WriteMetric(byte[] buffer, int cursor, Metric metric, bool useOpenMetrics = false)
    {
<<<<<<< HEAD
        return PrometheusSerializer.WriteMetric(buffer, cursor, metric, PrometheusMetric.Create(metric), useOpenMetrics, useOpenMetrics);
=======
        return PrometheusSerializer.WriteMetric(buffer, cursor, metric, PrometheusMetric.Create(metric), useOpenMetrics);
>>>>>>> 7419d854
    }
}<|MERGE_RESOLUTION|>--- conflicted
+++ resolved
@@ -513,7 +513,6 @@
     }
 
     [Fact]
-<<<<<<< HEAD
     public void ScopeInfo()
     {
         var buffer = new byte[85000];
@@ -529,20 +528,12 @@
             Encoding.UTF8.GetString(buffer, 0, cursor));
     }
 
-    [Fact]
-    public void SumWithScopeInfo()
-=======
     public void SumWithOpenMetricsFormat()
->>>>>>> 7419d854
-    {
-        var buffer = new byte[85000];
-        var metrics = new List<Metric>();
-
-<<<<<<< HEAD
-        using var meter = new Meter("meter_name", "meter_version");
-=======
-        using var meter = new Meter(Utils.GetCurrentMethodName());
->>>>>>> 7419d854
+    {
+        var buffer = new byte[85000];
+        var metrics = new List<Metric>();
+
+        using var meter = new Meter(Utils.GetCurrentMethodName());
         using var provider = Sdk.CreateMeterProviderBuilder()
             .AddMeter(meter.Name)
             .AddInMemoryExporter(metrics)
@@ -558,11 +549,7 @@
         Assert.Matches(
             ("^"
              + "# TYPE test_updown_counter gauge\n"
-<<<<<<< HEAD
-             + "test_updown_counter{otel_scope_name='meter_name',otel_scope_version='meter_version'} -1 \\d+\\.\\d{3}\n"
-=======
              + "test_updown_counter -1 \\d+\\.\\d{3}\n"
->>>>>>> 7419d854
              + "$").Replace('\'', '"'),
             Encoding.UTF8.GetString(buffer, 0, cursor));
     }
@@ -573,11 +560,7 @@
         var buffer = new byte[85000];
         var metrics = new List<Metric>();
 
-<<<<<<< HEAD
-        using var meter = new Meter("meter_name", "meter_version");
-=======
-        using var meter = new Meter(Utils.GetCurrentMethodName());
->>>>>>> 7419d854
+        using var meter = new Meter(Utils.GetCurrentMethodName());
         using var provider = Sdk.CreateMeterProviderBuilder()
             .AddMeter(meter.Name)
             .AddInMemoryExporter(metrics)
@@ -593,26 +576,6 @@
         Assert.Matches(
             ("^"
                 + "# TYPE test_histogram histogram\n"
-<<<<<<< HEAD
-                + "test_histogram_bucket{otel_scope_name='meter_name',otel_scope_version='meter_version',x='1',le='0'} 0 \\d+\\.\\d{3}\n"
-                + "test_histogram_bucket{otel_scope_name='meter_name',otel_scope_version='meter_version',x='1',le='5'} 0 \\d+\\.\\d{3}\n"
-                + "test_histogram_bucket{otel_scope_name='meter_name',otel_scope_version='meter_version',x='1',le='10'} 0 \\d+\\.\\d{3}\n"
-                + "test_histogram_bucket{otel_scope_name='meter_name',otel_scope_version='meter_version',x='1',le='25'} 1 \\d+\\.\\d{3}\n"
-                + "test_histogram_bucket{otel_scope_name='meter_name',otel_scope_version='meter_version',x='1',le='50'} 1 \\d+\\.\\d{3}\n"
-                + "test_histogram_bucket{otel_scope_name='meter_name',otel_scope_version='meter_version',x='1',le='75'} 1 \\d+\\.\\d{3}\n"
-                + "test_histogram_bucket{otel_scope_name='meter_name',otel_scope_version='meter_version',x='1',le='100'} 2 \\d+\\.\\d{3}\n"
-                + "test_histogram_bucket{otel_scope_name='meter_name',otel_scope_version='meter_version',x='1',le='250'} 2 \\d+\\.\\d{3}\n"
-                + "test_histogram_bucket{otel_scope_name='meter_name',otel_scope_version='meter_version',x='1',le='500'} 2 \\d+\\.\\d{3}\n"
-                + "test_histogram_bucket{otel_scope_name='meter_name',otel_scope_version='meter_version',x='1',le='750'} 2 \\d+\\.\\d{3}\n"
-                + "test_histogram_bucket{otel_scope_name='meter_name',otel_scope_version='meter_version',x='1',le='1000'} 2 \\d+\\.\\d{3}\n"
-                + "test_histogram_bucket{otel_scope_name='meter_name',otel_scope_version='meter_version',x='1',le='2500'} 2 \\d+\\.\\d{3}\n"
-                + "test_histogram_bucket{otel_scope_name='meter_name',otel_scope_version='meter_version',x='1',le='5000'} 2 \\d+\\.\\d{3}\n"
-                + "test_histogram_bucket{otel_scope_name='meter_name',otel_scope_version='meter_version',x='1',le='7500'} 2 \\d+\\.\\d{3}\n"
-                + "test_histogram_bucket{otel_scope_name='meter_name',otel_scope_version='meter_version',x='1',le='10000'} 2 \\d+\\.\\d{3}\n"
-                + "test_histogram_bucket{otel_scope_name='meter_name',otel_scope_version='meter_version',x='1',le='\\+Inf'} 2 \\d+\\.\\d{3}\n"
-                + "test_histogram_sum{otel_scope_name='meter_name',otel_scope_version='meter_version',x='1'} 118 \\d+\\.\\d{3}\n"
-                + "test_histogram_count{otel_scope_name='meter_name',otel_scope_version='meter_version',x='1'} 2 \\d+\\.\\d{3}\n"
-=======
                 + "test_histogram_bucket{x='1',le='0'} 0 \\d+\\.\\d{3}\n"
                 + "test_histogram_bucket{x='1',le='5'} 0 \\d+\\.\\d{3}\n"
                 + "test_histogram_bucket{x='1',le='10'} 0 \\d+\\.\\d{3}\n"
@@ -631,17 +594,12 @@
                 + "test_histogram_bucket{x='1',le='\\+Inf'} 2 \\d+\\.\\d{3}\n"
                 + "test_histogram_sum{x='1'} 118 \\d+\\.\\d{3}\n"
                 + "test_histogram_count{x='1'} 2 \\d+\\.\\d{3}\n"
->>>>>>> 7419d854
                 + "$").Replace('\'', '"'),
             Encoding.UTF8.GetString(buffer, 0, cursor));
     }
 
     private static int WriteMetric(byte[] buffer, int cursor, Metric metric, bool useOpenMetrics = false)
     {
-<<<<<<< HEAD
-        return PrometheusSerializer.WriteMetric(buffer, cursor, metric, PrometheusMetric.Create(metric), useOpenMetrics, useOpenMetrics);
-=======
         return PrometheusSerializer.WriteMetric(buffer, cursor, metric, PrometheusMetric.Create(metric), useOpenMetrics);
->>>>>>> 7419d854
     }
 }