--- conflicted
+++ resolved
@@ -94,18 +94,11 @@
     [Fact]
     public async Task PrometheusExporterHttpServerIntegration_NoOpenMetrics()
     {
-<<<<<<< HEAD
-        await this.RunPrometheusExporterHttpServerIntegrationTest(useOpenMetrics: false);
-    }
-
-    private async Task RunPrometheusExporterHttpServerIntegrationTest(bool skipMetrics = false, bool useOpenMetrics = true)
-=======
         await this.RunPrometheusExporterHttpServerIntegrationTest(acceptHeader: string.Empty);
     }
 
     [Fact]
     public async Task PrometheusExporterHttpServerIntegration_UseOpenMetricsVersionHeader()
->>>>>>> 7419d854
     {
         await this.RunPrometheusExporterHttpServerIntegrationTest(acceptHeader: "application/openmetrics-text; version=1.0.0");
     }
@@ -127,16 +120,6 @@
             port = random.Next(2000, 5000);
             address = $"http://localhost:{port}/";
 
-<<<<<<< HEAD
-            provider = Sdk.CreateMeterProviderBuilder()
-                .AddMeter(meter.Name)
-                .AddPrometheusHttpListener(options =>
-                {
-                    options.OpenMetricsEnabled = useOpenMetrics;
-                    options.UriPrefixes = new string[] { address };
-                })
-                .Build();
-=======
             try
             {
                 provider = Sdk.CreateMeterProviderBuilder()
@@ -155,7 +138,6 @@
         if (provider == null)
         {
             throw new InvalidOperationException("HttpListener could not be started");
->>>>>>> 7419d854
         }
 
         var tags = new KeyValuePair<string, object>[]
@@ -173,15 +155,9 @@
 
         using HttpClient client = new HttpClient();
 
-<<<<<<< HEAD
-        if (useOpenMetrics)
-        {
-            client.DefaultRequestHeaders.Accept.Add(new MediaTypeWithQualityHeaderValue("application/openmetrics-text"));
-=======
         if (!string.IsNullOrEmpty(acceptHeader))
         {
             client.DefaultRequestHeaders.Add("Accept", acceptHeader);
->>>>>>> 7419d854
         }
 
         using var response = await client.GetAsync($"{address}metrics");
@@ -191,11 +167,7 @@
             Assert.Equal(HttpStatusCode.OK, response.StatusCode);
             Assert.True(response.Content.Headers.Contains("Last-Modified"));
 
-<<<<<<< HEAD
-            if (useOpenMetrics)
-=======
             if (requestOpenMetrics)
->>>>>>> 7419d854
             {
                 Assert.Equal("application/openmetrics-text; version=1.0.0; charset=utf-8", response.Content.Headers.ContentType.ToString());
             }
@@ -206,18 +178,9 @@
 
             var content = await response.Content.ReadAsStringAsync();
 
-<<<<<<< HEAD
-            var expected = useOpenMetrics
-                ? "# TYPE otel_scope_info info\n"
-                  + "# HELP otel_scope_info Scope metadata\n"
-                  + $"otel_scope_info{{otel_scope_name='{this.meterName}'}} 1\n"
-                  + "# TYPE counter_double_total counter\n"
-                  + $"counter_double_total{{otel_scope_name='{this.meterName}',key1='value1',key2='value2'}} 101.17 \\d+\\.\\d{{3}}\n"
-=======
             var expected = requestOpenMetrics
                 ? "# TYPE counter_double_total counter\n"
                   + "counter_double_total{key1='value1',key2='value2'} 101.17 \\d+\\.\\d{3}\n"
->>>>>>> 7419d854
                   + "# EOF\n"
                 : "# TYPE counter_double_total counter\n"
                   + "counter_double_total{key1='value1',key2='value2'} 101.17 \\d+\n"
