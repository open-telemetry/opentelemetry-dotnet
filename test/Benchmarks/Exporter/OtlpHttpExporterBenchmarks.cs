// Copyright The OpenTelemetry Authors
// SPDX-License-Identifier: Apache-2.0

extern alias OpenTelemetryProtocol;

using System.Diagnostics;
using BenchmarkDotNet.Attributes;
using Benchmarks.Helper;
using OpenTelemetry;
using OpenTelemetry.Internal;
using OpenTelemetry.Tests;
using OpenTelemetryProtocol::OpenTelemetry.Exporter;
using OpenTelemetryProtocol::OpenTelemetry.Exporter.OpenTelemetryProtocol.Implementation;
using OpenTelemetryProtocol::OpenTelemetry.Exporter.OpenTelemetryProtocol.Implementation.ExportClient;
using OpenTelemetryProtocol::OpenTelemetry.Exporter.OpenTelemetryProtocol.Implementation.Transmission;
using OpenTelemetryProtocol::OpenTelemetry.Proto.Collector.Trace.V1;

namespace Benchmarks.Exporter;

public class OtlpHttpExporterBenchmarks
{
    private readonly byte[] buffer = new byte[1024 * 1024];
    private IDisposable server;
    private string serverHost;
    private int serverPort;
    private OtlpTraceExporter exporter;
    private Activity activity;
    private CircularBuffer<Activity> activityBatch;

    [Params(1, 10, 100)]
    public int NumberOfBatches { get; set; }

    [Params(10000)]
    public int NumberOfSpans { get; set; }

    [GlobalSetup]
    public void GlobalSetup()
    {
        this.server = TestHttpServer.RunServer(
            (ctx) =>
            {
                using (Stream receiveStream = ctx.Request.InputStream)
                {
                    while (true)
                    {
                        if (receiveStream.Read(this.buffer, 0, this.buffer.Length) == 0)
                        {
                            break;
                        }
                    }
                }

                ctx.Response.StatusCode = 200;
                ctx.Response.OutputStream.Close();
            },
            out this.serverHost,
            out this.serverPort);

        var options = new OtlpExporterOptions
        {
            Endpoint = new Uri($"http://{this.serverHost}:{this.serverPort}"),
        };
        this.exporter = new OtlpTraceExporter(
            options,
            new SdkLimitOptions(),
<<<<<<< HEAD
            new ExperimentalOptions(),
            new OtlpExporterTransmissionHandler<ExportTraceServiceRequest>(new OtlpHttpTraceExportClient(options, options.HttpClientFactory())));
=======
            new OtlpExporterTransmissionHandler<ExportTraceServiceRequest>(new OtlpHttpTraceExportClient(options, options.HttpClientFactory()), options.TimeoutMilliseconds));
>>>>>>> adc89d94

        this.activity = ActivityHelper.CreateTestActivity();
        this.activityBatch = new CircularBuffer<Activity>(this.NumberOfSpans);
    }

    [GlobalCleanup]
    public void GlobalCleanup()
    {
        this.exporter.Shutdown();
        this.exporter.Dispose();
        this.server.Dispose();
    }

    [Benchmark]
    public void OtlpExporter_Batching()
    {
        for (int i = 0; i < this.NumberOfBatches; i++)
        {
            for (int c = 0; c < this.NumberOfSpans; c++)
            {
                this.activityBatch.Add(this.activity);
            }

            this.exporter.Export(new Batch<Activity>(this.activityBatch, this.NumberOfSpans));
        }
    }
}<|MERGE_RESOLUTION|>--- conflicted
+++ resolved
@@ -63,12 +63,8 @@
         this.exporter = new OtlpTraceExporter(
             options,
             new SdkLimitOptions(),
-<<<<<<< HEAD
             new ExperimentalOptions(),
-            new OtlpExporterTransmissionHandler<ExportTraceServiceRequest>(new OtlpHttpTraceExportClient(options, options.HttpClientFactory())));
-=======
             new OtlpExporterTransmissionHandler<ExportTraceServiceRequest>(new OtlpHttpTraceExportClient(options, options.HttpClientFactory()), options.TimeoutMilliseconds));
->>>>>>> adc89d94
 
         this.activity = ActivityHelper.CreateTestActivity();
         this.activityBatch = new CircularBuffer<Activity>(this.NumberOfSpans);
