// <copyright file="HistogramBenchmarks.cs" company="OpenTelemetry Authors">
// Copyright The OpenTelemetry Authors
//
// Licensed under the Apache License, Version 2.0 (the "License");
// you may not use this file except in compliance with the License.
// You may obtain a copy of the License at
//
//     http://www.apache.org/licenses/LICENSE-2.0
//
// Unless required by applicable law or agreed to in writing, software
// distributed under the License is distributed on an "AS IS" BASIS,
// WITHOUT WARRANTIES OR CONDITIONS OF ANY KIND, either express or implied.
// See the License for the specific language governing permissions and
// limitations under the License.
// </copyright>

using System;
using System.Collections.Generic;
using System.Diagnostics;
using System.Diagnostics.Metrics;
using BenchmarkDotNet.Attributes;
using OpenTelemetry;
using OpenTelemetry.Metrics;
using OpenTelemetry.Tests;

/*
<<<<<<< HEAD
BenchmarkDotNet=v0.13.1, OS=Windows 10.0.19044.1566 (21H2)
AMD Ryzen 9 3900X, 1 CPU, 24 logical and 12 physical cores
=======
BenchmarkDotNet=v0.13.1, OS=Windows 10.0.22000
Intel Core i7-9700 CPU 3.00GHz, 1 CPU, 8 logical and 8 physical cores
>>>>>>> 97f21802
.NET SDK=6.0.200
  [Host]     : .NET 6.0.2 (6.0.222.6406), X64 RyuJIT
  DefaultJob : .NET 6.0.2 (6.0.222.6406), X64 RyuJIT


<<<<<<< HEAD
|                 Method | BoundCount |     Mean |    Error |   StdDev | Allocated |
|----------------------- |----------- |---------:|---------:|---------:|----------:|
|   HistogramLongHotPath |         10 | 53.30 ns | 0.713 ns | 0.667 ns |         - |
| HistogramDoubleHotPath |         10 | 53.18 ns | 0.267 ns | 0.236 ns |         - |
|   HistogramLongHotPath |         20 | 56.39 ns | 0.487 ns | 0.431 ns |         - |
| HistogramDoubleHotPath |         20 | 55.08 ns | 0.236 ns | 0.209 ns |         - |
|   HistogramLongHotPath |         50 | 61.95 ns | 0.318 ns | 0.265 ns |         - |
| HistogramDoubleHotPath |         50 | 60.00 ns | 0.201 ns | 0.188 ns |         - |
|   HistogramLongHotPath |        100 | 69.57 ns | 0.299 ns | 0.279 ns |         - |
| HistogramDoubleHotPath |        100 | 68.41 ns | 0.229 ns | 0.214 ns |         - |
=======
|                      Method | BoundCount |      Mean |    Error |   StdDev | Allocated |
|---------------------------- |----------- |----------:|---------:|---------:|----------:|
|            HistogramHotPath |         10 |  45.27 ns | 0.384 ns | 0.359 ns |         - |
|  HistogramWith1LabelHotPath |         10 |  89.99 ns | 0.373 ns | 0.312 ns |         - |
| HistogramWith3LabelsHotPath |         10 | 185.34 ns | 3.184 ns | 3.667 ns |         - |
| HistogramWith5LabelsHotPath |         10 | 266.69 ns | 1.391 ns | 1.301 ns |         - |
| HistogramWith7LabelsHotPath |         10 | 323.20 ns | 1.834 ns | 1.531 ns |         - |
|            HistogramHotPath |         20 |  48.69 ns | 0.347 ns | 0.307 ns |         - |
|  HistogramWith1LabelHotPath |         20 |  93.84 ns | 0.696 ns | 0.651 ns |         - |
| HistogramWith3LabelsHotPath |         20 | 189.82 ns | 1.208 ns | 1.071 ns |         - |
| HistogramWith5LabelsHotPath |         20 | 269.23 ns | 2.027 ns | 1.693 ns |         - |
| HistogramWith7LabelsHotPath |         20 | 329.92 ns | 1.272 ns | 1.128 ns |         - |
|            HistogramHotPath |         50 |  55.73 ns | 0.339 ns | 0.317 ns |         - |
|  HistogramWith1LabelHotPath |         50 | 100.38 ns | 0.455 ns | 0.425 ns |         - |
| HistogramWith3LabelsHotPath |         50 | 200.02 ns | 1.011 ns | 0.844 ns |         - |
| HistogramWith5LabelsHotPath |         50 | 279.94 ns | 1.595 ns | 1.492 ns |         - |
| HistogramWith7LabelsHotPath |         50 | 346.88 ns | 1.064 ns | 0.943 ns |         - |
|            HistogramHotPath |        100 |  66.39 ns | 0.167 ns | 0.148 ns |         - |
|  HistogramWith1LabelHotPath |        100 | 114.98 ns | 1.340 ns | 1.253 ns |         - |
| HistogramWith3LabelsHotPath |        100 | 220.52 ns | 1.723 ns | 1.528 ns |         - |
| HistogramWith5LabelsHotPath |        100 | 299.10 ns | 1.950 ns | 1.629 ns |         - |
| HistogramWith7LabelsHotPath |        100 | 356.25 ns | 2.153 ns | 1.798 ns |         - |
>>>>>>> 97f21802
*/

namespace Benchmarks.Metrics
{
    [MemoryDiagnoser]
    public class HistogramBenchmarks
    {
        private const int MaxValue = 1000;
        private Random random = new();
        private Histogram<long> histogram;
        private MeterProvider provider;
        private Meter meter;
        private double[] bounds;
        private string[] dimensionValues = new string[] { "DimVal1", "DimVal2", "DimVal3", "DimVal4", "DimVal5", "DimVal6", "DimVal7", "DimVal8", "DimVal9", "DimVal10" };

        [Params(10, 20, 50, 100)]
        public int BoundCount { get; set; }

        [GlobalSetup]
        public void Setup()
        {
            this.meter = new Meter(Utils.GetCurrentMethodName());
            this.histogram = this.meter.CreateHistogram<long>("histogram");

            // Evenly distribute the bound values over the range [0, MaxValue)
            this.bounds = new double[this.BoundCount];
            for (int i = 0; i < this.bounds.Length; i++)
            {
                this.bounds[i] = i * MaxValue / this.bounds.Length;
            }

            var exportedItems = new List<Metric>();

            this.provider = Sdk.CreateMeterProviderBuilder()
                .AddMeter(this.meter.Name)
                .AddInMemoryExporter(exportedItems, metricReaderOptions =>
                {
                    metricReaderOptions.MetricReaderType = MetricReaderType.Periodic;
                    metricReaderOptions.PeriodicExportingMetricReaderOptions.ExportIntervalMilliseconds = 1000;
                })
                .AddView(this.histogram.Name, new ExplicitBucketHistogramConfiguration() { Boundaries = this.bounds })
                .Build();
        }

        [GlobalCleanup]
        public void Cleanup()
        {
            this.meter?.Dispose();
            this.provider?.Dispose();
        }

        [Benchmark]
        public void HistogramHotPath()
        {
            this.histogram.Record(this.random.Next(MaxValue));
        }

        [Benchmark]
        public void HistogramWith1LabelHotPath()
        {
            var tag1 = new KeyValuePair<string, object>("DimName1", this.dimensionValues[this.random.Next(0, 2)]);
            this.histogram.Record(this.random.Next(MaxValue), tag1);
        }

        [Benchmark]
        public void HistogramWith3LabelsHotPath()
        {
            var tag1 = new KeyValuePair<string, object>("DimName1", this.dimensionValues[this.random.Next(0, 10)]);
            var tag2 = new KeyValuePair<string, object>("DimName2", this.dimensionValues[this.random.Next(0, 10)]);
            var tag3 = new KeyValuePair<string, object>("DimName3", this.dimensionValues[this.random.Next(0, 10)]);
            this.histogram.Record(this.random.Next(MaxValue), tag1, tag2, tag3);
        }

        [Benchmark]
        public void HistogramWith5LabelsHotPath()
        {
            var tags = new TagList
            {
                { "DimName1", this.dimensionValues[this.random.Next(0, 2)] },
                { "DimName2", this.dimensionValues[this.random.Next(0, 2)] },
                { "DimName3", this.dimensionValues[this.random.Next(0, 5)] },
                { "DimName4", this.dimensionValues[this.random.Next(0, 5)] },
                { "DimName5", this.dimensionValues[this.random.Next(0, 10)] },
            };
            this.histogram.Record(this.random.Next(MaxValue), tags);
        }

        [Benchmark]
        public void HistogramWith7LabelsHotPath()
        {
            var tags = new TagList
            {
                { "DimName1", this.dimensionValues[this.random.Next(0, 2)] },
                { "DimName2", this.dimensionValues[this.random.Next(0, 2)] },
                { "DimName3", this.dimensionValues[this.random.Next(0, 5)] },
                { "DimName4", this.dimensionValues[this.random.Next(0, 5)] },
                { "DimName5", this.dimensionValues[this.random.Next(0, 5)] },
                { "DimName6", this.dimensionValues[this.random.Next(0, 2)] },
                { "DimName7", this.dimensionValues[this.random.Next(0, 1)] },
            };
            this.histogram.Record(this.random.Next(MaxValue), tags);
        }
    }
}<|MERGE_RESOLUTION|>--- conflicted
+++ resolved
@@ -24,30 +24,13 @@
 using OpenTelemetry.Tests;
 
 /*
-<<<<<<< HEAD
-BenchmarkDotNet=v0.13.1, OS=Windows 10.0.19044.1566 (21H2)
-AMD Ryzen 9 3900X, 1 CPU, 24 logical and 12 physical cores
-=======
 BenchmarkDotNet=v0.13.1, OS=Windows 10.0.22000
 Intel Core i7-9700 CPU 3.00GHz, 1 CPU, 8 logical and 8 physical cores
->>>>>>> 97f21802
+
 .NET SDK=6.0.200
   [Host]     : .NET 6.0.2 (6.0.222.6406), X64 RyuJIT
   DefaultJob : .NET 6.0.2 (6.0.222.6406), X64 RyuJIT
 
-
-<<<<<<< HEAD
-|                 Method | BoundCount |     Mean |    Error |   StdDev | Allocated |
-|----------------------- |----------- |---------:|---------:|---------:|----------:|
-|   HistogramLongHotPath |         10 | 53.30 ns | 0.713 ns | 0.667 ns |         - |
-| HistogramDoubleHotPath |         10 | 53.18 ns | 0.267 ns | 0.236 ns |         - |
-|   HistogramLongHotPath |         20 | 56.39 ns | 0.487 ns | 0.431 ns |         - |
-| HistogramDoubleHotPath |         20 | 55.08 ns | 0.236 ns | 0.209 ns |         - |
-|   HistogramLongHotPath |         50 | 61.95 ns | 0.318 ns | 0.265 ns |         - |
-| HistogramDoubleHotPath |         50 | 60.00 ns | 0.201 ns | 0.188 ns |         - |
-|   HistogramLongHotPath |        100 | 69.57 ns | 0.299 ns | 0.279 ns |         - |
-| HistogramDoubleHotPath |        100 | 68.41 ns | 0.229 ns | 0.214 ns |         - |
-=======
 |                      Method | BoundCount |      Mean |    Error |   StdDev | Allocated |
 |---------------------------- |----------- |----------:|---------:|---------:|----------:|
 |            HistogramHotPath |         10 |  45.27 ns | 0.384 ns | 0.359 ns |         - |
@@ -70,7 +53,6 @@
 | HistogramWith3LabelsHotPath |        100 | 220.52 ns | 1.723 ns | 1.528 ns |         - |
 | HistogramWith5LabelsHotPath |        100 | 299.10 ns | 1.950 ns | 1.629 ns |         - |
 | HistogramWith7LabelsHotPath |        100 | 356.25 ns | 2.153 ns | 1.798 ns |         - |
->>>>>>> 97f21802
 */
 
 namespace Benchmarks.Metrics
