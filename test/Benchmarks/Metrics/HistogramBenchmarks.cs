// <copyright file="HistogramBenchmarks.cs" company="OpenTelemetry Authors">
// Copyright The OpenTelemetry Authors
//
// Licensed under the Apache License, Version 2.0 (the "License");
// you may not use this file except in compliance with the License.
// You may obtain a copy of the License at
//
//     http://www.apache.org/licenses/LICENSE-2.0
//
// Unless required by applicable law or agreed to in writing, software
// distributed under the License is distributed on an "AS IS" BASIS,
// WITHOUT WARRANTIES OR CONDITIONS OF ANY KIND, either express or implied.
// See the License for the specific language governing permissions and
// limitations under the License.
// </copyright>

using System;
using System.Collections.Generic;
using System.Diagnostics;
using System.Diagnostics.Metrics;
using BenchmarkDotNet.Attributes;
using OpenTelemetry;
using OpenTelemetry.Metrics;
using OpenTelemetry.Tests;

/*
<<<<<<< HEAD
BenchmarkDotNet=v0.13.1, OS=Windows 10.0.22000
Intel Core i7-1065G7 CPU 1.30GHz, 1 CPU, 8 logical and 4 physical cores
=======
BenchmarkDotNet=v0.13.1, OS=Windows 10.0.19044.1706 (21H2)
AMD Ryzen 9 3900X, 1 CPU, 24 logical and 12 physical cores
>>>>>>> 9c3d1b11
.NET SDK=6.0.203
  [Host]     : .NET 6.0.5 (6.0.522.21309), X64 RyuJIT
  DefaultJob : .NET 6.0.5 (6.0.522.21309), X64 RyuJIT


<<<<<<< HEAD
|                      Method | BoundCount |      Mean |     Error |    StdDev | Allocated |
|---------------------------- |----------- |----------:|----------:|----------:|----------:|
|            HistogramHotPath |         10 |  55.07 ns |  0.664 ns |  1.091 ns |         - |
|  HistogramWith1LabelHotPath |         10 | 108.66 ns |  1.324 ns |  1.174 ns |         - |
| HistogramWith3LabelsHotPath |         10 | 193.79 ns |  3.261 ns |  3.349 ns |         - |
| HistogramWith5LabelsHotPath |         10 | 279.44 ns |  4.608 ns |  3.848 ns |         - |
| HistogramWith7LabelsHotPath |         10 | 334.28 ns |  6.650 ns |  5.895 ns |         - |
|            HistogramHotPath |         49 |  68.27 ns |  0.744 ns |  0.581 ns |         - |
|  HistogramWith1LabelHotPath |         49 | 125.55 ns |  2.265 ns |  2.518 ns |         - |
| HistogramWith3LabelsHotPath |         49 | 207.95 ns |  4.023 ns |  3.951 ns |         - |
| HistogramWith5LabelsHotPath |         49 | 293.45 ns |  5.689 ns |  5.842 ns |         - |
| HistogramWith7LabelsHotPath |         49 | 362.19 ns |  5.610 ns |  6.003 ns |         - |
|            HistogramHotPath |         50 |  69.64 ns |  1.422 ns |  1.330 ns |         - |
|  HistogramWith1LabelHotPath |         50 | 118.15 ns |  2.040 ns |  1.908 ns |         - |
| HistogramWith3LabelsHotPath |         50 | 250.31 ns |  4.617 ns |  9.326 ns |         - |
| HistogramWith5LabelsHotPath |         50 | 335.31 ns |  3.904 ns |  3.461 ns |         - |
| HistogramWith7LabelsHotPath |         50 | 398.02 ns |  6.815 ns |  6.374 ns |         - |
|            HistogramHotPath |       1000 |  94.05 ns |  1.890 ns |  2.100 ns |         - |
|  HistogramWith1LabelHotPath |       1000 | 148.57 ns |  2.055 ns |  1.822 ns |         - |
| HistogramWith3LabelsHotPath |       1000 | 661.78 ns | 11.599 ns | 20.314 ns |         - |
| HistogramWith5LabelsHotPath |       1000 | 761.54 ns | 15.049 ns | 16.727 ns |         - |
| HistogramWith7LabelsHotPath |       1000 | 830.14 ns | 16.063 ns | 17.853 ns |         - |
=======
|                      Method | BoundCount |      Mean |     Error |    StdDev |
|---------------------------- |----------- |----------:|----------:|----------:|
|            HistogramHotPath |         10 |  45.19 ns |  0.321 ns |  0.285 ns |
|  HistogramWith1LabelHotPath |         10 |  97.21 ns |  0.129 ns |  0.114 ns |
| HistogramWith3LabelsHotPath |         10 | 179.77 ns |  0.270 ns |  0.239 ns |
| HistogramWith5LabelsHotPath |         10 | 263.30 ns |  2.423 ns |  2.267 ns |
| HistogramWith7LabelsHotPath |         10 | 338.42 ns |  3.121 ns |  2.919 ns |
|            HistogramHotPath |         49 |  56.18 ns |  0.593 ns |  0.554 ns |
|  HistogramWith1LabelHotPath |         49 | 110.60 ns |  0.815 ns |  0.762 ns |
| HistogramWith3LabelsHotPath |         49 | 193.30 ns |  1.048 ns |  0.980 ns |
| HistogramWith5LabelsHotPath |         49 | 281.55 ns |  1.638 ns |  1.532 ns |
| HistogramWith7LabelsHotPath |         49 | 343.88 ns |  2.148 ns |  2.010 ns |
|            HistogramHotPath |         50 |  57.46 ns |  0.264 ns |  0.234 ns |
|  HistogramWith1LabelHotPath |         50 | 121.73 ns |  0.372 ns |  0.348 ns |
| HistogramWith3LabelsHotPath |         50 | 227.95 ns |  1.074 ns |  1.004 ns |
| HistogramWith5LabelsHotPath |         50 | 313.15 ns |  1.068 ns |  0.999 ns |
| HistogramWith7LabelsHotPath |         50 | 377.04 ns |  1.191 ns |  0.930 ns |
|            HistogramHotPath |       1000 |  78.33 ns |  0.441 ns |  0.391 ns |
|  HistogramWith1LabelHotPath |       1000 | 127.57 ns |  0.457 ns |  0.428 ns |
| HistogramWith3LabelsHotPath |       1000 | 494.19 ns |  4.490 ns |  3.980 ns |
| HistogramWith5LabelsHotPath |       1000 | 608.75 ns | 11.306 ns | 10.576 ns |
| HistogramWith7LabelsHotPath |       1000 | 649.16 ns |  3.273 ns |  2.555 ns |
>>>>>>> 9c3d1b11
*/

namespace Benchmarks.Metrics
{
    public class HistogramBenchmarks
    {
        private const int MaxValue = 10000;
        private readonly Random random = new();
        private readonly string[] dimensionValues = new string[] { "DimVal1", "DimVal2", "DimVal3", "DimVal4", "DimVal5", "DimVal6", "DimVal7", "DimVal8", "DimVal9", "DimVal10" };
        private Histogram<long> histogram;
        private MeterProvider provider;
        private Meter meter;
        private double[] bounds;

        // Note: Values related to `HistogramBuckets.DefaultHistogramCountForBinarySearch`
        [Params(10, 49, 50, 1000)]
        public int BoundCount { get; set; }

        [GlobalSetup]
        public void Setup()
        {
            this.meter = new Meter(Utils.GetCurrentMethodName());
            this.histogram = this.meter.CreateHistogram<long>("histogram");

            // Evenly distribute the bound values over the range [0, MaxValue)
            this.bounds = new double[this.BoundCount];
            for (int i = 0; i < this.bounds.Length; i++)
            {
                this.bounds[i] = i * MaxValue / this.bounds.Length;
            }

            var exportedItems = new List<Metric>();

            this.provider = Sdk.CreateMeterProviderBuilder()
                .AddMeter(this.meter.Name)
                .AddInMemoryExporter(exportedItems, metricReaderOptions =>
                {
                    metricReaderOptions.PeriodicExportingMetricReaderOptions.ExportIntervalMilliseconds = 1000;
                })
                .AddView(this.histogram.Name, new ExplicitBucketHistogramConfiguration() { Boundaries = this.bounds })
                .Build();
        }

        [GlobalCleanup]
        public void Cleanup()
        {
            this.meter?.Dispose();
            this.provider?.Dispose();
        }

        [Benchmark]
        public void HistogramHotPath()
        {
            this.histogram.Record(this.random.Next(MaxValue));
        }

        [Benchmark]
        public void HistogramWith1LabelHotPath()
        {
            var tag1 = new KeyValuePair<string, object>("DimName1", this.dimensionValues[this.random.Next(0, 2)]);
            this.histogram.Record(this.random.Next(MaxValue), tag1);
        }

        [Benchmark]
        public void HistogramWith3LabelsHotPath()
        {
            var tag1 = new KeyValuePair<string, object>("DimName1", this.dimensionValues[this.random.Next(0, 10)]);
            var tag2 = new KeyValuePair<string, object>("DimName2", this.dimensionValues[this.random.Next(0, 10)]);
            var tag3 = new KeyValuePair<string, object>("DimName3", this.dimensionValues[this.random.Next(0, 10)]);
            this.histogram.Record(this.random.Next(MaxValue), tag1, tag2, tag3);
        }

        [Benchmark]
        public void HistogramWith5LabelsHotPath()
        {
            var tags = new TagList
            {
                { "DimName1", this.dimensionValues[this.random.Next(0, 2)] },
                { "DimName2", this.dimensionValues[this.random.Next(0, 2)] },
                { "DimName3", this.dimensionValues[this.random.Next(0, 5)] },
                { "DimName4", this.dimensionValues[this.random.Next(0, 5)] },
                { "DimName5", this.dimensionValues[this.random.Next(0, 10)] },
            };
            this.histogram.Record(this.random.Next(MaxValue), tags);
        }

        [Benchmark]
        public void HistogramWith7LabelsHotPath()
        {
            var tags = new TagList
            {
                { "DimName1", this.dimensionValues[this.random.Next(0, 2)] },
                { "DimName2", this.dimensionValues[this.random.Next(0, 2)] },
                { "DimName3", this.dimensionValues[this.random.Next(0, 5)] },
                { "DimName4", this.dimensionValues[this.random.Next(0, 5)] },
                { "DimName5", this.dimensionValues[this.random.Next(0, 5)] },
                { "DimName6", this.dimensionValues[this.random.Next(0, 2)] },
                { "DimName7", this.dimensionValues[this.random.Next(0, 1)] },
            };
            this.histogram.Record(this.random.Next(MaxValue), tags);
        }
    }
}<|MERGE_RESOLUTION|>--- conflicted
+++ resolved
@@ -24,42 +24,12 @@
 using OpenTelemetry.Tests;
 
 /*
-<<<<<<< HEAD
-BenchmarkDotNet=v0.13.1, OS=Windows 10.0.22000
-Intel Core i7-1065G7 CPU 1.30GHz, 1 CPU, 8 logical and 4 physical cores
-=======
 BenchmarkDotNet=v0.13.1, OS=Windows 10.0.19044.1706 (21H2)
 AMD Ryzen 9 3900X, 1 CPU, 24 logical and 12 physical cores
->>>>>>> 9c3d1b11
 .NET SDK=6.0.203
   [Host]     : .NET 6.0.5 (6.0.522.21309), X64 RyuJIT
   DefaultJob : .NET 6.0.5 (6.0.522.21309), X64 RyuJIT
 
-
-<<<<<<< HEAD
-|                      Method | BoundCount |      Mean |     Error |    StdDev | Allocated |
-|---------------------------- |----------- |----------:|----------:|----------:|----------:|
-|            HistogramHotPath |         10 |  55.07 ns |  0.664 ns |  1.091 ns |         - |
-|  HistogramWith1LabelHotPath |         10 | 108.66 ns |  1.324 ns |  1.174 ns |         - |
-| HistogramWith3LabelsHotPath |         10 | 193.79 ns |  3.261 ns |  3.349 ns |         - |
-| HistogramWith5LabelsHotPath |         10 | 279.44 ns |  4.608 ns |  3.848 ns |         - |
-| HistogramWith7LabelsHotPath |         10 | 334.28 ns |  6.650 ns |  5.895 ns |         - |
-|            HistogramHotPath |         49 |  68.27 ns |  0.744 ns |  0.581 ns |         - |
-|  HistogramWith1LabelHotPath |         49 | 125.55 ns |  2.265 ns |  2.518 ns |         - |
-| HistogramWith3LabelsHotPath |         49 | 207.95 ns |  4.023 ns |  3.951 ns |         - |
-| HistogramWith5LabelsHotPath |         49 | 293.45 ns |  5.689 ns |  5.842 ns |         - |
-| HistogramWith7LabelsHotPath |         49 | 362.19 ns |  5.610 ns |  6.003 ns |         - |
-|            HistogramHotPath |         50 |  69.64 ns |  1.422 ns |  1.330 ns |         - |
-|  HistogramWith1LabelHotPath |         50 | 118.15 ns |  2.040 ns |  1.908 ns |         - |
-| HistogramWith3LabelsHotPath |         50 | 250.31 ns |  4.617 ns |  9.326 ns |         - |
-| HistogramWith5LabelsHotPath |         50 | 335.31 ns |  3.904 ns |  3.461 ns |         - |
-| HistogramWith7LabelsHotPath |         50 | 398.02 ns |  6.815 ns |  6.374 ns |         - |
-|            HistogramHotPath |       1000 |  94.05 ns |  1.890 ns |  2.100 ns |         - |
-|  HistogramWith1LabelHotPath |       1000 | 148.57 ns |  2.055 ns |  1.822 ns |         - |
-| HistogramWith3LabelsHotPath |       1000 | 661.78 ns | 11.599 ns | 20.314 ns |         - |
-| HistogramWith5LabelsHotPath |       1000 | 761.54 ns | 15.049 ns | 16.727 ns |         - |
-| HistogramWith7LabelsHotPath |       1000 | 830.14 ns | 16.063 ns | 17.853 ns |         - |
-=======
 |                      Method | BoundCount |      Mean |     Error |    StdDev |
 |---------------------------- |----------- |----------:|----------:|----------:|
 |            HistogramHotPath |         10 |  45.19 ns |  0.321 ns |  0.285 ns |
@@ -82,7 +52,6 @@
 | HistogramWith3LabelsHotPath |       1000 | 494.19 ns |  4.490 ns |  3.980 ns |
 | HistogramWith5LabelsHotPath |       1000 | 608.75 ns | 11.306 ns | 10.576 ns |
 | HistogramWith7LabelsHotPath |       1000 | 649.16 ns |  3.273 ns |  2.555 ns |
->>>>>>> 9c3d1b11
 */
 
 namespace Benchmarks.Metrics
