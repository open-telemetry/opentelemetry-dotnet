// <copyright file="MetricsBenchmarks.cs" company="OpenTelemetry Authors">
// Copyright The OpenTelemetry Authors
//
// Licensed under the Apache License, Version 2.0 (the "License");
// you may not use this file except in compliance with the License.
// You may obtain a copy of the License at
//
//     http://www.apache.org/licenses/LICENSE-2.0
//
// Unless required by applicable law or agreed to in writing, software
// distributed under the License is distributed on an "AS IS" BASIS,
// WITHOUT WARRANTIES OR CONDITIONS OF ANY KIND, either express or implied.
// See the License for the specific language governing permissions and
// limitations under the License.
// </copyright>

using System.Collections.Generic;
using System.Diagnostics.Metrics;
using BenchmarkDotNet.Attributes;
using OpenTelemetry;
using OpenTelemetry.Metrics;

/*
BenchmarkDotNet=v0.12.1, OS=Windows 10.0.19043
Intel Core i7-1065G7 CPU 1.30GHz, 1 CPU, 8 logical and 4 physical cores
.NET Core SDK=5.0.202
  [Host]     : .NET Core 3.1.13 (CoreCLR 4.700.21.11102, CoreFX 4.700.21.11602), X64 RyuJIT
  DefaultJob : .NET Core 3.1.13 (CoreCLR 4.700.21.11102, CoreFX 4.700.21.11602), X64 RyuJIT

|                    Method |  Mode |       Mean |     Error |     StdDev |  Gen 0 | Gen 1 | Gen 2 | Allocated |
|-------------------------- |------ |-----------:|----------:|-----------:|-------:|------:|------:|----------:|
|            CounterHotPath | NoSDK |  14.183 ns | 0.3129 ns |  0.3478 ns |      - |     - |     - |         - |
| CounterWith1LabelsHotPath | NoSDK |   8.917 ns | 0.1507 ns |  0.1258 ns |      - |     - |     - |         - |
| CounterWith3LabelsHotPath | NoSDK |  23.664 ns | 0.3484 ns |  0.3259 ns |      - |     - |     - |         - |
| CounterWith5LabelsHotPath | NoSDK |  36.362 ns | 0.7434 ns |  0.7954 ns | 0.0249 |     - |     - |     104 B |
|            CounterHotPath |   SDK |  56.031 ns | 1.0774 ns |  0.9551 ns |      - |     - |     - |         - |
| CounterWith1LabelsHotPath |   SDK | 134.472 ns | 2.4319 ns |  2.1558 ns |      - |     - |     - |         - |
| CounterWith3LabelsHotPath |   SDK | 445.190 ns | 8.8090 ns | 11.4542 ns |      - |     - |     - |         - |
| CounterWith5LabelsHotPath |   SDK | 580.113 ns | 8.2307 ns |  9.4785 ns | 0.0553 |     - |     - |     232 B |
|            CounterHotPath |  View | 100.290 ns | 1.7791 ns |  1.5771 ns |      - |     - |     - |         - |
| CounterWith1LabelsHotPath |  View | 190.740 ns | 3.7800 ns |  6.1040 ns |      - |     - |     - |         - |
| CounterWith3LabelsHotPath |  View | 221.304 ns | 4.3939 ns |  4.1101 ns |      - |     - |     - |         - |
| CounterWith5LabelsHotPath |  View | 258.565 ns | 5.1648 ns |  5.0725 ns | 0.0248 |     - |     - |     104 B |


BenchmarkDotNet=v0.12.1, OS=Windows 10.0.19043
Intel Core i7-1065G7 CPU 1.30GHz, 1 CPU, 8 logical and 4 physical cores
  [Host]     : .NET Framework 4.8 (4.8.4360.0), X64 RyuJIT
  DefaultJob : .NET Framework 4.8 (4.8.4360.0), X64 RyuJIT

|                    Method |  Mode |        Mean |     Error |    StdDev |  Gen 0 | Gen 1 | Gen 2 | Allocated |
|-------------------------- |------ |------------:|----------:|----------:|-------:|------:|------:|----------:|
|            CounterHotPath | NoSDK |    22.22 ns |  0.332 ns |  0.294 ns |      - |     - |     - |         - |
| CounterWith1LabelsHotPath | NoSDK |    27.62 ns |  0.471 ns |  0.691 ns |      - |     - |     - |         - |
| CounterWith3LabelsHotPath | NoSDK |    42.27 ns |  0.870 ns |  0.813 ns |      - |     - |     - |         - |
| CounterWith5LabelsHotPath | NoSDK |    50.45 ns |  0.985 ns |  0.921 ns | 0.0249 |     - |     - |     104 B |
|            CounterHotPath |   SDK |    76.33 ns |  1.526 ns |  1.353 ns |      - |     - |     - |         - |
| CounterWith1LabelsHotPath |   SDK |   154.49 ns |  3.106 ns |  3.050 ns |      - |     - |     - |         - |
| CounterWith3LabelsHotPath |   SDK |   858.37 ns | 17.108 ns | 16.003 ns |      - |     - |     - |         - |
| CounterWith5LabelsHotPath |   SDK | 1,873.38 ns | 36.182 ns | 38.714 ns | 0.0534 |     - |     - |     233 B |
|            CounterHotPath |  View |   119.13 ns |  1.774 ns |  1.573 ns |      - |     - |     - |         - |
| CounterWith1LabelsHotPath |  View |   223.74 ns |  3.621 ns |  3.210 ns |      - |     - |     - |         - |
| CounterWith3LabelsHotPath |  View |   255.62 ns |  4.904 ns |  4.095 ns |      - |     - |     - |         - |
| CounterWith5LabelsHotPath |  View |   297.44 ns |  5.024 ns |  5.159 ns | 0.0248 |     - |     - |     104 B |
*/

namespace Benchmarks.Metrics
{
    // [SimpleJob(launchCount: 1, warmupCount: 1, targetCount: 4)]
    [MemoryDiagnoser]
    public class MetricsBenchmarks
    {
        private readonly KeyValuePair<string, object> tag1 = new KeyValuePair<string, object>("attrib1", "value1");
        private readonly KeyValuePair<string, object> tag2 = new KeyValuePair<string, object>("attrib2", "value2");
        private readonly KeyValuePair<string, object> tag3 = new KeyValuePair<string, object>("attrib3", "value3");
        private readonly KeyValuePair<string, object> tag4 = new KeyValuePair<string, object>("attrib4", "value4");
        private readonly KeyValuePair<string, object> tag5 = new KeyValuePair<string, object>("attrib5", "value5");

        private Counter<int> counter;
        private MeterProvider provider;
        private Meter meter;

        [Params("NoSDK", "SDK", "View")]
        public string Mode { get; set; }

        [GlobalSetup]
        public void Setup()
        {
            switch (this.Mode)
            {
<<<<<<< HEAD
                case "NoSDK":
                    break;

                case "SDK":
                    this.provider = Sdk.CreateMeterProviderBuilder()
                        .AddSource("TestMeter") // All instruments from this meter are enabled.
                        .SetDefaultCollectionPeriod(10000)
                        .Build();
                    break;

                case "View":
                    this.provider = Sdk.CreateMeterProviderBuilder()
                        .AddSource("TestMeter") // All instruments from this meter are enabled.
                        .SetDefaultCollectionPeriod(10000)
                        .AddView(
                            meterName: "TestMeter",
                            aggregator: Aggregator.HISTOGRAM,
                            aggregatorParam: false,
                            attributeKeys: new string[] { "attrib1", "label2" },
                            viewName: "test")
                        .Build();
                    break;
=======
                this.provider = Sdk.CreateMeterProviderBuilder()
                    .AddSource("TestMeter") // All instruments from this meter are enabled.
                    .Build();
>>>>>>> a4d8b350
            }

            this.meter = new Meter("TestMeter");
            this.counter = this.meter.CreateCounter<int>("counter");
        }

        [GlobalCleanup]
        public void Cleanup()
        {
            this.meter?.Dispose();
            this.provider?.Dispose();
        }

        [Benchmark]
        public void CounterHotPath()
        {
            this.counter?.Add(100);
        }

        [Benchmark]
        public void CounterWith1LabelsHotPath()
        {
            this.counter?.Add(100, this.tag1);
        }

        [Benchmark]
        public void CounterWith3LabelsHotPath()
        {
            this.counter?.Add(100, this.tag1, this.tag2, this.tag3);
        }

        [Benchmark]
        public void CounterWith5LabelsHotPath()
        {
            this.counter?.Add(100, this.tag1, this.tag2, this.tag3, this.tag4, this.tag5);
        }
    }
}<|MERGE_RESOLUTION|>--- conflicted
+++ resolved
@@ -88,21 +88,19 @@
         {
             switch (this.Mode)
             {
-<<<<<<< HEAD
                 case "NoSDK":
                     break;
 
                 case "SDK":
                     this.provider = Sdk.CreateMeterProviderBuilder()
                         .AddSource("TestMeter") // All instruments from this meter are enabled.
-                        .SetDefaultCollectionPeriod(10000)
                         .Build();
                     break;
 
                 case "View":
                     this.provider = Sdk.CreateMeterProviderBuilder()
                         .AddSource("TestMeter") // All instruments from this meter are enabled.
-                        .SetDefaultCollectionPeriod(10000)
+                        // .SetDefaultCollectionPeriod(10000)
                         .AddView(
                             meterName: "TestMeter",
                             aggregator: Aggregator.HISTOGRAM,
@@ -111,11 +109,6 @@
                             viewName: "test")
                         .Build();
                     break;
-=======
-                this.provider = Sdk.CreateMeterProviderBuilder()
-                    .AddSource("TestMeter") // All instruments from this meter are enabled.
-                    .Build();
->>>>>>> a4d8b350
             }
 
             this.meter = new Meter("TestMeter");
