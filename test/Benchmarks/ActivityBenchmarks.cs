--- conflicted
+++ resolved
@@ -33,20 +33,14 @@
             EmptyActivity = new Activity("EmptyActivity");
 
             Activity = new Activity("Activity");
-<<<<<<< HEAD
             Activity.SetTag("Tag1", "Value1");
             Activity.SetTag("Tag2", 2);
             Activity.SetTag("Tag3", false);
-=======
-            Activity.AddTag("Tag1", "Value1");
-            Activity.AddTag("Tag2", 2);
-            Activity.AddTag("Tag3", false);
 
             for (int i = 0; i < 1024; i++)
             {
                 Activity.AddTag($"AutoTag{i}", i);
             }
->>>>>>> 9fb5be50
         }
 
         [Benchmark]
