--- conflicted
+++ resolved
@@ -18,15 +18,13 @@
 using System.Collections.Generic;
 using System.Diagnostics;
 using System.Linq;
-<<<<<<< HEAD
-=======
 using System.Net.Http;
 using System.Threading;
 using System.Threading.Tasks;
->>>>>>> 595c3bd0
 using OpenTelemetry.Exporter.ZPages.Implementation;
 using OpenTelemetry.Resources;
 using OpenTelemetry.Trace;
+
 using Xunit;
 
 namespace OpenTelemetry.Exporter.ZPages.Tests
@@ -58,9 +56,6 @@
         }
 
         [Fact]
-<<<<<<< HEAD
-        public void ZPagesExporter_CustomActivityProcessor()
-=======
         public async Task CheckingIntegration()
         {
             var batchActivity = new List<Activity> { CreateTestActivity() };
@@ -75,7 +70,6 @@
 
         [Fact]
         public void CheckingCustomActivityProcessor()
->>>>>>> 595c3bd0
         {
             const string ActivitySourceName = "zpages.test";
             Guid requestId = Guid.NewGuid();
@@ -135,21 +129,9 @@
                 Url = "http://localhost:7284/rpcz/",
             };
             ZPagesExporter exporter = new ZPagesExporter(options);
-<<<<<<< HEAD
-
-            using var openTelemetrySdk = Sdk.CreateTracerProviderBuilder()
-                            .AddSource(ActivitySourceName)
-                            .AddZPagesExporter(o =>
-                            {
-                                o.RetentionTime = options.RetentionTime;
-                                o.Url = options.Url;
-                            })
-                            .Build();
-=======
             var zpagesProcessor = new ZPagesProcessor(exporter);
             var zpagesServer = new ZPagesExporterStatsHttpServer(exporter);
             zpagesServer.Start();
->>>>>>> 595c3bd0
 
             var source = new ActivitySource(ActivitySourceName);
             var activity0 = source.StartActivity("Test Zipkin Activity");
