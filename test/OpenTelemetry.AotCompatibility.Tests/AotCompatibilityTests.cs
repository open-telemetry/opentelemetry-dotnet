// <copyright file="AotCompatibilityTests.cs" company="OpenTelemetry Authors">
// Copyright The OpenTelemetry Authors
//
// Licensed under the Apache License, Version 2.0 (the "License");
// you may not use this file except in compliance with the License.
// You may obtain a copy of the License at
//
//     http://www.apache.org/licenses/LICENSE-2.0
//
// Unless required by applicable law or agreed to in writing, software
// distributed under the License is distributed on an "AS IS" BASIS,
// WITHOUT WARRANTIES OR CONDITIONS OF ANY KIND, either express or implied.
// See the License for the specific language governing permissions and
// limitations under the License.
// </copyright>

using System.Diagnostics;
using Xunit;
using Xunit.Abstractions;

namespace OpenTelemetry.AotCompatibility.Tests
{
    public class AotCompatibilityTests
    {
        private readonly ITestOutputHelper testOutputHelper;

        public AotCompatibilityTests(ITestOutputHelper testOutputHelper)
        {
            this.testOutputHelper = testOutputHelper;
        }

        /// <summary>
        /// This test ensures that the intended APIs of the OpenTelemetry.AotCompatibility.TestApp libraries are
        /// trimming and NativeAOT compatible.
        ///
        /// This test follows the instructions in https://learn.microsoft.com/dotnet/core/deploying/trimming/prepare-libraries-for-trimming#show-all-warnings-with-sample-application
        ///
        /// If this test fails, it is due to adding trimming and/or AOT incompatible changes
        /// to code that is supposed to be compatible.
        ///
        /// To diagnose the problem, inspect the test output which will contain the trimming and AOT errors. For example:
        ///
        /// error IL2091: 'T' generic argument does not satisfy 'DynamicallyAccessedMemberTypes.PublicConstructors'.
        /// </summary>
        [Fact]
        public void EnsureAotCompatibility()
        {
            string[] paths = { @"..", "..", "..", "..", "OpenTelemetry.AotCompatibility.TestApp" };
            string testAppPath = Path.Combine(paths);
            string testAppProject = "OpenTelemetry.AotCompatibility.TestApp.csproj";

            // ensure we run a clean publish every time
            DirectoryInfo testObjDir = new DirectoryInfo(Path.Combine(testAppPath, "obj"));
            if (testObjDir.Exists)
            {
                testObjDir.Delete(recursive: true);
            }

            var process = new Process
            {
                // set '-nodereuse:false /p:UseSharedCompilation=false' so the MSBuild and Roslyn server processes don't hang around, which may hang the test in CI
                StartInfo = new ProcessStartInfo("dotnet", $"publish {testAppProject} --self-contained -nodereuse:false /p:UseSharedCompilation=false")
                {
                    RedirectStandardOutput = true,
                    UseShellExecute = false,
                    CreateNoWindow = true,
                    WorkingDirectory = testAppPath,
                },
            };

            var expectedOutput = new System.Text.StringBuilder();
            process.OutputDataReceived += (sender, e) =>
            {
                if (!string.IsNullOrEmpty(e.Data))
                {
                    this.testOutputHelper.WriteLine(e.Data);
                    expectedOutput.AppendLine(e.Data);
                }
            };

            process.Start();
            process.BeginOutputReadLine();

            Assert.True(process.WaitForExit(milliseconds: 240_000), "dotnet publish command timed out after 240 seconds.");
            Assert.True(process.ExitCode == 0, "Publishing the AotCompatibility app failed. See test output for more details.");

            var warnings = expectedOutput.ToString().Split('\n', '\r').Where(line => line.Contains("warning IL"));
<<<<<<< HEAD
            Assert.Equal(37, warnings.Count());
=======
            Assert.Equal(42, warnings.Count());
>>>>>>> 8d616914
        }
    }
}<|MERGE_RESOLUTION|>--- conflicted
+++ resolved
@@ -85,11 +85,7 @@
             Assert.True(process.ExitCode == 0, "Publishing the AotCompatibility app failed. See test output for more details.");
 
             var warnings = expectedOutput.ToString().Split('\n', '\r').Where(line => line.Contains("warning IL"));
-<<<<<<< HEAD
-            Assert.Equal(37, warnings.Count());
-=======
-            Assert.Equal(42, warnings.Count());
->>>>>>> 8d616914
+            Assert.Equal(36, warnings.Count());
         }
     }
 }