// <copyright file="AotCompatibilityTests.cs" company="OpenTelemetry Authors">
// Copyright The OpenTelemetry Authors
//
// Licensed under the Apache License, Version 2.0 (the "License");
// you may not use this file except in compliance with the License.
// You may obtain a copy of the License at
//
//     http://www.apache.org/licenses/LICENSE-2.0
//
// Unless required by applicable law or agreed to in writing, software
// distributed under the License is distributed on an "AS IS" BASIS,
// WITHOUT WARRANTIES OR CONDITIONS OF ANY KIND, either express or implied.
// See the License for the specific language governing permissions and
// limitations under the License.
// </copyright>

using System.Diagnostics;
using Xunit;
using Xunit.Abstractions;

namespace OpenTelemetry.AotCompatibility.Tests
{
    public class AotCompatibilityTests
    {
        private readonly ITestOutputHelper testOutputHelper;

        public AotCompatibilityTests(ITestOutputHelper testOutputHelper)
        {
            this.testOutputHelper = testOutputHelper;
        }

        /// <summary>
        /// This test ensures that the intended APIs of the OpenTelemetry.AotCompatibility.TestApp libraries are
        /// trimming and NativeAOT compatible.
        ///
        /// This test follows the instructions in https://learn.microsoft.com/dotnet/core/deploying/trimming/prepare-libraries-for-trimming#show-all-warnings-with-sample-application
        ///
        /// If this test fails, it is due to adding trimming and/or AOT incompatible changes
        /// to code that is supposed to be compatible.
        ///
        /// To diagnose the problem, inspect the test output which will contain the trimming and AOT errors. For example:
        ///
        /// error IL2091: 'T' generic argument does not satisfy 'DynamicallyAccessedMemberTypes.PublicConstructors'.
        /// </summary>
        [Fact]
        public void EnsureAotCompatibility()
        {
            string[] paths = { @"..", "..", "..", "..", "OpenTelemetry.AotCompatibility.TestApp" };
            string testAppPath = Path.Combine(paths);
            string testAppProject = "OpenTelemetry.AotCompatibility.TestApp.csproj";

            // ensure we run a clean publish every time
            DirectoryInfo testObjDir = new DirectoryInfo(Path.Combine(testAppPath, "obj"));
            if (testObjDir.Exists)
            {
                testObjDir.Delete(recursive: true);
            }

            var process = new Process
            {
                // set '-nodereuse:false /p:UseSharedCompilation=false' so the MSBuild and Roslyn server processes don't hang around, which may hang the test in CI
                StartInfo = new ProcessStartInfo("dotnet", $"publish {testAppProject} --self-contained -nodereuse:false /p:UseSharedCompilation=false")
                {
                    RedirectStandardOutput = true,
                    UseShellExecute = false,
                    CreateNoWindow = true,
                    WorkingDirectory = testAppPath,
                },
            };

            var expectedOutput = new System.Text.StringBuilder();
            process.OutputDataReceived += (sender, e) =>
            {
                if (!string.IsNullOrEmpty(e.Data))
                {
                    this.testOutputHelper.WriteLine(e.Data);
                    expectedOutput.AppendLine(e.Data);
                }
            };

            process.Start();
            process.BeginOutputReadLine();

            Assert.True(process.WaitForExit(milliseconds: 180_000), "dotnet publish command timed out after 180 seconds.");
            Assert.True(process.ExitCode == 0, "Publishing the AotCompatibility app failed. See test output for more details.");

            var warnings = expectedOutput.ToString().Split('\n', '\r').Where(line => line.Contains("warning IL"));
<<<<<<< HEAD
            Assert.Equal(57, warnings.Count());
=======
            Assert.Equal(78, warnings.Count());
>>>>>>> 19b666ec
        }
    }
}<|MERGE_RESOLUTION|>--- conflicted
+++ resolved
@@ -85,11 +85,7 @@
             Assert.True(process.ExitCode == 0, "Publishing the AotCompatibility app failed. See test output for more details.");
 
             var warnings = expectedOutput.ToString().Split('\n', '\r').Where(line => line.Contains("warning IL"));
-<<<<<<< HEAD
-            Assert.Equal(57, warnings.Count());
-=======
-            Assert.Equal(78, warnings.Count());
->>>>>>> 19b666ec
+            Assert.Equal(58, warnings.Count());
         }
     }
 }