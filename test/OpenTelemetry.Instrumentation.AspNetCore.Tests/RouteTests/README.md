| | | display name | expected name (w/o http.method) | routing type | request |
| - | - | - | - | - | - |
| :broken_heart: | [1](#1) | / | ConventionalRoute/Default/{id?} | ConventionalRouting | GET / | / |
| :broken_heart: | [2](#2) | /ConventionalRoute/ActionWithStringParameter/2 | ConventionalRoute/ActionWithStringParameter/{id?} | ConventionalRouting | GET /ConventionalRoute/ActionWithStringParameter/2?num=3 | /ConventionalRoute/ActionWithStringParameter/2 |
| :broken_heart: | [3](#3) | /ConventionalRoute/ActionWithStringParameter | ConventionalRoute/ActionWithStringParameter/{id?} | ConventionalRouting | GET /ConventionalRoute/ActionWithStringParameter?num=3 | /ConventionalRoute/ActionWithStringParameter |
| :broken_heart: | [4](#4) | /ConventionalRoute/NotFound |  | ConventionalRouting | GET /ConventionalRoute/NotFound | /ConventionalRoute/NotFound |
| :broken_heart: | [5](#5) | /SomePath/SomeString/2 | SomePath/{id}/{num:int} | ConventionalRouting | GET /SomePath/SomeString/2 | /SomePath/SomeString/2 |
| :broken_heart: | [6](#6) | /SomePath/SomeString/NotAnInt |  | ConventionalRouting | GET /SomePath/SomeString/NotAnInt | /SomePath/SomeString/NotAnInt |
| :broken_heart: | [7](#7) | /MyArea | {area:exists}/ControllerForMyArea/Default/{id?} | ConventionalRouting | GET /MyArea | /MyArea |
| :broken_heart: | [8](#8) | /MyArea/ControllerForMyArea/NonDefault | {area:exists}/ControllerForMyArea/NonDefault/{id?} | ConventionalRouting | GET /MyArea/ControllerForMyArea/NonDefault | /MyArea/ControllerForMyArea/NonDefault |
| :broken_heart: | [9](#9) | /SomePrefix | SomePrefix/AnotherArea/Index/{id?} | ConventionalRouting | GET /SomePrefix | /SomePrefix |
| :green_heart: | [10](#10) | AttributeRoute | AttributeRoute | AttributeRouting | GET /AttributeRoute | AttributeRoute |
| :green_heart: | [11](#11) | AttributeRoute/Get | AttributeRoute/Get | AttributeRouting | GET /AttributeRoute/Get | AttributeRoute/Get |
| :green_heart: | [12](#12) | AttributeRoute/Get/{id} | AttributeRoute/Get/{id} | AttributeRouting | GET /AttributeRoute/Get/12 | AttributeRoute/Get/{id} |
| :green_heart: | [13](#13) | AttributeRoute/{id}/GetWithActionNameInDifferentSpotInTemplate | AttributeRoute/{id}/GetWithActionNameInDifferentSpotInTemplate | AttributeRouting | GET /AttributeRoute/12/GetWithActionNameInDifferentSpotInTemplate | AttributeRoute/{id}/GetWithActionNameInDifferentSpotInTemplate |
| :green_heart: | [14](#14) | AttributeRoute/{id}/GetWithActionNameInDifferentSpotInTemplate | AttributeRoute/{id}/GetWithActionNameInDifferentSpotInTemplate | AttributeRouting | GET /AttributeRoute/NotAnInt/GetWithActionNameInDifferentSpotInTemplate | AttributeRoute/{id}/GetWithActionNameInDifferentSpotInTemplate |
| :broken_heart: | [15](#15) | / | /Index | RazorPages | GET / | / |
| :broken_heart: | [16](#16) | Index | /Index | RazorPages | GET /Index | Index |
| :broken_heart: | [17](#17) | PageThatThrowsException | /PageThatThrowsException | RazorPages | GET /PageThatThrowsException | PageThatThrowsException |
| :broken_heart: | [18](#18) | /js/site.js |  | RazorPages | GET /js/site.js | /js/site.js |
<<<<<<< HEAD
| :broken_heart: | [19](#19) | /MinimalApi | /MinimalApi/ | MinimalApi | GET /MinimalApi | /MinimalApi |
| :broken_heart: | [20](#20) | /MinimalApi/123 | /MinimalApi/{id} | MinimalApi | GET /MinimalApi/123 | /MinimalApi/123 |
=======
>>>>>>> 7d552b34

#### 1

```json
{
  "HttpMethod": "GET",
  "Path": "/",
  "HttpRouteByRawText": "{controller=ConventionalRoute}/{action=Default}/{id?}",
  "HttpRouteByControllerActionAndParameters": "ConventionalRoute/Default",
  "HttpRouteByActionDescriptor": "ConventionalRoute/Default/{id?}",
  "DebugInfo": {
    "RawText": "{controller=ConventionalRoute}/{action=Default}/{id?}",
    "RouteDiagnosticMetadata": null,
    "RouteData": {
      "controller": "ConventionalRoute",
      "action": "Default"
    },
    "AttributeRouteInfo": null,
    "ActionParameters": [],
    "PageActionDescriptorRelativePath": null,
    "PageActionDescriptorViewEnginePath": null,
    "ControllerActionDescriptorControllerName": "ConventionalRoute",
    "ControllerActionDescriptorActionName": "Default"
  }
}
```

#### 2

```json
{
  "HttpMethod": "GET",
  "Path": "/ConventionalRoute/ActionWithStringParameter/2?num=3",
  "HttpRouteByRawText": "{controller=ConventionalRoute}/{action=Default}/{id?}",
  "HttpRouteByControllerActionAndParameters": "ConventionalRoute/ActionWithStringParameter/{id}/{num}",
  "HttpRouteByActionDescriptor": "ConventionalRoute/ActionWithStringParameter/{id?}",
  "DebugInfo": {
    "RawText": "{controller=ConventionalRoute}/{action=Default}/{id?}",
    "RouteDiagnosticMetadata": null,
    "RouteData": {
      "controller": "ConventionalRoute",
      "action": "ActionWithStringParameter",
      "id": "2"
    },
    "AttributeRouteInfo": null,
    "ActionParameters": [
      "id",
      "num"
    ],
    "PageActionDescriptorRelativePath": null,
    "PageActionDescriptorViewEnginePath": null,
    "ControllerActionDescriptorControllerName": "ConventionalRoute",
    "ControllerActionDescriptorActionName": "ActionWithStringParameter"
  }
}
```

#### 3

```json
{
  "HttpMethod": "GET",
  "Path": "/ConventionalRoute/ActionWithStringParameter?num=3",
  "HttpRouteByRawText": "{controller=ConventionalRoute}/{action=Default}/{id?}",
  "HttpRouteByControllerActionAndParameters": "ConventionalRoute/ActionWithStringParameter/{id}/{num}",
  "HttpRouteByActionDescriptor": "ConventionalRoute/ActionWithStringParameter/{id?}",
  "DebugInfo": {
    "RawText": "{controller=ConventionalRoute}/{action=Default}/{id?}",
    "RouteDiagnosticMetadata": null,
    "RouteData": {
      "controller": "ConventionalRoute",
      "action": "ActionWithStringParameter"
    },
    "AttributeRouteInfo": null,
    "ActionParameters": [
      "id",
      "num"
    ],
    "PageActionDescriptorRelativePath": null,
    "PageActionDescriptorViewEnginePath": null,
    "ControllerActionDescriptorControllerName": "ConventionalRoute",
    "ControllerActionDescriptorActionName": "ActionWithStringParameter"
  }
}
```

#### 4

```json
{
  "HttpMethod": "GET",
  "Path": "/ConventionalRoute/NotFound",
  "HttpRouteByRawText": null,
  "HttpRouteByControllerActionAndParameters": "",
  "HttpRouteByActionDescriptor": "",
  "DebugInfo": {
    "RawText": null,
    "RouteDiagnosticMetadata": null,
    "RouteData": {},
    "AttributeRouteInfo": null,
    "ActionParameters": null,
    "PageActionDescriptorRelativePath": null,
    "PageActionDescriptorViewEnginePath": null,
    "ControllerActionDescriptorControllerName": null,
    "ControllerActionDescriptorActionName": null
  }
}
```

#### 5

```json
{
  "HttpMethod": "GET",
  "Path": "/SomePath/SomeString/2",
  "HttpRouteByRawText": "SomePath/{id}/{num:int}",
  "HttpRouteByControllerActionAndParameters": "ConventionalRoute/ActionWithStringParameter/{id}/{num}",
  "HttpRouteByActionDescriptor": "SomePath/{id}/{num:int}",
  "DebugInfo": {
    "RawText": "SomePath/{id}/{num:int}",
    "RouteDiagnosticMetadata": null,
    "RouteData": {
      "controller": "ConventionalRoute",
      "action": "ActionWithStringParameter",
      "id": "SomeString",
      "num": "2"
    },
    "AttributeRouteInfo": null,
    "ActionParameters": [
      "id",
      "num"
    ],
    "PageActionDescriptorRelativePath": null,
    "PageActionDescriptorViewEnginePath": null,
    "ControllerActionDescriptorControllerName": "ConventionalRoute",
    "ControllerActionDescriptorActionName": "ActionWithStringParameter"
  }
}
```

#### 6

```json
{
  "HttpMethod": "GET",
  "Path": "/SomePath/SomeString/NotAnInt",
  "HttpRouteByRawText": null,
  "HttpRouteByControllerActionAndParameters": "",
  "HttpRouteByActionDescriptor": "",
  "DebugInfo": {
    "RawText": null,
    "RouteDiagnosticMetadata": null,
    "RouteData": {},
    "AttributeRouteInfo": null,
    "ActionParameters": null,
    "PageActionDescriptorRelativePath": null,
    "PageActionDescriptorViewEnginePath": null,
    "ControllerActionDescriptorControllerName": null,
    "ControllerActionDescriptorActionName": null
  }
}
```

#### 7

```json
{
  "HttpMethod": "GET",
  "Path": "/MyArea",
  "HttpRouteByRawText": "{area:exists}/{controller=ControllerForMyArea}/{action=Default}/{id?}",
  "HttpRouteByControllerActionAndParameters": "ControllerForMyArea/Default",
  "HttpRouteByActionDescriptor": "{area:exists}/ControllerForMyArea/Default/{id?}",
  "DebugInfo": {
    "RawText": "{area:exists}/{controller=ControllerForMyArea}/{action=Default}/{id?}",
    "RouteDiagnosticMetadata": null,
    "RouteData": {
      "controller": "ControllerForMyArea",
      "action": "Default",
      "area": "MyArea"
    },
    "AttributeRouteInfo": null,
    "ActionParameters": [],
    "PageActionDescriptorRelativePath": null,
    "PageActionDescriptorViewEnginePath": null,
    "ControllerActionDescriptorControllerName": "ControllerForMyArea",
    "ControllerActionDescriptorActionName": "Default"
  }
}
```

#### 8

```json
{
  "HttpMethod": "GET",
  "Path": "/MyArea/ControllerForMyArea/NonDefault",
  "HttpRouteByRawText": "{area:exists}/{controller=ControllerForMyArea}/{action=Default}/{id?}",
  "HttpRouteByControllerActionAndParameters": "ControllerForMyArea/NonDefault",
  "HttpRouteByActionDescriptor": "{area:exists}/ControllerForMyArea/NonDefault/{id?}",
  "DebugInfo": {
    "RawText": "{area:exists}/{controller=ControllerForMyArea}/{action=Default}/{id?}",
    "RouteDiagnosticMetadata": null,
    "RouteData": {
      "controller": "ControllerForMyArea",
      "area": "MyArea",
      "action": "NonDefault"
    },
    "AttributeRouteInfo": null,
    "ActionParameters": [],
    "PageActionDescriptorRelativePath": null,
    "PageActionDescriptorViewEnginePath": null,
    "ControllerActionDescriptorControllerName": "ControllerForMyArea",
    "ControllerActionDescriptorActionName": "NonDefault"
  }
}
```

#### 9

```json
{
  "HttpMethod": "GET",
  "Path": "/SomePrefix",
  "HttpRouteByRawText": "SomePrefix/{controller=AnotherArea}/{action=Index}/{id?}",
  "HttpRouteByControllerActionAndParameters": "AnotherArea/Index",
  "HttpRouteByActionDescriptor": "SomePrefix/AnotherArea/Index/{id?}",
  "DebugInfo": {
    "RawText": "SomePrefix/{controller=AnotherArea}/{action=Index}/{id?}",
    "RouteDiagnosticMetadata": null,
    "RouteData": {
      "area": "AnotherArea",
      "controller": "AnotherArea",
      "action": "Index"
    },
    "AttributeRouteInfo": null,
    "ActionParameters": [],
    "PageActionDescriptorRelativePath": null,
    "PageActionDescriptorViewEnginePath": null,
    "ControllerActionDescriptorControllerName": "AnotherArea",
    "ControllerActionDescriptorActionName": "Index"
  }
}
```

#### 10

```json
{
  "HttpMethod": "GET",
  "Path": "/AttributeRoute",
  "HttpRouteByRawText": "AttributeRoute",
  "HttpRouteByControllerActionAndParameters": "AttributeRoute/Get",
  "HttpRouteByActionDescriptor": "AttributeRoute",
  "DebugInfo": {
    "RawText": "AttributeRoute",
    "RouteDiagnosticMetadata": null,
    "RouteData": {
      "action": "Get",
      "controller": "AttributeRoute"
    },
    "AttributeRouteInfo": "AttributeRoute",
    "ActionParameters": [],
    "PageActionDescriptorRelativePath": null,
    "PageActionDescriptorViewEnginePath": null,
    "ControllerActionDescriptorControllerName": "AttributeRoute",
    "ControllerActionDescriptorActionName": "Get"
  }
}
```

#### 11

```json
{
  "HttpMethod": "GET",
  "Path": "/AttributeRoute/Get",
  "HttpRouteByRawText": "AttributeRoute/Get",
  "HttpRouteByControllerActionAndParameters": "AttributeRoute/Get",
  "HttpRouteByActionDescriptor": "AttributeRoute/Get",
  "DebugInfo": {
    "RawText": "AttributeRoute/Get",
    "RouteDiagnosticMetadata": null,
    "RouteData": {
      "action": "Get",
      "controller": "AttributeRoute"
    },
    "AttributeRouteInfo": "AttributeRoute/Get",
    "ActionParameters": [],
    "PageActionDescriptorRelativePath": null,
    "PageActionDescriptorViewEnginePath": null,
    "ControllerActionDescriptorControllerName": "AttributeRoute",
    "ControllerActionDescriptorActionName": "Get"
  }
}
```

#### 12

```json
{
  "HttpMethod": "GET",
  "Path": "/AttributeRoute/Get/12",
  "HttpRouteByRawText": "AttributeRoute/Get/{id}",
  "HttpRouteByControllerActionAndParameters": "AttributeRoute/Get/{id}",
  "HttpRouteByActionDescriptor": "AttributeRoute/Get/{id}",
  "DebugInfo": {
    "RawText": "AttributeRoute/Get/{id}",
    "RouteDiagnosticMetadata": null,
    "RouteData": {
      "action": "Get",
      "controller": "AttributeRoute",
      "id": "12"
    },
    "AttributeRouteInfo": "AttributeRoute/Get/{id}",
    "ActionParameters": [
      "id"
    ],
    "PageActionDescriptorRelativePath": null,
    "PageActionDescriptorViewEnginePath": null,
    "ControllerActionDescriptorControllerName": "AttributeRoute",
    "ControllerActionDescriptorActionName": "Get"
  }
}
```

#### 13

```json
{
  "HttpMethod": "GET",
  "Path": "/AttributeRoute/12/GetWithActionNameInDifferentSpotInTemplate",
  "HttpRouteByRawText": "AttributeRoute/{id}/GetWithActionNameInDifferentSpotInTemplate",
  "HttpRouteByControllerActionAndParameters": "AttributeRoute/GetWithActionNameInDifferentSpotInTemplate/{id}",
  "HttpRouteByActionDescriptor": "AttributeRoute/{id}/GetWithActionNameInDifferentSpotInTemplate",
  "DebugInfo": {
    "RawText": "AttributeRoute/{id}/GetWithActionNameInDifferentSpotInTemplate",
    "RouteDiagnosticMetadata": null,
    "RouteData": {
      "action": "GetWithActionNameInDifferentSpotInTemplate",
      "controller": "AttributeRoute",
      "id": "12"
    },
    "AttributeRouteInfo": "AttributeRoute/{id}/GetWithActionNameInDifferentSpotInTemplate",
    "ActionParameters": [
      "id"
    ],
    "PageActionDescriptorRelativePath": null,
    "PageActionDescriptorViewEnginePath": null,
    "ControllerActionDescriptorControllerName": "AttributeRoute",
    "ControllerActionDescriptorActionName": "GetWithActionNameInDifferentSpotInTemplate"
  }
}
```

#### 14

```json
{
  "HttpMethod": "GET",
  "Path": "/AttributeRoute/NotAnInt/GetWithActionNameInDifferentSpotInTemplate",
  "HttpRouteByRawText": "AttributeRoute/{id}/GetWithActionNameInDifferentSpotInTemplate",
  "HttpRouteByControllerActionAndParameters": "AttributeRoute/GetWithActionNameInDifferentSpotInTemplate/{id}",
  "HttpRouteByActionDescriptor": "AttributeRoute/{id}/GetWithActionNameInDifferentSpotInTemplate",
  "DebugInfo": {
    "RawText": "AttributeRoute/{id}/GetWithActionNameInDifferentSpotInTemplate",
    "RouteDiagnosticMetadata": null,
    "RouteData": {
      "action": "GetWithActionNameInDifferentSpotInTemplate",
      "controller": "AttributeRoute",
      "id": "NotAnInt"
    },
    "AttributeRouteInfo": "AttributeRoute/{id}/GetWithActionNameInDifferentSpotInTemplate",
    "ActionParameters": [
      "id"
    ],
    "PageActionDescriptorRelativePath": null,
    "PageActionDescriptorViewEnginePath": null,
    "ControllerActionDescriptorControllerName": "AttributeRoute",
    "ControllerActionDescriptorActionName": "GetWithActionNameInDifferentSpotInTemplate"
  }
}
```

#### 15

```json
{
  "HttpMethod": "GET",
  "Path": "/",
  "HttpRouteByRawText": "",
  "HttpRouteByControllerActionAndParameters": "",
  "HttpRouteByActionDescriptor": "/Index",
  "DebugInfo": {
    "RawText": "",
    "RouteDiagnosticMetadata": null,
    "RouteData": {
      "page": "/Index"
    },
    "AttributeRouteInfo": "",
    "ActionParameters": [],
    "PageActionDescriptorRelativePath": "/Pages/Index.cshtml",
    "PageActionDescriptorViewEnginePath": "/Index",
    "ControllerActionDescriptorControllerName": null,
    "ControllerActionDescriptorActionName": null
  }
}
```

#### 16

```json
{
  "HttpMethod": "GET",
  "Path": "/Index",
  "HttpRouteByRawText": "Index",
  "HttpRouteByControllerActionAndParameters": "",
  "HttpRouteByActionDescriptor": "/Index",
  "DebugInfo": {
    "RawText": "Index",
    "RouteDiagnosticMetadata": null,
    "RouteData": {
      "page": "/Index"
    },
    "AttributeRouteInfo": "Index",
    "ActionParameters": [],
    "PageActionDescriptorRelativePath": "/Pages/Index.cshtml",
    "PageActionDescriptorViewEnginePath": "/Index",
    "ControllerActionDescriptorControllerName": null,
    "ControllerActionDescriptorActionName": null
  }
}
```

#### 17

```json
{
  "HttpMethod": "GET",
  "Path": "/PageThatThrowsException",
  "HttpRouteByRawText": "PageThatThrowsException",
  "HttpRouteByControllerActionAndParameters": "",
  "HttpRouteByActionDescriptor": "/PageThatThrowsException",
  "DebugInfo": {
    "RawText": "PageThatThrowsException",
    "RouteDiagnosticMetadata": null,
    "RouteData": {
      "page": "/PageThatThrowsException"
    },
    "AttributeRouteInfo": "PageThatThrowsException",
    "ActionParameters": [],
    "PageActionDescriptorRelativePath": "/Pages/PageThatThrowsException.cshtml",
    "PageActionDescriptorViewEnginePath": "/PageThatThrowsException",
    "ControllerActionDescriptorControllerName": null,
    "ControllerActionDescriptorActionName": null
  }
}
```

#### 18

```json
{
  "HttpMethod": "GET",
  "Path": "/js/site.js",
  "HttpRouteByRawText": null,
  "HttpRouteByControllerActionAndParameters": "",
  "HttpRouteByActionDescriptor": "",
  "DebugInfo": {
    "RawText": null,
    "RouteDiagnosticMetadata": null,
    "RouteData": {},
    "AttributeRouteInfo": null,
    "ActionParameters": null,
    "PageActionDescriptorRelativePath": null,
    "PageActionDescriptorViewEnginePath": null,
    "ControllerActionDescriptorControllerName": null,
    "ControllerActionDescriptorActionName": null
  }
}
<<<<<<< HEAD
```

#### 19

```json
{
  "HttpMethod": "GET",
  "Path": "/MinimalApi",
  "HttpRouteByRawText": "/MinimalApi/",
  "HttpRouteByControllerActionAndParameters": "",
  "HttpRouteByActionDescriptor": "",
  "DebugInfo": {
    "RawText": "/MinimalApi/",
    "RouteDiagnosticMetadata": null,
    "RouteData": {},
    "AttributeRouteInfo": null,
    "ActionParameters": null,
    "PageActionDescriptorRelativePath": null,
    "PageActionDescriptorViewEnginePath": null,
    "ControllerActionDescriptorControllerName": null,
    "ControllerActionDescriptorActionName": null
  }
}
```

#### 20

```json
{
  "HttpMethod": "GET",
  "Path": "/MinimalApi/123",
  "HttpRouteByRawText": "/MinimalApi/{id}",
  "HttpRouteByControllerActionAndParameters": "",
  "HttpRouteByActionDescriptor": "",
  "DebugInfo": {
    "RawText": "/MinimalApi/{id}",
    "RouteDiagnosticMetadata": null,
    "RouteData": {
      "id": "123"
    },
    "AttributeRouteInfo": null,
    "ActionParameters": null,
    "PageActionDescriptorRelativePath": null,
    "PageActionDescriptorViewEnginePath": null,
    "ControllerActionDescriptorControllerName": null,
    "ControllerActionDescriptorActionName": null
  }
}
=======
>>>>>>> 7d552b34
```<|MERGE_RESOLUTION|>--- conflicted
+++ resolved
@@ -18,11 +18,6 @@
 | :broken_heart: | [16](#16) | Index | /Index | RazorPages | GET /Index | Index |
 | :broken_heart: | [17](#17) | PageThatThrowsException | /PageThatThrowsException | RazorPages | GET /PageThatThrowsException | PageThatThrowsException |
 | :broken_heart: | [18](#18) | /js/site.js |  | RazorPages | GET /js/site.js | /js/site.js |
-<<<<<<< HEAD
-| :broken_heart: | [19](#19) | /MinimalApi | /MinimalApi/ | MinimalApi | GET /MinimalApi | /MinimalApi |
-| :broken_heart: | [20](#20) | /MinimalApi/123 | /MinimalApi/{id} | MinimalApi | GET /MinimalApi/123 | /MinimalApi/123 |
-=======
->>>>>>> 7d552b34
 
 #### 1
 
@@ -502,55 +497,4 @@
     "ControllerActionDescriptorActionName": null
   }
 }
-<<<<<<< HEAD
-```
-
-#### 19
-
-```json
-{
-  "HttpMethod": "GET",
-  "Path": "/MinimalApi",
-  "HttpRouteByRawText": "/MinimalApi/",
-  "HttpRouteByControllerActionAndParameters": "",
-  "HttpRouteByActionDescriptor": "",
-  "DebugInfo": {
-    "RawText": "/MinimalApi/",
-    "RouteDiagnosticMetadata": null,
-    "RouteData": {},
-    "AttributeRouteInfo": null,
-    "ActionParameters": null,
-    "PageActionDescriptorRelativePath": null,
-    "PageActionDescriptorViewEnginePath": null,
-    "ControllerActionDescriptorControllerName": null,
-    "ControllerActionDescriptorActionName": null
-  }
-}
-```
-
-#### 20
-
-```json
-{
-  "HttpMethod": "GET",
-  "Path": "/MinimalApi/123",
-  "HttpRouteByRawText": "/MinimalApi/{id}",
-  "HttpRouteByControllerActionAndParameters": "",
-  "HttpRouteByActionDescriptor": "",
-  "DebugInfo": {
-    "RawText": "/MinimalApi/{id}",
-    "RouteDiagnosticMetadata": null,
-    "RouteData": {
-      "id": "123"
-    },
-    "AttributeRouteInfo": null,
-    "ActionParameters": null,
-    "PageActionDescriptorRelativePath": null,
-    "PageActionDescriptorViewEnginePath": null,
-    "ControllerActionDescriptorControllerName": null,
-    "ControllerActionDescriptorActionName": null
-  }
-}
-=======
->>>>>>> 7d552b34
 ```