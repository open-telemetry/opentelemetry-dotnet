--- conflicted
+++ resolved
@@ -130,23 +130,15 @@
         "httpMethod": "GET",
         "path": "/MinimalApi",
         "expectedStatusCode": 200,
-<<<<<<< HEAD
-        "expectedHttpRoute": "/MinimalApi/"
-=======
-        "expectedHttpRoute": "TBD",
+        "expectedHttpRoute": "/MinimalApi/",
         "minimumDotnetVersion": 7
->>>>>>> 7d552b34
     },
     {
         "testApplicationScenario": "MinimalApi",
         "httpMethod": "GET",
         "path": "/MinimalApi/123",
         "expectedStatusCode": 200,
-<<<<<<< HEAD
-        "expectedHttpRoute": "/MinimalApi/{id}"
-=======
-        "expectedHttpRoute": "TBD",
+        "expectedHttpRoute": "/MinimalApi/{id}",
         "minimumDotnetVersion": 7
->>>>>>> 7d552b34
     }
 ]