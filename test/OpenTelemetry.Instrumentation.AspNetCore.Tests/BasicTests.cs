--- conflicted
+++ resolved
@@ -31,19 +31,7 @@
 using OpenTelemetry.Instrumentation.AspNetCore.Implementation;
 using OpenTelemetry.Tests;
 using OpenTelemetry.Trace;
-<<<<<<< HEAD
-
-#if NETCOREAPP3_1
-using TestApp.AspNetCore._3._1;
-using TestApp.AspNetCore._3._1.Filters;
-#endif
-#if NET6_0
-using TestApp.AspNetCore._6._0;
-using TestApp.AspNetCore._6._0.Filters;
-#endif
-=======
 using TestApp.AspNetCore;
->>>>>>> 968dc52e
 using Xunit;
 
 namespace OpenTelemetry.Instrumentation.AspNetCore.Tests
@@ -641,23 +629,6 @@
             Assert.Equal("/api/values/2", aspnetcoreframeworkactivity.DisplayName);
         }
 
-<<<<<<< HEAD
-        [Theory]
-        [InlineData(1)]
-        [InlineData(2)]
-        public async Task ShouldExportActivityWithOneOrMoreExceptionFilters(int mode)
-        {
-            var exportedItems = new List<Activity>();
-
-            // Arrange
-            using (var client = this.factory
-                .WithWebHostBuilder(builder => builder.ConfigureTestServices(
-                    (s) => this.ConfigureExceptionFilters(s, mode, ref exportedItems)))
-                .CreateClient())
-            {
-                // Act
-                var response = await client.GetAsync("/api/error");
-=======
 #if NET7_0_OR_GREATER
         [Fact]
         public async Task UserRegisteredActivitySourceIsUsedForActivityCreationByAspNetCore()
@@ -688,23 +659,39 @@
 
                 // Assert
                 response.EnsureSuccessStatusCode(); // Status Code 200-299
->>>>>>> 968dc52e
 
                 WaitForActivityExport(exportedItems, 1);
             }
 
-<<<<<<< HEAD
+            Assert.Single(exportedItems);
+            var activity = exportedItems[0];
+
+            Assert.Equal("UserRegisteredActivitySource", activity.Source.Name);
+        }
+#endif
+
+        [Theory]
+        [InlineData(1)]
+        [InlineData(2)]
+        public async Task ShouldExportActivityWithOneOrMoreExceptionFilters(int mode)
+        {
+            var exportedItems = new List<Activity>();
+
+            // Arrange
+            using (var client = this.factory
+                .WithWebHostBuilder(builder => builder.ConfigureTestServices(
+                    (s) => this.ConfigureExceptionFilters(s, mode, ref exportedItems)))
+                .CreateClient())
+            {
+                // Act
+                var response = await client.GetAsync("/api/error");
+
+                WaitForActivityExport(exportedItems, 1);
+            }
+
             // Assert
             AssertException(exportedItems);
         }
-=======
-            Assert.Single(exportedItems);
-            var activity = exportedItems[0];
-
-            Assert.Equal("UserRegisteredActivitySource", activity.Source.Name);
-        }
-#endif
->>>>>>> 968dc52e
 
         public void Dispose()
         {
