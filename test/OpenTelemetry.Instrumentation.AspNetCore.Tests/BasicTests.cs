// <copyright file="BasicTests.cs" company="OpenTelemetry Authors">
// Copyright The OpenTelemetry Authors
//
// Licensed under the Apache License, Version 2.0 (the "License");
// you may not use this file except in compliance with the License.
// You may obtain a copy of the License at
//
//     http://www.apache.org/licenses/LICENSE-2.0
//
// Unless required by applicable law or agreed to in writing, software
// distributed under the License is distributed on an "AS IS" BASIS,
// WITHOUT WARRANTIES OR CONDITIONS OF ANY KIND, either express or implied.
// See the License for the specific language governing permissions and
// limitations under the License.
// </copyright>

using System.Diagnostics;
using System.Text.Json;
using Microsoft.AspNetCore.Builder;
using Microsoft.AspNetCore.Hosting;
using Microsoft.AspNetCore.Http;
using Microsoft.AspNetCore.Mvc.Testing;
using Microsoft.AspNetCore.TestHost;
using Microsoft.Extensions.Configuration;
using Microsoft.Extensions.DependencyInjection;
using Microsoft.Extensions.Logging;
using Moq;
using OpenTelemetry.Context.Propagation;
using OpenTelemetry.Instrumentation.AspNetCore.Implementation;
using OpenTelemetry.Tests;
using OpenTelemetry.Trace;
using TestApp.AspNetCore;
using TestApp.AspNetCore.Filters;
using Xunit;

using static OpenTelemetry.Internal.HttpSemanticConventionHelper;

namespace OpenTelemetry.Instrumentation.AspNetCore.Tests;

// See https://github.com/aspnet/Docs/tree/master/aspnetcore/test/integration-tests/samples/2.x/IntegrationTestsSample
public sealed class BasicTests
    : IClassFixture<WebApplicationFactory<Program>>, IDisposable
{
    private readonly WebApplicationFactory<Program> factory;
    private TracerProvider tracerProvider = null;

    public BasicTests(WebApplicationFactory<Program> factory)
    {
        this.factory = factory;
    }

    [Fact]
    public void AddAspNetCoreInstrumentation_BadArgs()
    {
        TracerProviderBuilder builder = null;
        Assert.Throws<ArgumentNullException>(() => builder.AddAspNetCoreInstrumentation());
    }

    [Theory]
    [InlineData(true)]
    [InlineData(false)]
    public async Task StatusIsUnsetOn200Response(bool disableLogging)
    {
        var exportedItems = new List<Activity>();
        void ConfigureTestServices(IServiceCollection services)
        {
            this.tracerProvider = Sdk.CreateTracerProviderBuilder()
                .AddAspNetCoreInstrumentation()
                .AddInMemoryExporter(exportedItems)
                .Build();
        }

        // Arrange
        using (var client = this.factory
            .WithWebHostBuilder(builder =>
            {
                builder.ConfigureTestServices(ConfigureTestServices);
                if (disableLogging)
                {
                    builder.ConfigureLogging(loggingBuilder => loggingBuilder.ClearProviders());
                }
            })
            .CreateClient())
        {
            // Act
            using var response = await client.GetAsync("/api/values");

            // Assert
            response.EnsureSuccessStatusCode(); // Status Code 200-299

            WaitForActivityExport(exportedItems, 1);
        }

        Assert.Single(exportedItems);
        var activity = exportedItems[0];

        Assert.Equal(200, activity.GetTagValue(SemanticConventions.AttributeHttpStatusCode));
        Assert.Equal(ActivityStatusCode.Unset, activity.Status);
        ValidateAspNetCoreActivity(activity, "/api/values");
    }

    [Theory]
    [InlineData(true)]
    [InlineData(false)]
    public async Task SuccessfulTemplateControllerCallGeneratesASpan(bool shouldEnrich)
    {
        var exportedItems = new List<Activity>();
        void ConfigureTestServices(IServiceCollection services)
        {
            this.tracerProvider = Sdk.CreateTracerProviderBuilder()
                .AddAspNetCoreInstrumentation(options =>
                {
                    if (shouldEnrich)
                    {
                        options.EnrichWithHttpRequest = (activity, request) => { activity.SetTag("enrichedOnStart", "yes"); };
                        options.EnrichWithHttpResponse = (activity, response) => { activity.SetTag("enrichedOnStop", "yes"); };
                    }
                })
                .AddInMemoryExporter(exportedItems)
                .Build();
        }

        // Arrange
        using (var client = this.factory
            .WithWebHostBuilder(builder =>
            {
                builder.ConfigureTestServices(ConfigureTestServices);
                builder.ConfigureLogging(loggingBuilder => loggingBuilder.ClearProviders());
            })
            .CreateClient())
        {
            // Act
            using var response = await client.GetAsync("/api/values");

            // Assert
            response.EnsureSuccessStatusCode(); // Status Code 200-299

            WaitForActivityExport(exportedItems, 1);
        }

        Assert.Single(exportedItems);
        var activity = exportedItems[0];

        if (shouldEnrich)
        {
            Assert.NotEmpty(activity.Tags.Where(tag => tag.Key == "enrichedOnStart" && tag.Value == "yes"));
            Assert.NotEmpty(activity.Tags.Where(tag => tag.Key == "enrichedOnStop" && tag.Value == "yes"));
        }

        ValidateAspNetCoreActivity(activity, "/api/values");
    }

    [Fact]
    public async Task SuccessfulTemplateControllerCallUsesParentContext()
    {
        var exportedItems = new List<Activity>();
        var expectedTraceId = ActivityTraceId.CreateRandom();
        var expectedSpanId = ActivitySpanId.CreateRandom();

        // Arrange
        using (var testFactory = this.factory
            .WithWebHostBuilder(builder =>
            {
                builder.ConfigureTestServices(services =>
                {
                    this.tracerProvider = Sdk.CreateTracerProviderBuilder()
                    .AddAspNetCoreInstrumentation()
                    .AddInMemoryExporter(exportedItems)
                    .Build();
                });

                builder.ConfigureLogging(loggingBuilder => loggingBuilder.ClearProviders());
            }))
        {
            using var client = testFactory.CreateClient();
            var request = new HttpRequestMessage(HttpMethod.Get, "/api/values/2");
            request.Headers.Add("traceparent", $"00-{expectedTraceId}-{expectedSpanId}-01");

            // Act
            var response = await client.SendAsync(request);

            // Assert
            response.EnsureSuccessStatusCode(); // Status Code 200-299

            WaitForActivityExport(exportedItems, 1);
        }

        Assert.Single(exportedItems);
        var activity = exportedItems[0];

        Assert.Equal("Microsoft.AspNetCore.Hosting.HttpRequestIn", activity.OperationName);

        Assert.Equal(expectedTraceId, activity.Context.TraceId);
        Assert.Equal(expectedSpanId, activity.ParentSpanId);

        ValidateAspNetCoreActivity(activity, "/api/values/2");
    }

    [Theory]
    [InlineData(true)]
    [InlineData(false)]
    public async Task CustomPropagator(bool addSampler)
    {
        try
        {
            var exportedItems = new List<Activity>();
            var expectedTraceId = ActivityTraceId.CreateRandom();
            var expectedSpanId = ActivitySpanId.CreateRandom();

            var propagator = new Mock<TextMapPropagator>();
            propagator.Setup(m => m.Extract(It.IsAny<PropagationContext>(), It.IsAny<HttpRequest>(), It.IsAny<Func<HttpRequest, string, IEnumerable<string>>>())).Returns(
                new PropagationContext(
                    new ActivityContext(
                        expectedTraceId,
                        expectedSpanId,
                        ActivityTraceFlags.Recorded),
                    default));

            // Arrange
            using (var testFactory = this.factory
                .WithWebHostBuilder(builder =>
                    {
                        builder.ConfigureTestServices(services =>
                        {
                            Sdk.SetDefaultTextMapPropagator(propagator.Object);
                            var tracerProviderBuilder = Sdk.CreateTracerProviderBuilder();

                            if (addSampler)
                            {
                                tracerProviderBuilder
                                    .SetSampler(new TestSampler(SamplingDecision.RecordAndSample, new Dictionary<string, object> { { "SomeTag", "SomeKey" }, }));
                            }

                            this.tracerProvider = tracerProviderBuilder
                                                    .AddAspNetCoreInstrumentation()
                                                    .AddInMemoryExporter(exportedItems)
                                                    .Build();
                        });
                        builder.ConfigureLogging(loggingBuilder => loggingBuilder.ClearProviders());
                    }))
            {
                using var client = testFactory.CreateClient();
                using var response = await client.GetAsync("/api/values/2");
                response.EnsureSuccessStatusCode(); // Status Code 200-299

                WaitForActivityExport(exportedItems, 1);
            }

            Assert.Single(exportedItems);
            var activity = exportedItems[0];

            Assert.True(activity.Duration != TimeSpan.Zero);

            Assert.Equal(expectedTraceId, activity.Context.TraceId);
            Assert.Equal(expectedSpanId, activity.ParentSpanId);

            ValidateAspNetCoreActivity(activity, "/api/values/2");
        }
        finally
        {
            Sdk.SetDefaultTextMapPropagator(new CompositeTextMapPropagator(new TextMapPropagator[]
            {
                new TraceContextPropagator(),
                new BaggagePropagator(),
            }));
        }
    }

    [Fact]
    public async Task RequestNotCollectedWhenFilterIsApplied()
    {
        var exportedItems = new List<Activity>();

        void ConfigureTestServices(IServiceCollection services)
        {
            this.tracerProvider = Sdk.CreateTracerProviderBuilder()
                .AddAspNetCoreInstrumentation((opt) => opt.Filter = (ctx) => ctx.Request.Path != "/api/values/2")
                .AddInMemoryExporter(exportedItems)
                .Build();
        }

        // Arrange
        using (var testFactory = this.factory
            .WithWebHostBuilder(builder =>
            {
                builder.ConfigureTestServices(ConfigureTestServices);
                builder.ConfigureLogging(loggingBuilder => loggingBuilder.ClearProviders());
            }))
        {
            using var client = testFactory.CreateClient();

            // Act
            using var response1 = await client.GetAsync("/api/values");
            using var response2 = await client.GetAsync("/api/values/2");

            // Assert
            response1.EnsureSuccessStatusCode(); // Status Code 200-299
            response2.EnsureSuccessStatusCode(); // Status Code 200-299

            WaitForActivityExport(exportedItems, 1);
        }

        Assert.Single(exportedItems);
        var activity = exportedItems[0];

        ValidateAspNetCoreActivity(activity, "/api/values");
    }

    [Fact]
    public async Task RequestNotCollectedWhenFilterThrowException()
    {
        var exportedItems = new List<Activity>();

        void ConfigureTestServices(IServiceCollection services)
        {
            this.tracerProvider = Sdk.CreateTracerProviderBuilder()
                .AddAspNetCoreInstrumentation((opt) => opt.Filter = (ctx) =>
                {
                    if (ctx.Request.Path == "/api/values/2")
                    {
                        throw new Exception("from InstrumentationFilter");
                    }
                    else
                    {
                        return true;
                    }
                })
                .AddInMemoryExporter(exportedItems)
                .Build();
        }

        // Arrange
        using (var testFactory = this.factory
            .WithWebHostBuilder(builder =>
            {
                builder.ConfigureTestServices(ConfigureTestServices);
                builder.ConfigureLogging(loggingBuilder => loggingBuilder.ClearProviders());
            }))
        {
            using var client = testFactory.CreateClient();

            // Act
            using (var inMemoryEventListener = new InMemoryEventListener(AspNetCoreInstrumentationEventSource.Log))
            {
                using var response1 = await client.GetAsync("/api/values");
                using var response2 = await client.GetAsync("/api/values/2");

                response1.EnsureSuccessStatusCode(); // Status Code 200-299
                response2.EnsureSuccessStatusCode(); // Status Code 200-299
                Assert.Single(inMemoryEventListener.Events.Where((e) => e.EventId == 3));
            }

            WaitForActivityExport(exportedItems, 1);
        }

        // As InstrumentationFilter threw, we continue as if the
        // InstrumentationFilter did not exist.

        Assert.Single(exportedItems);
        var activity = exportedItems[0];
        ValidateAspNetCoreActivity(activity, "/api/values");
    }

    [Theory]
    [InlineData(SamplingDecision.Drop)]
    [InlineData(SamplingDecision.RecordOnly)]
    [InlineData(SamplingDecision.RecordAndSample)]
    public async Task ExtractContextIrrespectiveOfSamplingDecision(SamplingDecision samplingDecision)
    {
        try
        {
            var expectedTraceId = ActivityTraceId.CreateRandom();
            var expectedParentSpanId = ActivitySpanId.CreateRandom();
            var expectedTraceState = "rojo=1,congo=2";
            var activityContext = new ActivityContext(expectedTraceId, expectedParentSpanId, ActivityTraceFlags.Recorded, expectedTraceState, true);
            var expectedBaggage = Baggage.SetBaggage("key1", "value1").SetBaggage("key2", "value2");
            Sdk.SetDefaultTextMapPropagator(new ExtractOnlyPropagator(activityContext, expectedBaggage));

            // Arrange
            using var testFactory = this.factory
                .WithWebHostBuilder(builder =>
                    {
                        builder.ConfigureTestServices(services => { this.tracerProvider = Sdk.CreateTracerProviderBuilder().SetSampler(new TestSampler(samplingDecision)).AddAspNetCoreInstrumentation().Build(); });
                        builder.ConfigureLogging(loggingBuilder => loggingBuilder.ClearProviders());
                    });
            using var client = testFactory.CreateClient();

            // Test TraceContext Propagation
            var request = new HttpRequestMessage(HttpMethod.Get, "/api/GetChildActivityTraceContext");
            var response = await client.SendAsync(request);
            var childActivityTraceContext = JsonSerializer.Deserialize<Dictionary<string, string>>(await response.Content.ReadAsStringAsync());

            response.EnsureSuccessStatusCode();

            Assert.Equal(expectedTraceId.ToString(), childActivityTraceContext["TraceId"]);
            Assert.Equal(expectedTraceState, childActivityTraceContext["TraceState"]);
            Assert.NotEqual(expectedParentSpanId.ToString(), childActivityTraceContext["ParentSpanId"]); // there is a new activity created in instrumentation therefore the ParentSpanId is different that what is provided in the headers

            // Test Baggage Context Propagation
            request = new HttpRequestMessage(HttpMethod.Get, "/api/GetChildActivityBaggageContext");

            response = await client.SendAsync(request);
            var childActivityBaggageContext = JsonSerializer.Deserialize<IReadOnlyDictionary<string, string>>(await response.Content.ReadAsStringAsync());

            response.EnsureSuccessStatusCode();

            Assert.Single(childActivityBaggageContext, item => item.Key == "key1" && item.Value == "value1");
            Assert.Single(childActivityBaggageContext, item => item.Key == "key2" && item.Value == "value2");
        }
        finally
        {
            Sdk.SetDefaultTextMapPropagator(new CompositeTextMapPropagator(new TextMapPropagator[]
            {
                new TraceContextPropagator(),
                new BaggagePropagator(),
            }));
        }
    }

    [Fact]
    public async Task ExtractContextIrrespectiveOfTheFilterApplied()
    {
        try
        {
            var expectedTraceId = ActivityTraceId.CreateRandom();
            var expectedParentSpanId = ActivitySpanId.CreateRandom();
            var expectedTraceState = "rojo=1,congo=2";
            var activityContext = new ActivityContext(expectedTraceId, expectedParentSpanId, ActivityTraceFlags.Recorded, expectedTraceState);
            var expectedBaggage = Baggage.SetBaggage("key1", "value1").SetBaggage("key2", "value2");
            Sdk.SetDefaultTextMapPropagator(new ExtractOnlyPropagator(activityContext, expectedBaggage));

            // Arrange
            bool isFilterCalled = false;
            using var testFactory = this.factory
                .WithWebHostBuilder(builder =>
                {
                    builder.ConfigureTestServices(services =>
                    {
                        this.tracerProvider = Sdk.CreateTracerProviderBuilder()
                            .AddAspNetCoreInstrumentation(options =>
                            {
                                options.Filter = context =>
                                {
                                    isFilterCalled = true;
                                    return false;
                                };
                            })
                            .Build();
                    });
                    builder.ConfigureLogging(loggingBuilder => loggingBuilder.ClearProviders());
                });
            using var client = testFactory.CreateClient();

            // Test TraceContext Propagation
            var request = new HttpRequestMessage(HttpMethod.Get, "/api/GetChildActivityTraceContext");
            var response = await client.SendAsync(request);

            // Ensure that filter was called
            Assert.True(isFilterCalled);

            var childActivityTraceContext = JsonSerializer.Deserialize<Dictionary<string, string>>(await response.Content.ReadAsStringAsync());

            response.EnsureSuccessStatusCode();

            Assert.Equal(expectedTraceId.ToString(), childActivityTraceContext["TraceId"]);
            Assert.Equal(expectedTraceState, childActivityTraceContext["TraceState"]);
            Assert.NotEqual(expectedParentSpanId.ToString(), childActivityTraceContext["ParentSpanId"]); // there is a new activity created in instrumentation therefore the ParentSpanId is different that what is provided in the headers

            // Test Baggage Context Propagation
            request = new HttpRequestMessage(HttpMethod.Get, "/api/GetChildActivityBaggageContext");

            response = await client.SendAsync(request);
            var childActivityBaggageContext = JsonSerializer.Deserialize<IReadOnlyDictionary<string, string>>(await response.Content.ReadAsStringAsync());

            response.EnsureSuccessStatusCode();

            Assert.Single(childActivityBaggageContext, item => item.Key == "key1" && item.Value == "value1");
            Assert.Single(childActivityBaggageContext, item => item.Key == "key2" && item.Value == "value2");
        }
        finally
        {
            Sdk.SetDefaultTextMapPropagator(new CompositeTextMapPropagator(new TextMapPropagator[]
            {
                new TraceContextPropagator(),
                new BaggagePropagator(),
            }));
        }
    }

    [Fact]
    public async Task BaggageIsNotClearedWhenActivityStopped()
    {
        int? baggageCountAfterStart = null;
        int? baggageCountAfterStop = null;
        using EventWaitHandle stopSignal = new EventWaitHandle(false, EventResetMode.ManualReset);

        void ConfigureTestServices(IServiceCollection services)
        {
            this.tracerProvider = Sdk.CreateTracerProviderBuilder()
                .AddAspNetCoreInstrumentation(
                    new TestHttpInListener(new AspNetCoreInstrumentationOptions())
                    {
                        OnEventWrittenCallback = (name, payload) =>
                        {
                            switch (name)
                            {
                                case HttpInListener.OnStartEvent:
                                    {
                                        baggageCountAfterStart = Baggage.Current.Count;
                                    }

                                    break;
                                case HttpInListener.OnStopEvent:
                                    {
                                        baggageCountAfterStop = Baggage.Current.Count;
                                        stopSignal.Set();
                                    }

                                    break;
                            }
                        },
                    })
                .Build();
        }

        // Arrange
        using (var client = this.factory
            .WithWebHostBuilder(builder =>
            {
                builder.ConfigureTestServices(ConfigureTestServices);
                builder.ConfigureLogging(loggingBuilder => loggingBuilder.ClearProviders());
            })
            .CreateClient())
        {
            using var request = new HttpRequestMessage(HttpMethod.Get, "/api/values");

            request.Headers.TryAddWithoutValidation("baggage", "TestKey1=123,TestKey2=456");

            // Act
            using var response = await client.SendAsync(request);
        }

        stopSignal.WaitOne(5000);

        // Assert
        Assert.NotNull(baggageCountAfterStart);
        Assert.Equal(2, baggageCountAfterStart);
        Assert.NotNull(baggageCountAfterStop);
        Assert.Equal(2, baggageCountAfterStop);
    }

    [Theory]
    [InlineData(SamplingDecision.Drop, false, false)]
    [InlineData(SamplingDecision.RecordOnly, true, true)]
    [InlineData(SamplingDecision.RecordAndSample, true, true)]
    public async Task FilterAndEnrichAreOnlyCalledWhenSampled(SamplingDecision samplingDecision, bool shouldFilterBeCalled, bool shouldEnrichBeCalled)
    {
        bool filterCalled = false;
        bool enrichWithHttpRequestCalled = false;
        bool enrichWithHttpResponseCalled = false;
        void ConfigureTestServices(IServiceCollection services)
        {
            this.tracerProvider = Sdk.CreateTracerProviderBuilder()
                .SetSampler(new TestSampler(samplingDecision))
                .AddAspNetCoreInstrumentation(options =>
                {
                    options.Filter = (context) =>
                    {
                        filterCalled = true;
                        return true;
                    };
                    options.EnrichWithHttpRequest = (activity, request) =>
                    {
                        enrichWithHttpRequestCalled = true;
                    };
                    options.EnrichWithHttpResponse = (activity, request) =>
                    {
                        enrichWithHttpResponseCalled = true;
                    };
                })
                .Build();
        }

        // Arrange
        using var client = this.factory
            .WithWebHostBuilder(builder =>
            {
                builder.ConfigureTestServices(ConfigureTestServices);
                builder.ConfigureLogging(loggingBuilder => loggingBuilder.ClearProviders());
            })
            .CreateClient();

        // Act
        using var response = await client.GetAsync("/api/values");

        // Assert
        Assert.Equal(shouldFilterBeCalled, filterCalled);
        Assert.Equal(shouldEnrichBeCalled, enrichWithHttpRequestCalled);
        Assert.Equal(shouldEnrichBeCalled, enrichWithHttpResponseCalled);
    }

    [Fact]
    public async Task ActivitiesStartedInMiddlewareShouldNotBeUpdated()
    {
        var exportedItems = new List<Activity>();

        var activitySourceName = "TestMiddlewareActivitySource";
        var activityName = "TestMiddlewareActivity";

        void ConfigureTestServices(IServiceCollection services)
        {
            services.AddSingleton<ActivityMiddleware.ActivityMiddlewareImpl>(new TestActivityMiddlewareImpl(activitySourceName, activityName));
            this.tracerProvider = Sdk.CreateTracerProviderBuilder()
                .AddAspNetCoreInstrumentation()
                .AddSource(activitySourceName)
                .AddInMemoryExporter(exportedItems)
                .Build();
        }

        // Arrange
        using (var client = this.factory
            .WithWebHostBuilder(builder =>
            {
                builder.ConfigureTestServices(ConfigureTestServices);
                builder.ConfigureLogging(loggingBuilder => loggingBuilder.ClearProviders());
            })
            .CreateClient())
        {
            using var response = await client.GetAsync("/api/values/2");
            response.EnsureSuccessStatusCode();
            WaitForActivityExport(exportedItems, 2);
        }

        Assert.Equal(2, exportedItems.Count);

        var middlewareActivity = exportedItems[0];

        var aspnetcoreframeworkactivity = exportedItems[1];

        // Middleware activity name should not be changed
        Assert.Equal(ActivityKind.Internal, middlewareActivity.Kind);
        Assert.Equal(activityName, middlewareActivity.OperationName);
        Assert.Equal(activityName, middlewareActivity.DisplayName);

        // tag http.method should be added on activity started by asp.net core
        Assert.Equal("GET", aspnetcoreframeworkactivity.GetTagValue(SemanticConventions.AttributeHttpMethod) as string);
        Assert.Equal("Microsoft.AspNetCore.Hosting.HttpRequestIn", aspnetcoreframeworkactivity.OperationName);
    }

    [Theory]
    [InlineData("CONNECT", "CONNECT")]
    [InlineData("DELETE", "DELETE")]
    [InlineData("GET", "GET")]
    [InlineData("PUT", "PUT")]
    [InlineData("HEAD", "HEAD")]
    [InlineData("OPTIONS", "OPTIONS")]
    [InlineData("PATCH", "PATCH")]
    [InlineData("Get", "GET")]
    [InlineData("POST", "POST")]
    [InlineData("TRACE", "TRACE")]
    [InlineData("CUSTOM", "_OTHER")]
    public async Task HttpRequestMethodIsSetAsPerSpec(string originalMethod, string expectedMethod)
    {
        var exportedItems = new List<Activity>();

        var configuration = new ConfigurationBuilder()
            .AddInMemoryCollection(new Dictionary<string, string> { [SemanticConventionOptInKeyName] = "http" })
            .Build();

        void ConfigureTestServices(IServiceCollection services)
        {
            this.tracerProvider = Sdk.CreateTracerProviderBuilder()
                .ConfigureServices(services => services.AddSingleton<IConfiguration>(configuration))
                .AddAspNetCoreInstrumentation()
                .AddInMemoryExporter(exportedItems)
                .Build();
        }

        // Arrange
        using var client = this.factory
            .WithWebHostBuilder(builder =>
            {
                builder.ConfigureTestServices(ConfigureTestServices);
                builder.ConfigureLogging(loggingBuilder => loggingBuilder.ClearProviders());
            })
            .CreateClient();

        var message = new HttpRequestMessage();

        message.Method = new HttpMethod(originalMethod);

        try
        {
            using var response = await client.SendAsync(message);
            response.EnsureSuccessStatusCode();
        }
        catch
        {
            // ignore error.
        }

        WaitForActivityExport(exportedItems, 1);

        Assert.Single(exportedItems);

        var activity = exportedItems[0];

        Assert.Contains(activity.TagObjects, t => t.Key == SemanticConventions.AttributeHttpRequestMethod);

        if (originalMethod.Equals(expectedMethod, StringComparison.OrdinalIgnoreCase))
        {
            Assert.DoesNotContain(activity.TagObjects, t => t.Key == SemanticConventions.AttributeHttpRequestMethodOriginal);
        }
        else
        {
            Assert.Equal(originalMethod, activity.GetTagValue(SemanticConventions.AttributeHttpRequestMethodOriginal) as string);
        }

        Assert.Equal(expectedMethod, activity.GetTagValue(SemanticConventions.AttributeHttpRequestMethod) as string);
    }

    [Fact]
    public async Task ActivitiesStartedInMiddlewareBySettingHostActivityToNullShouldNotBeUpdated()
    {
        var exportedItems = new List<Activity>();

        var activitySourceName = "TestMiddlewareActivitySource";
        var activityName = "TestMiddlewareActivity";

        // Arrange
        using (var client = this.factory
            .WithWebHostBuilder(builder =>
            {
                builder.ConfigureTestServices((IServiceCollection services) =>
                {
                    services.AddSingleton<ActivityMiddleware.ActivityMiddlewareImpl>(new TestNullHostActivityMiddlewareImpl(activitySourceName, activityName));
                    services.AddOpenTelemetry()
                        .WithTracing(builder => builder
                            .AddAspNetCoreInstrumentation()
                            .AddSource(activitySourceName)
                            .AddInMemoryExporter(exportedItems));
                });
                builder.ConfigureLogging(loggingBuilder => loggingBuilder.ClearProviders());
            })
            .CreateClient())
        {
            using var response = await client.GetAsync("/api/values/2");
            response.EnsureSuccessStatusCode();
            WaitForActivityExport(exportedItems, 2);
        }

        Assert.Equal(2, exportedItems.Count);

        var middlewareActivity = exportedItems[0];

        var aspnetcoreframeworkactivity = exportedItems[1];

        // Middleware activity name should not be changed
        Assert.Equal(ActivityKind.Internal, middlewareActivity.Kind);
        Assert.Equal(activityName, middlewareActivity.OperationName);
        Assert.Equal(activityName, middlewareActivity.DisplayName);

        // tag http.method should be added on activity started by asp.net core
        Assert.Equal("GET", aspnetcoreframeworkactivity.GetTagValue(SemanticConventions.AttributeHttpMethod) as string);
        Assert.Equal("Microsoft.AspNetCore.Hosting.HttpRequestIn", aspnetcoreframeworkactivity.OperationName);
    }

#if NET7_0_OR_GREATER
    [Fact]
    public async Task UserRegisteredActivitySourceIsUsedForActivityCreationByAspNetCore()
    {
        var exportedItems = new List<Activity>();
        void ConfigureTestServices(IServiceCollection services)
        {
            services.AddOpenTelemetry()
                .WithTracing(builder => builder
                    .AddAspNetCoreInstrumentation()
                    .AddInMemoryExporter(exportedItems));

            // Register ActivitySource here so that it will be used
            // by ASP.NET Core to create activities
            // https://github.com/dotnet/aspnetcore/blob/0e5cbf447d329a1e7d69932c3decd1c70a00fbba/src/Hosting/Hosting/src/Internal/WebHost.cs#L152
            services.AddSingleton(sp => new ActivitySource("UserRegisteredActivitySource"));
        }

        // Arrange
        using (var client = this.factory
            .WithWebHostBuilder(builder =>
            {
                builder.ConfigureTestServices(ConfigureTestServices);
                builder.ConfigureLogging(loggingBuilder => loggingBuilder.ClearProviders());
            })
            .CreateClient())
        {
            // Act
            using var response = await client.GetAsync("/api/values");

            // Assert
            response.EnsureSuccessStatusCode(); // Status Code 200-299

            WaitForActivityExport(exportedItems, 1);
        }

        Assert.Single(exportedItems);
        var activity = exportedItems[0];

        Assert.Equal("UserRegisteredActivitySource", activity.Source.Name);
    }
#endif

    [Theory]
    [InlineData(1)]
    [InlineData(2)]
    public async Task ShouldExportActivityWithOneOrMoreExceptionFilters(int mode)
    {
        var exportedItems = new List<Activity>();

        // Arrange
        using (var client = this.factory
            .WithWebHostBuilder(builder =>
            {
                builder.ConfigureTestServices(
                (s) => this.ConfigureExceptionFilters(s, mode, ref exportedItems));
                builder.ConfigureLogging(loggingBuilder => loggingBuilder.ClearProviders());
            })
            .CreateClient())
        {
            // Act
            using var response = await client.GetAsync("/api/error");

            WaitForActivityExport(exportedItems, 1);
        }

        // Assert
        AssertException(exportedItems);
    }

    [Fact]
    public async Task DiagnosticSourceCallbacksAreReceivedOnlyForSubscribedEvents()
    {
        int numberOfUnSubscribedEvents = 0;
        int numberofSubscribedEvents = 0;
        void ConfigureTestServices(IServiceCollection services)
        {
            this.tracerProvider = Sdk.CreateTracerProviderBuilder()
                .AddAspNetCoreInstrumentation(
                    new TestHttpInListener(new AspNetCoreInstrumentationOptions())
                    {
                        OnEventWrittenCallback = (name, payload) =>
                        {
                            switch (name)
                            {
                                case HttpInListener.OnStartEvent:
                                    {
                                        numberofSubscribedEvents++;
                                    }

                                    break;
                                case HttpInListener.OnStopEvent:
                                    {
                                        numberofSubscribedEvents++;
                                    }

                                    break;
                                default:
                                    {
                                        numberOfUnSubscribedEvents++;
                                    }

                                    break;
                            }
                        },
                    })
                .Build();
        }

        // Arrange
        using (var client = this.factory
            .WithWebHostBuilder(builder =>
            {
                builder.ConfigureTestServices(ConfigureTestServices);
                builder.ConfigureLogging(loggingBuilder => loggingBuilder.ClearProviders());
            })
            .CreateClient())
        {
            using var request = new HttpRequestMessage(HttpMethod.Get, "/api/values");

            // Act
            using var response = await client.SendAsync(request);
        }

        Assert.Equal(1, numberOfUnSubscribedEvents);
        Assert.Equal(2, numberofSubscribedEvents);
    }

    [Fact]
    public async Task DiagnosticSourceExceptionCallbackIsReceivedForUnHandledException()
    {
        int numberOfUnSubscribedEvents = 0;
        int numberofSubscribedEvents = 0;
        int numberOfExceptionCallbacks = 0;
        void ConfigureTestServices(IServiceCollection services)
        {
            this.tracerProvider = Sdk.CreateTracerProviderBuilder()
                .AddAspNetCoreInstrumentation(
                    new TestHttpInListener(new AspNetCoreInstrumentationOptions())
                    {
                        OnEventWrittenCallback = (name, payload) =>
                        {
                            switch (name)
                            {
                                case HttpInListener.OnStartEvent:
                                    {
                                        numberofSubscribedEvents++;
                                    }

                                    break;
                                case HttpInListener.OnStopEvent:
                                    {
                                        numberofSubscribedEvents++;
                                    }

                                    break;

                                // TODO: Add test case for validating name for both the types
                                // of exception event.
                                case HttpInListener.OnUnhandledHostingExceptionEvent:
                                case HttpInListener.OnUnHandledDiagnosticsExceptionEvent:
                                    {
                                        numberofSubscribedEvents++;
                                        numberOfExceptionCallbacks++;
                                    }

                                    break;
                                default:
                                    {
                                        numberOfUnSubscribedEvents++;
                                    }

                                    break;
                            }
                        },
                    })
                .Build();
        }

        // Arrange
        using (var client = this.factory
            .WithWebHostBuilder(builder =>
            {
                builder.ConfigureTestServices(ConfigureTestServices);
                builder.ConfigureLogging(loggingBuilder => loggingBuilder.ClearProviders());
            })
            .CreateClient())
        {
            try
            {
                using var request = new HttpRequestMessage(HttpMethod.Get, "/api/error");

                // Act
                using var response = await client.SendAsync(request);
            }
            catch
            {
                // ignore exception
            }
        }

        Assert.Equal(1, numberOfExceptionCallbacks);
        Assert.Equal(1, numberOfUnSubscribedEvents);
        Assert.Equal(3, numberofSubscribedEvents);
    }

    [Fact(Skip = "https://github.com/open-telemetry/opentelemetry-dotnet/issues/4884")]
    public async Task DiagnosticSourceExceptionCallBackIsNotReceivedForExceptionsHandledInMiddleware()
    {
        int numberOfUnSubscribedEvents = 0;
        int numberofSubscribedEvents = 0;
        int numberOfExceptionCallbacks = 0;

        // configure SDK
        using var tracerprovider = Sdk.CreateTracerProviderBuilder()
            .AddAspNetCoreInstrumentation(
                new TestHttpInListener(new AspNetCoreInstrumentationOptions())
                {
                    OnEventWrittenCallback = (name, payload) =>
                    {
                        switch (name)
                        {
                            case HttpInListener.OnStartEvent:
                                {
                                    numberofSubscribedEvents++;
                                }

                                break;
                            case HttpInListener.OnStopEvent:
                                {
                                    numberofSubscribedEvents++;
                                }

                                break;

                            // TODO: Add test case for validating name for both the types
                            // of exception event.
                            case HttpInListener.OnUnhandledHostingExceptionEvent:
                            case HttpInListener.OnUnHandledDiagnosticsExceptionEvent:
                                {
                                    numberofSubscribedEvents++;
                                    numberOfExceptionCallbacks++;
                                }

                                break;
                            default:
                                {
                                    numberOfUnSubscribedEvents++;
                                }

                                break;
                        }
                    },
                })
                .Build();

        var builder = WebApplication.CreateBuilder();
        builder.Logging.ClearProviders();
        var app = builder.Build();

        app.UseExceptionHandler(handler =>
        {
            handler.Run(async (ctx) =>
            {
                await ctx.Response.WriteAsync("handled");
            });
        });

        app.Map("/error", ThrowException);

        static void ThrowException(IApplicationBuilder app)
        {
            app.Run(context =>
            {
                throw new Exception("CustomException");
            });
        }

        _ = app.RunAsync();

        using var client = new HttpClient();
        try
        {
            await client.GetStringAsync("http://localhost:5000/error");
        }
        catch
        {
            // ignore 500 error.
        }

        Assert.Equal(0, numberOfExceptionCallbacks);
        Assert.Equal(0, numberOfUnSubscribedEvents);
        Assert.Equal(2, numberofSubscribedEvents);

        await app.DisposeAsync();
    }

<<<<<<< HEAD
=======
    [Fact]
    public async Task RouteInformationIsNotAddedToRequestsOutsideOfMVC()
    {
        var exportedItems = new List<Activity>();

        // configure SDK
        using var tracerprovider = Sdk.CreateTracerProviderBuilder()
            .AddAspNetCoreInstrumentation()
            .AddInMemoryExporter(exportedItems)
            .Build();

        var builder = WebApplication.CreateBuilder();
        builder.Logging.ClearProviders();
        var app = builder.Build();

        app.MapGet("/custom/{name:alpha}", () => "Hello");

        _ = app.RunAsync();

        using var client = new HttpClient();
        var res = await client.GetStringAsync("http://localhost:5000/custom/abc");
        Assert.NotNull(res);

        tracerprovider.ForceFlush();
        for (var i = 0; i < 10; i++)
        {
            if (exportedItems.Count > 0)
            {
                break;
            }

            // We need to let End callback execute as it is executed AFTER response was returned.
            // In unit tests environment there may be a lot of parallel unit tests executed, so
            // giving some breezing room for the End callback to complete
            await Task.Delay(TimeSpan.FromSeconds(1));
        }

        var activity = exportedItems[0];

        Assert.NotNull(activity);

        // After fix update to Contains http.route
        Assert.DoesNotContain(activity.TagObjects, t => t.Key == SemanticConventions.AttributeHttpRoute);
        Assert.Equal("Microsoft.AspNetCore.Hosting.HttpRequestIn", activity.OperationName);

        // After fix this should be /custom/{name:alpha}
        Assert.Equal("/custom/abc", activity.DisplayName);

        await app.DisposeAsync();
    }

>>>>>>> e904994f
    public void Dispose()
    {
        this.tracerProvider?.Dispose();
    }

    private static void WaitForActivityExport(List<Activity> exportedItems, int count)
    {
        // We need to let End callback execute as it is executed AFTER response was returned.
        // In unit tests environment there may be a lot of parallel unit tests executed, so
        // giving some breezing room for the End callback to complete
        Assert.True(SpinWait.SpinUntil(
            () =>
            {
                Thread.Sleep(10);
                return exportedItems.Count >= count;
            },
            TimeSpan.FromSeconds(1)));
    }

    private static void ValidateAspNetCoreActivity(Activity activityToValidate, string expectedHttpPath)
    {
        Assert.Equal(ActivityKind.Server, activityToValidate.Kind);
#if NET7_0_OR_GREATER
        Assert.Equal(HttpInListener.AspNetCoreActivitySourceName, activityToValidate.Source.Name);
        Assert.Empty(activityToValidate.Source.Version);
#else
        Assert.Equal(HttpInListener.ActivitySourceName, activityToValidate.Source.Name);
        Assert.Equal(HttpInListener.Version.ToString(), activityToValidate.Source.Version);
#endif
        Assert.Equal(expectedHttpPath, activityToValidate.GetTagValue(SemanticConventions.AttributeHttpTarget) as string);
    }

    private static void AssertException(List<Activity> exportedItems)
    {
        Assert.Single(exportedItems);
        var activity = exportedItems[0];

        var exMessage = "something's wrong!";
        Assert.Single(activity.Events);
        Assert.Equal("System.Exception", activity.Events.First().Tags.FirstOrDefault(t => t.Key == SemanticConventions.AttributeExceptionType).Value);
        Assert.Equal(exMessage, activity.Events.First().Tags.FirstOrDefault(t => t.Key == SemanticConventions.AttributeExceptionMessage).Value);

        ValidateAspNetCoreActivity(activity, "/api/error");
    }

    private void ConfigureExceptionFilters(IServiceCollection services, int mode, ref List<Activity> exportedItems)
    {
        switch (mode)
        {
            case 1:
                services.AddMvc(x => x.Filters.Add<ExceptionFilter1>());
                break;
            case 2:
                services.AddMvc(x => x.Filters.Add<ExceptionFilter1>());
                services.AddMvc(x => x.Filters.Add<ExceptionFilter2>());
                break;
            default:
                break;
        }

        this.tracerProvider = Sdk.CreateTracerProviderBuilder()
            .AddAspNetCoreInstrumentation(x => x.RecordException = true)
            .AddInMemoryExporter(exportedItems)
            .Build();
    }

    private class ExtractOnlyPropagator : TextMapPropagator
    {
        private readonly ActivityContext activityContext;
        private readonly Baggage baggage;

        public ExtractOnlyPropagator(ActivityContext activityContext, Baggage baggage)
        {
            this.activityContext = activityContext;
            this.baggage = baggage;
        }

        public override ISet<string> Fields => throw new NotImplementedException();

        public override PropagationContext Extract<T>(PropagationContext context, T carrier, Func<T, string, IEnumerable<string>> getter)
        {
            return new PropagationContext(this.activityContext, this.baggage);
        }

        public override void Inject<T>(PropagationContext context, T carrier, Action<T, string, string> setter)
        {
            throw new NotImplementedException();
        }
    }

    private class TestSampler : Sampler
    {
        private readonly SamplingDecision samplingDecision;
        private readonly IEnumerable<KeyValuePair<string, object>> attributes;

        public TestSampler(SamplingDecision samplingDecision, IEnumerable<KeyValuePair<string, object>> attributes = null)
        {
            this.samplingDecision = samplingDecision;
            this.attributes = attributes;
        }

        public override SamplingResult ShouldSample(in SamplingParameters samplingParameters)
        {
            return new SamplingResult(this.samplingDecision, this.attributes);
        }
    }

    private class TestHttpInListener : HttpInListener
    {
        public Action<string, object> OnEventWrittenCallback;

        public TestHttpInListener(AspNetCoreInstrumentationOptions options)
            : base(options)
        {
        }

        public override void OnEventWritten(string name, object payload)
        {
            base.OnEventWritten(name, payload);

            this.OnEventWrittenCallback?.Invoke(name, payload);
        }
    }

    private class TestNullHostActivityMiddlewareImpl : ActivityMiddleware.ActivityMiddlewareImpl
    {
        private ActivitySource activitySource;
        private Activity activity;
        private string activityName;

        public TestNullHostActivityMiddlewareImpl(string activitySourceName, string activityName)
        {
            this.activitySource = new ActivitySource(activitySourceName);
            this.activityName = activityName;
        }

        public override void PreProcess(HttpContext context)
        {
            // Setting the host activity i.e. activity started by asp.net core
            // to null here will have no impact on middleware activity.
            // This also means that asp.net core activity will not be found
            // during OnEventWritten event.
            Activity.Current = null;
            this.activity = this.activitySource.StartActivity(this.activityName);
        }

        public override void PostProcess(HttpContext context)
        {
            this.activity?.Stop();
        }
    }

    private class TestActivityMiddlewareImpl : ActivityMiddleware.ActivityMiddlewareImpl
    {
        private ActivitySource activitySource;
        private Activity activity;
        private string activityName;

        public TestActivityMiddlewareImpl(string activitySourceName, string activityName)
        {
            this.activitySource = new ActivitySource(activitySourceName);
            this.activityName = activityName;
        }

        public override void PreProcess(HttpContext context)
        {
            this.activity = this.activitySource.StartActivity(this.activityName);
        }

        public override void PostProcess(HttpContext context)
        {
            this.activity?.Stop();
        }
    }
}<|MERGE_RESOLUTION|>--- conflicted
+++ resolved
@@ -1062,60 +1062,6 @@
         await app.DisposeAsync();
     }
 
-<<<<<<< HEAD
-=======
-    [Fact]
-    public async Task RouteInformationIsNotAddedToRequestsOutsideOfMVC()
-    {
-        var exportedItems = new List<Activity>();
-
-        // configure SDK
-        using var tracerprovider = Sdk.CreateTracerProviderBuilder()
-            .AddAspNetCoreInstrumentation()
-            .AddInMemoryExporter(exportedItems)
-            .Build();
-
-        var builder = WebApplication.CreateBuilder();
-        builder.Logging.ClearProviders();
-        var app = builder.Build();
-
-        app.MapGet("/custom/{name:alpha}", () => "Hello");
-
-        _ = app.RunAsync();
-
-        using var client = new HttpClient();
-        var res = await client.GetStringAsync("http://localhost:5000/custom/abc");
-        Assert.NotNull(res);
-
-        tracerprovider.ForceFlush();
-        for (var i = 0; i < 10; i++)
-        {
-            if (exportedItems.Count > 0)
-            {
-                break;
-            }
-
-            // We need to let End callback execute as it is executed AFTER response was returned.
-            // In unit tests environment there may be a lot of parallel unit tests executed, so
-            // giving some breezing room for the End callback to complete
-            await Task.Delay(TimeSpan.FromSeconds(1));
-        }
-
-        var activity = exportedItems[0];
-
-        Assert.NotNull(activity);
-
-        // After fix update to Contains http.route
-        Assert.DoesNotContain(activity.TagObjects, t => t.Key == SemanticConventions.AttributeHttpRoute);
-        Assert.Equal("Microsoft.AspNetCore.Hosting.HttpRequestIn", activity.OperationName);
-
-        // After fix this should be /custom/{name:alpha}
-        Assert.Equal("/custom/abc", activity.DisplayName);
-
-        await app.DisposeAsync();
-    }
-
->>>>>>> e904994f
     public void Dispose()
     {
         this.tracerProvider?.Dispose();
