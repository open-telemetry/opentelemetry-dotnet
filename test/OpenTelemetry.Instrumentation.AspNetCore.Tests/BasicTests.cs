--- conflicted
+++ resolved
@@ -239,28 +239,18 @@
                     WaitForProcessorInvocations(activityProcessor, 4);
                 }
 
-<<<<<<< HEAD
             // List of invocations on the processor
             // 1. SetParentProvider for TracerProviderSdk
             // 2. OnStart for the activity created by AspNetCore with the OperationName: Microsoft.AspNetCore.Hosting.HttpRequestIn
             // 3. OnStart for the sibling activity created by the instrumentation library with the OperationName: Microsoft.AspNetCore.Hosting.HttpRequestIn and the customProperty IsCreatedByInstrumentation set to true
             // 4. OnEnd for the sibling activity created by the instrumentation library with the OperationName: Microsoft.AspNetCore.Hosting.HttpRequestIn and the customProperty IsCreatedByInstrumentation set to true
             Assert.Equal(4, activityProcessor.Invocations.Count);
-=======
-                // List of invocations on the processor
-                // 1. SetParentProvider for TracerProviderSdk
-                // 2. OnStart for the activity created by AspNetCore with the OperationName: Microsoft.AspNetCore.Hosting.HttpRequestIn
-                // 3. OnStart for the sibling activity created by the instrumentation library with the OperationName: ActivityCreatedByHttpInListener
-                // 4. OnEnd for the sibling activity created by the instrumentation library with the OperationName: ActivityCreatedByHttpInListener
-                Assert.Equal(4, activityProcessor.Invocations.Count);
->>>>>>> caab6d63
 
                 var startedActivities = activityProcessor.Invocations.Where(invo => invo.Method.Name == "OnStart");
                 var stoppedActivities = activityProcessor.Invocations.Where(invo => invo.Method.Name == "OnEnd");
                 Assert.Equal(2, startedActivities.Count());
                 Assert.Single(stoppedActivities);
 
-<<<<<<< HEAD
             // The activity created by the framework and the sibling activity are both sent to Processor.OnStart
             Assert.Equal(2, startedActivities.Count(item =>
             {
@@ -280,27 +270,6 @@
                 var stoppedActivity = item.Arguments[0] as Activity;
                 return stoppedActivity.GetCustomProperty("IsCreatedByInstrumentation") is bool isCreatedByInstrumentation && isCreatedByInstrumentation;
             });
-=======
-                // The activity created by the framework and the sibling activity are both sent to Processor.OnStart
-                Assert.Contains(startedActivities, item =>
-                {
-                    var startedActivity = item.Arguments[0] as Activity;
-                    return startedActivity.OperationName == HttpInListener.ActivityOperationName;
-                });
-
-                Assert.Contains(startedActivities, item =>
-                {
-                    var startedActivity = item.Arguments[0] as Activity;
-                    return startedActivity.OperationName == HttpInListener.ActivityNameByHttpInListener;
-                });
-
-                // Only the sibling activity is sent to Processor.OnEnd
-                Assert.Contains(stoppedActivities, item =>
-                {
-                    var stoppedActivity = item.Arguments[0] as Activity;
-                    return stoppedActivity.OperationName == HttpInListener.ActivityNameByHttpInListener;
-                });
->>>>>>> caab6d63
 
                 var activity = activityProcessor.Invocations.FirstOrDefault(invo => invo.Method.Name == "OnEnd").Arguments[0] as Activity;
                 Assert.True(activity.Duration != TimeSpan.Zero);
