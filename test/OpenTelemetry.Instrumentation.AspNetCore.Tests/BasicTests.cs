// <copyright file="BasicTests.cs" company="OpenTelemetry Authors">
// Copyright The OpenTelemetry Authors
//
// Licensed under the Apache License, Version 2.0 (the "License");
// you may not use this file except in compliance with the License.
// You may obtain a copy of the License at
//
//     http://www.apache.org/licenses/LICENSE-2.0
//
// Unless required by applicable law or agreed to in writing, software
// distributed under the License is distributed on an "AS IS" BASIS,
// WITHOUT WARRANTIES OR CONDITIONS OF ANY KIND, either express or implied.
// See the License for the specific language governing permissions and
// limitations under the License.
// </copyright>

using System;
using System.Collections.Generic;
using System.Diagnostics;
using System.Linq;
using System.Net.Http;
using System.Text.Json;
using System.Threading;
using System.Threading.Tasks;
using Microsoft.AspNetCore.Http;
using Microsoft.AspNetCore.Mvc.Testing;
using Microsoft.AspNetCore.TestHost;
using Microsoft.Extensions.DependencyInjection;
using Moq;
using OpenTelemetry.Context.Propagation;
using OpenTelemetry.Instrumentation.AspNetCore.Implementation;
using OpenTelemetry.Tests;
using OpenTelemetry.Trace;

#if NETCOREAPP3_1
using TestApp.AspNetCore._3._1;
using TestApp.AspNetCore._3._1.Filters;
#endif
#if NET6_0
using TestApp.AspNetCore._6._0;
using TestApp.AspNetCore._6._0.Filters;
#endif
using Xunit;

namespace OpenTelemetry.Instrumentation.AspNetCore.Tests
{
    // See https://github.com/aspnet/Docs/tree/master/aspnetcore/test/integration-tests/samples/2.x/IntegrationTestsSample
    public sealed class BasicTests
        : IClassFixture<WebApplicationFactory<Startup>>, IDisposable
    {
        private readonly WebApplicationFactory<Startup> factory;
        private TracerProvider tracerProvider = null;

        public BasicTests(WebApplicationFactory<Startup> factory)
        {
            this.factory = factory;
        }

        [Fact]
        public void AddAspNetCoreInstrumentation_BadArgs()
        {
            TracerProviderBuilder builder = null;
            Assert.Throws<ArgumentNullException>(() => builder.AddAspNetCoreInstrumentation());
        }

        [Fact]
        public async Task StatusIsUnsetOn200Response()
        {
            var exportedItems = new List<Activity>();
            void ConfigureTestServices(IServiceCollection services)
            {
                this.tracerProvider = Sdk.CreateTracerProviderBuilder()
                    .AddAspNetCoreInstrumentation()
                    .AddInMemoryExporter(exportedItems)
                    .Build();
            }

            // Arrange
            using (var client = this.factory
                .WithWebHostBuilder(builder =>
                    builder.ConfigureTestServices(ConfigureTestServices))
                .CreateClient())
            {
                // Act
                var response = await client.GetAsync("/api/values");

                // Assert
                response.EnsureSuccessStatusCode(); // Status Code 200-299

                WaitForActivityExport(exportedItems, 1);
            }

            Assert.Single(exportedItems);
            var activity = exportedItems[0];

            Assert.Equal(200, activity.GetTagValue(SemanticConventions.AttributeHttpStatusCode));

            var status = activity.GetStatus();
            Assert.Equal(status, Status.Unset);

            ValidateAspNetCoreActivity(activity, "/api/values");
        }

        [Theory]
        [InlineData(true)]
        [InlineData(false)]
        public async Task SuccessfulTemplateControllerCallGeneratesASpan(bool shouldEnrich)
        {
            var exportedItems = new List<Activity>();
            void ConfigureTestServices(IServiceCollection services)
            {
                this.tracerProvider = Sdk.CreateTracerProviderBuilder()
                    .AddAspNetCoreInstrumentation(options =>
                    {
                        if (shouldEnrich)
                        {
                            options.Enrich = ActivityEnrichment;
                        }
                    })
                    .AddInMemoryExporter(exportedItems)
                    .Build();
            }

            // Arrange
            using (var client = this.factory
                .WithWebHostBuilder(builder =>
                    builder.ConfigureTestServices(ConfigureTestServices))
                .CreateClient())
            {
                // Act
                var response = await client.GetAsync("/api/values");

                // Assert
                response.EnsureSuccessStatusCode(); // Status Code 200-299

                WaitForActivityExport(exportedItems, 1);
            }

            Assert.Single(exportedItems);
            var activity = exportedItems[0];

            if (shouldEnrich)
            {
                Assert.NotEmpty(activity.Tags.Where(tag => tag.Key == "enriched" && tag.Value == "yes"));
            }

            ValidateAspNetCoreActivity(activity, "/api/values");
        }

        [Fact]
        public async Task SuccessfulTemplateControllerCallUsesParentContext()
        {
            var exportedItems = new List<Activity>();
            var expectedTraceId = ActivityTraceId.CreateRandom();
            var expectedSpanId = ActivitySpanId.CreateRandom();

            // Arrange
            using (var testFactory = this.factory
                .WithWebHostBuilder(builder =>
                    builder.ConfigureTestServices(services =>
                    {
                        this.tracerProvider = Sdk.CreateTracerProviderBuilder().AddAspNetCoreInstrumentation()
                        .AddInMemoryExporter(exportedItems)
                        .Build();
                    })))
            {
                using var client = testFactory.CreateClient();
                var request = new HttpRequestMessage(HttpMethod.Get, "/api/values/2");
                request.Headers.Add("traceparent", $"00-{expectedTraceId}-{expectedSpanId}-01");

                // Act
                var response = await client.SendAsync(request);

                // Assert
                response.EnsureSuccessStatusCode(); // Status Code 200-299

                WaitForActivityExport(exportedItems, 1);
            }

            Assert.Single(exportedItems);
            var activity = exportedItems[0];

            Assert.Equal("Microsoft.AspNetCore.Hosting.HttpRequestIn", activity.OperationName);
            Assert.Equal("api/Values/{id}", activity.DisplayName);

            Assert.Equal(expectedTraceId, activity.Context.TraceId);
            Assert.Equal(expectedSpanId, activity.ParentSpanId);

            ValidateAspNetCoreActivity(activity, "/api/values/2");
        }

        [Fact]
        public async Task CustomPropagator()
        {
            try
            {
                var exportedItems = new List<Activity>();
                var expectedTraceId = ActivityTraceId.CreateRandom();
                var expectedSpanId = ActivitySpanId.CreateRandom();

                var propagator = new Mock<TextMapPropagator>();
                propagator.Setup(m => m.Extract(It.IsAny<PropagationContext>(), It.IsAny<HttpRequest>(), It.IsAny<Func<HttpRequest, string, IEnumerable<string>>>())).Returns(
                    new PropagationContext(
                        new ActivityContext(
                            expectedTraceId,
                            expectedSpanId,
                            ActivityTraceFlags.Recorded),
                        default));

                // Arrange
                using (var testFactory = this.factory
                    .WithWebHostBuilder(builder =>
                        builder.ConfigureTestServices(services =>
                        {
                            Sdk.SetDefaultTextMapPropagator(propagator.Object);
                            this.tracerProvider = Sdk.CreateTracerProviderBuilder()
                                .AddAspNetCoreInstrumentation()
                                .AddInMemoryExporter(exportedItems)
                                .Build();
                        })))
                {
                    using var client = testFactory.CreateClient();
                    var response = await client.GetAsync("/api/values/2");
                    response.EnsureSuccessStatusCode(); // Status Code 200-299

                    WaitForActivityExport(exportedItems, 1);
                }

                Assert.Single(exportedItems);
                var activity = exportedItems[0];

                Assert.True(activity.Duration != TimeSpan.Zero);
                Assert.Equal("api/Values/{id}", activity.DisplayName);

                Assert.Equal(expectedTraceId, activity.Context.TraceId);
                Assert.Equal(expectedSpanId, activity.ParentSpanId);

                ValidateAspNetCoreActivity(activity, "/api/values/2");
            }
            finally
            {
                Sdk.SetDefaultTextMapPropagator(new CompositeTextMapPropagator(new TextMapPropagator[]
                {
                    new TraceContextPropagator(),
                    new BaggagePropagator(),
                }));
            }
        }

        [Fact]
        public async Task RequestNotCollectedWhenFilterIsApplied()
        {
            var exportedItems = new List<Activity>();

            void ConfigureTestServices(IServiceCollection services)
            {
                this.tracerProvider = Sdk.CreateTracerProviderBuilder()
                    .AddAspNetCoreInstrumentation((opt) => opt.Filter = (ctx) => ctx.Request.Path != "/api/values/2")
                    .AddInMemoryExporter(exportedItems)
                    .Build();
            }

            // Arrange
            using (var testFactory = this.factory
                .WithWebHostBuilder(builder =>
                    builder.ConfigureTestServices(ConfigureTestServices)))
            {
                using var client = testFactory.CreateClient();

                // Act
                var response1 = await client.GetAsync("/api/values");
                var response2 = await client.GetAsync("/api/values/2");

                // Assert
                response1.EnsureSuccessStatusCode(); // Status Code 200-299
                response2.EnsureSuccessStatusCode(); // Status Code 200-299

                WaitForActivityExport(exportedItems, 1);
            }

            Assert.Single(exportedItems);
            var activity = exportedItems[0];

            ValidateAspNetCoreActivity(activity, "/api/values");
        }

        [Fact]
        public async Task RequestNotCollectedWhenFilterThrowException()
        {
            var exportedItems = new List<Activity>();

            void ConfigureTestServices(IServiceCollection services)
            {
                this.tracerProvider = Sdk.CreateTracerProviderBuilder()
                    .AddAspNetCoreInstrumentation((opt) => opt.Filter = (ctx) =>
                    {
                        if (ctx.Request.Path == "/api/values/2")
                        {
                            throw new Exception("from InstrumentationFilter");
                        }
                        else
                        {
                            return true;
                        }
                    })
                    .AddInMemoryExporter(exportedItems)
                    .Build();
            }

            // Arrange
            using (var testFactory = this.factory
                .WithWebHostBuilder(builder =>
                    builder.ConfigureTestServices(ConfigureTestServices)))
            {
                using var client = testFactory.CreateClient();

                // Act
                using (var inMemoryEventListener = new InMemoryEventListener(AspNetCoreInstrumentationEventSource.Log))
                {
                    var response1 = await client.GetAsync("/api/values");
                    var response2 = await client.GetAsync("/api/values/2");

                    response1.EnsureSuccessStatusCode(); // Status Code 200-299
                    response2.EnsureSuccessStatusCode(); // Status Code 200-299
                    Assert.Single(inMemoryEventListener.Events.Where((e) => e.EventId == 3));
                }

                WaitForActivityExport(exportedItems, 1);
            }

            // As InstrumentationFilter threw, we continue as if the
            // InstrumentationFilter did not exist.

            Assert.Single(exportedItems);
            var activity = exportedItems[0];
            ValidateAspNetCoreActivity(activity, "/api/values");
        }

        [Theory]
        [InlineData(SamplingDecision.Drop)]
        [InlineData(SamplingDecision.RecordOnly)]
        [InlineData(SamplingDecision.RecordAndSample)]
        public async Task ExtractContextIrrespectiveOfSamplingDecision(SamplingDecision samplingDecision)
        {
            try
            {
                var expectedTraceId = ActivityTraceId.CreateRandom();
                var expectedParentSpanId = ActivitySpanId.CreateRandom();
                var expectedTraceState = "rojo=1,congo=2";
                var activityContext = new ActivityContext(expectedTraceId, expectedParentSpanId, ActivityTraceFlags.Recorded, expectedTraceState);
                var expectedBaggage = Baggage.SetBaggage("key1", "value1").SetBaggage("key2", "value2");
                Sdk.SetDefaultTextMapPropagator(new ExtractOnlyPropagator(activityContext, expectedBaggage));

                // Arrange
                using var testFactory = this.factory
                    .WithWebHostBuilder(builder =>
                        builder.ConfigureTestServices(services =>
                        {
                            this.tracerProvider = Sdk.CreateTracerProviderBuilder()
                                .SetSampler(new TestSampler(samplingDecision))
                                .AddAspNetCoreInstrumentation()
                                .Build();
                        }));
                using var client = testFactory.CreateClient();

                // Test TraceContext Propagation
                var request = new HttpRequestMessage(HttpMethod.Get, "/api/GetChildActivityTraceContext");
                var response = await client.SendAsync(request);
                var childActivityTraceContext = JsonSerializer.Deserialize<Dictionary<string, string>>(response.Content.ReadAsStringAsync().Result);

                response.EnsureSuccessStatusCode();

                Assert.Equal(expectedTraceId.ToString(), childActivityTraceContext["TraceId"]);
                Assert.Equal(expectedTraceState, childActivityTraceContext["TraceState"]);
                Assert.NotEqual(expectedParentSpanId.ToString(), childActivityTraceContext["ParentSpanId"]); // there is a new activity created in instrumentation therefore the ParentSpanId is different that what is provided in the headers

                // Test Baggage Context Propagation
                request = new HttpRequestMessage(HttpMethod.Get, "/api/GetChildActivityBaggageContext");

                response = await client.SendAsync(request);
                var childActivityBaggageContext = JsonSerializer.Deserialize<IReadOnlyDictionary<string, string>>(response.Content.ReadAsStringAsync().Result);

                response.EnsureSuccessStatusCode();

                Assert.Single(childActivityBaggageContext, item => item.Key == "key1" && item.Value == "value1");
                Assert.Single(childActivityBaggageContext, item => item.Key == "key2" && item.Value == "value2");
            }
            finally
            {
                Sdk.SetDefaultTextMapPropagator(new CompositeTextMapPropagator(new TextMapPropagator[]
                {
                    new TraceContextPropagator(),
                    new BaggagePropagator(),
                }));
            }
        }

        [Fact]
        public async Task ExtractContextIrrespectiveOfTheFilterApplied()
        {
            try
            {
                var expectedTraceId = ActivityTraceId.CreateRandom();
                var expectedParentSpanId = ActivitySpanId.CreateRandom();
                var expectedTraceState = "rojo=1,congo=2";
                var activityContext = new ActivityContext(expectedTraceId, expectedParentSpanId, ActivityTraceFlags.Recorded, expectedTraceState);
                var expectedBaggage = Baggage.SetBaggage("key1", "value1").SetBaggage("key2", "value2");
                Sdk.SetDefaultTextMapPropagator(new ExtractOnlyPropagator(activityContext, expectedBaggage));

                // Arrange
                bool isFilterCalled = false;
                using var testFactory = this.factory
                    .WithWebHostBuilder(builder =>
                        builder.ConfigureTestServices(services =>
                        {
                            this.tracerProvider = Sdk.CreateTracerProviderBuilder()
                                .AddAspNetCoreInstrumentation(options =>
                                {
                                    options.Filter = context =>
                                    {
                                        isFilterCalled = true;
                                        return false;
                                    };
                                })
                                .Build();
                        }));
                using var client = testFactory.CreateClient();

                // Test TraceContext Propagation
                var request = new HttpRequestMessage(HttpMethod.Get, "/api/GetChildActivityTraceContext");
                var response = await client.SendAsync(request);

                // Ensure that filter was called
                Assert.True(isFilterCalled);

                var childActivityTraceContext = JsonSerializer.Deserialize<Dictionary<string, string>>(response.Content.ReadAsStringAsync().Result);

                response.EnsureSuccessStatusCode();

                Assert.Equal(expectedTraceId.ToString(), childActivityTraceContext["TraceId"]);
                Assert.Equal(expectedTraceState, childActivityTraceContext["TraceState"]);
                Assert.NotEqual(expectedParentSpanId.ToString(), childActivityTraceContext["ParentSpanId"]); // there is a new activity created in instrumentation therefore the ParentSpanId is different that what is provided in the headers

                // Test Baggage Context Propagation
                request = new HttpRequestMessage(HttpMethod.Get, "/api/GetChildActivityBaggageContext");

                response = await client.SendAsync(request);
                var childActivityBaggageContext = JsonSerializer.Deserialize<IReadOnlyDictionary<string, string>>(response.Content.ReadAsStringAsync().Result);

                response.EnsureSuccessStatusCode();

                Assert.Single(childActivityBaggageContext, item => item.Key == "key1" && item.Value == "value1");
                Assert.Single(childActivityBaggageContext, item => item.Key == "key2" && item.Value == "value2");
            }
            finally
            {
                Sdk.SetDefaultTextMapPropagator(new CompositeTextMapPropagator(new TextMapPropagator[]
                {
                    new TraceContextPropagator(),
                    new BaggagePropagator(),
                }));
            }
        }

        [Fact]
        public async Task BaggageClearedWhenActivityStopped()
        {
            int? baggageCountAfterStart = null;
            int? baggageCountAfterStop = null;
            using EventWaitHandle stopSignal = new EventWaitHandle(false, EventResetMode.ManualReset);

            void ConfigureTestServices(IServiceCollection services)
            {
                this.tracerProvider = Sdk.CreateTracerProviderBuilder()
                    .AddAspNetCoreInstrumentation(new AspNetCoreInstrumentation(
                        new TestHttpInListener(new AspNetCoreInstrumentationOptions())
                        {
                            OnStartActivityCallback = (activity, payload) =>
                            {
                                baggageCountAfterStart = Baggage.Current.Count;
                            },
                            OnStopActivityCallback = (activity, payload) =>
                            {
                                baggageCountAfterStop = Baggage.Current.Count;
                                stopSignal.Set();
                            },
                        }))
                    .Build();
            }

            // Arrange
            using (var client = this.factory
                .WithWebHostBuilder(builder =>
                    builder.ConfigureTestServices(ConfigureTestServices))
                .CreateClient())
            {
                using var request = new HttpRequestMessage(HttpMethod.Get, "/api/values");

                request.Headers.TryAddWithoutValidation("baggage", "TestKey1=123,TestKey2=456");

                // Act
                using var response = await client.SendAsync(request);
            }

            stopSignal.WaitOne(5000);

            // Assert
            Assert.NotNull(baggageCountAfterStart);
            Assert.Equal(2, baggageCountAfterStart);
            Assert.NotNull(baggageCountAfterStop);
            Assert.Equal(0, baggageCountAfterStop);
        }

        [Theory]
        [InlineData(SamplingDecision.Drop, false, false)]
        [InlineData(SamplingDecision.RecordOnly, true, true)]
        [InlineData(SamplingDecision.RecordAndSample, true, true)]
        public async Task FilterAndEnrichAreOnlyCalledWhenSampled(SamplingDecision samplingDecision, bool shouldFilterBeCalled, bool shouldEnrichBeCalled)
        {
            bool filterCalled = false;
            bool enrichCalled = false;
            void ConfigureTestServices(IServiceCollection services)
            {
                this.tracerProvider = Sdk.CreateTracerProviderBuilder()
                    .SetSampler(new TestSampler(samplingDecision))
                    .AddAspNetCoreInstrumentation(options =>
                    {
                        options.Filter = (context) =>
                        {
                            filterCalled = true;
                            return true;
                        };
                        options.Enrich = (activity, methodName, request) =>
                        {
                            enrichCalled = true;
                        };
                    })
                    .Build();
            }

            // Arrange
            using var client = this.factory
                .WithWebHostBuilder(builder =>
                    builder.ConfigureTestServices(ConfigureTestServices))
                .CreateClient();

            // Act
            var response = await client.GetAsync("/api/values");

            // Assert
            Assert.Equal(shouldFilterBeCalled, filterCalled);
            Assert.Equal(shouldEnrichBeCalled, enrichCalled);
        }

<<<<<<< HEAD
        [Fact]
        public async Task ShouldExportActivityWithOneExceptionFilter()
        {
            var exportedItems = new List<Activity>();

            // Arrange
            using (var client = this.factory
                .WithWebHostBuilder(builder => builder.ConfigureTestServices(
                    (s) => this.ConfigureExceptionFilters(s, 1, ref exportedItems)))
                .CreateClient())
            {
                // Act
                var response = await client.GetAsync("/api/error");

                WaitForActivityExport(exportedItems, 1);
            }

            // Assert
            AssertException(exportedItems);
        }

        [Fact]
        public async Task ShouldExportSingleActivityEvenWithTwoExceptionFilters()
        {
            var exportedItems = new List<Activity>();

            // Arrange
            using (var client = this.factory
                .WithWebHostBuilder(builder => builder.ConfigureTestServices(
                    (s) => this.ConfigureExceptionFilters(s, 2, ref exportedItems)))
                .CreateClient())
            {
                // Act
                var response = await client.GetAsync("/api/error");

                WaitForActivityExport(exportedItems, 1);
            }

            // Assert
            AssertException(exportedItems);
=======
        [Fact(Skip = "Changes pending on instrumentation")]
        public async Task ActivitiesStartedInMiddlewareShouldNotBeUpdatedByInstrumentation()
        {
            var exportedItems = new List<Activity>();

            var activitySourceName = "TestMiddlewareActivitySource";
            var activityName = "TestMiddlewareActivity";

            // Arrange
            using (var client = this.factory
                .WithWebHostBuilder(builder =>
                    builder.ConfigureTestServices((IServiceCollection services) =>
                    {
                        services.AddSingleton<ActivityMiddleware.ActivityMiddlewareImpl>(new TestActivityMiddlewareImpl(activitySourceName, activityName));
                        services.AddOpenTelemetryTracing((builder) => builder.AddAspNetCoreInstrumentation()
                        .AddSource(activitySourceName)
                        .AddInMemoryExporter(exportedItems));
                    }))
                .CreateClient())
            {
                var response = await client.GetAsync("/api/values/2");
                response.EnsureSuccessStatusCode();
                WaitForActivityExport(exportedItems, 2);
            }

            Assert.Equal(2, exportedItems.Count);

            var middlewareActivity = exportedItems[0];

            // Middleware activity name should not be changed
            Assert.Equal(activityName, middlewareActivity.DisplayName);
>>>>>>> 2b6a3b09
        }

        public void Dispose()
        {
            this.tracerProvider?.Dispose();
        }

        private static void WaitForActivityExport(List<Activity> exportedItems, int count)
        {
            // We need to let End callback execute as it is executed AFTER response was returned.
            // In unit tests environment there may be a lot of parallel unit tests executed, so
            // giving some breezing room for the End callback to complete
            Assert.True(SpinWait.SpinUntil(
                () =>
                {
                    Thread.Sleep(10);
                    return exportedItems.Count >= count;
                },
                TimeSpan.FromSeconds(1)));
        }

        private static void ValidateAspNetCoreActivity(Activity activityToValidate, string expectedHttpPath)
        {
            Assert.Equal(ActivityKind.Server, activityToValidate.Kind);
            Assert.Equal(HttpInListener.ActivitySourceName, activityToValidate.Source.Name);
            Assert.Equal(HttpInListener.Version.ToString(), activityToValidate.Source.Version);
            Assert.Equal(expectedHttpPath, activityToValidate.GetTagValue(SemanticConventions.AttributeHttpTarget) as string);
        }

        private static void ActivityEnrichment(Activity activity, string method, object obj)
        {
            Assert.True(activity.IsAllDataRequested);
            switch (method)
            {
                case "OnStartActivity":
                    Assert.True(obj is HttpRequest);
                    break;

                case "OnStopActivity":
                    Assert.True(obj is HttpResponse);
                    break;

                default:
                    break;
            }

            activity.SetTag("enriched", "yes");
        }

        private static void AssertException(List<Activity> exportedItems)
        {
            Assert.Single(exportedItems);
            var activity = exportedItems[0];

            var exMessage = "something's wrong!";
            Assert.Single(activity.Events);
            Assert.Equal("System.Exception", activity.Events.First().Tags.FirstOrDefault(t => t.Key == SemanticConventions.AttributeExceptionType).Value);
            Assert.Equal(exMessage, activity.Events.First().Tags.FirstOrDefault(t => t.Key == SemanticConventions.AttributeExceptionMessage).Value);

            var status = activity.GetStatus();
            Assert.Equal(status, Status.Error.WithDescription(exMessage));

            ValidateAspNetCoreActivity(activity, "/api/error");
        }

        private void ConfigureExceptionFilters(IServiceCollection services, int mode, ref List<Activity> exportedItems)
        {
            switch (mode)
            {
                case 1:
                    services.AddMvc(x => x.Filters.Add<ExceptionFilter1>());
                    break;
                case 2:
                    services.AddMvc(x => x.Filters.Add<ExceptionFilter1>());
                    services.AddMvc(x => x.Filters.Add<ExceptionFilter2>());
                    break;
                default:
                    break;
            }

            this.tracerProvider = Sdk.CreateTracerProviderBuilder()
                .AddAspNetCoreInstrumentation(x => x.RecordException = true)
                .AddInMemoryExporter(exportedItems)
                .Build();
        }

        private class ExtractOnlyPropagator : TextMapPropagator
        {
            private readonly ActivityContext activityContext;
            private readonly Baggage baggage;

            public ExtractOnlyPropagator(ActivityContext activityContext, Baggage baggage)
            {
                this.activityContext = activityContext;
                this.baggage = baggage;
            }

            public override ISet<string> Fields => throw new NotImplementedException();

            public override PropagationContext Extract<T>(PropagationContext context, T carrier, Func<T, string, IEnumerable<string>> getter)
            {
                return new PropagationContext(this.activityContext, this.baggage);
            }

            public override void Inject<T>(PropagationContext context, T carrier, Action<T, string, string> setter)
            {
                throw new NotImplementedException();
            }
        }

        private class TestSampler : Sampler
        {
            private readonly SamplingDecision samplingDecision;

            public TestSampler(SamplingDecision samplingDecision)
            {
                this.samplingDecision = samplingDecision;
            }

            public override SamplingResult ShouldSample(in SamplingParameters samplingParameters)
            {
                return new SamplingResult(this.samplingDecision);
            }
        }

        private class TestHttpInListener : HttpInListener
        {
            public Action<Activity, object> OnStartActivityCallback;

            public Action<Activity, object> OnStopActivityCallback;

            public TestHttpInListener(AspNetCoreInstrumentationOptions options)
                : base(options)
            {
            }

            public override void OnStartActivity(Activity activity, object payload)
            {
                base.OnStartActivity(activity, payload);

                this.OnStartActivityCallback?.Invoke(activity, payload);
            }

            public override void OnStopActivity(Activity activity, object payload)
            {
                base.OnStopActivity(activity, payload);

                this.OnStopActivityCallback?.Invoke(activity, payload);
            }
        }

        private class TestActivityMiddlewareImpl : ActivityMiddleware.ActivityMiddlewareImpl
        {
            private ActivitySource activitySource;
            private Activity activity;
            private string activityName;

            public TestActivityMiddlewareImpl(string activitySourceName, string activityName)
            {
                this.activitySource = new ActivitySource(activitySourceName);
                this.activityName = activityName;
            }

            public override void PreProcess(HttpContext context)
            {
                this.activity = this.activitySource.StartActivity(this.activityName);
            }

            public override void PostProcess(HttpContext context)
            {
                this.activity?.Stop();
            }
        }
    }
}<|MERGE_RESOLUTION|>--- conflicted
+++ resolved
@@ -552,48 +552,6 @@
             Assert.Equal(shouldEnrichBeCalled, enrichCalled);
         }
 
-<<<<<<< HEAD
-        [Fact]
-        public async Task ShouldExportActivityWithOneExceptionFilter()
-        {
-            var exportedItems = new List<Activity>();
-
-            // Arrange
-            using (var client = this.factory
-                .WithWebHostBuilder(builder => builder.ConfigureTestServices(
-                    (s) => this.ConfigureExceptionFilters(s, 1, ref exportedItems)))
-                .CreateClient())
-            {
-                // Act
-                var response = await client.GetAsync("/api/error");
-
-                WaitForActivityExport(exportedItems, 1);
-            }
-
-            // Assert
-            AssertException(exportedItems);
-        }
-
-        [Fact]
-        public async Task ShouldExportSingleActivityEvenWithTwoExceptionFilters()
-        {
-            var exportedItems = new List<Activity>();
-
-            // Arrange
-            using (var client = this.factory
-                .WithWebHostBuilder(builder => builder.ConfigureTestServices(
-                    (s) => this.ConfigureExceptionFilters(s, 2, ref exportedItems)))
-                .CreateClient())
-            {
-                // Act
-                var response = await client.GetAsync("/api/error");
-
-                WaitForActivityExport(exportedItems, 1);
-            }
-
-            // Assert
-            AssertException(exportedItems);
-=======
         [Fact(Skip = "Changes pending on instrumentation")]
         public async Task ActivitiesStartedInMiddlewareShouldNotBeUpdatedByInstrumentation()
         {
@@ -625,7 +583,29 @@
 
             // Middleware activity name should not be changed
             Assert.Equal(activityName, middlewareActivity.DisplayName);
->>>>>>> 2b6a3b09
+        }
+
+        [Theory]
+        [InlineData(1)]
+        [InlineData(2)]
+        public async Task ShouldExportActivityWithOneOrMoreExceptionFilters(int mode)
+        {
+            var exportedItems = new List<Activity>();
+
+            // Arrange
+            using (var client = this.factory
+                .WithWebHostBuilder(builder => builder.ConfigureTestServices(
+                    (s) => this.ConfigureExceptionFilters(s, mode, ref exportedItems)))
+                .CreateClient())
+            {
+                // Act
+                var response = await client.GetAsync("/api/error");
+
+                WaitForActivityExport(exportedItems, 1);
+            }
+
+            // Assert
+            AssertException(exportedItems);
         }
 
         public void Dispose()
