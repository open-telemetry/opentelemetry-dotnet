// Copyright The OpenTelemetry Authors
// SPDX-License-Identifier: Apache-2.0

#nullable enable

using System.Net;
using Xunit;

namespace OpenTelemetry.Context.Propagation.Tests;

public class BaggagePropagatorTest
{
    private static readonly Func<IDictionary<string, string>, string, IEnumerable<string>> Getter =
        (d, k) =>
        {
<<<<<<< HEAD
            d.TryGetValue(k, out var v);
            return new string[] { v! };
=======
            if (d.TryGetValue(k, out var v))
            {
                return [v];
            }

            return [];
>>>>>>> ba8a0e4c
        };

    private static readonly Func<IList<KeyValuePair<string, string>>, string, IEnumerable<string>> GetterList =
        (d, k) =>
        {
            return d.Where(i => i.Key == k).Select(i => i.Value);
        };

    private static readonly Action<IDictionary<string, string>, string, string> Setter = (carrier, name, value) =>
    {
        carrier[name] = value;
    };

    private readonly BaggagePropagator baggage = new();

    [Fact]
    public void ValidateFieldsProperty()
    {
        Assert.Equal(new HashSet<string> { BaggagePropagator.BaggageHeaderName }, this.baggage.Fields);
        Assert.Single(this.baggage.Fields);
    }

    [Fact]
    public void ValidateDefaultCarrierExtraction()
    {
<<<<<<< HEAD
        var propagationContext = this.baggage.Extract<string?>(default, null, null);
=======
        var propagationContext = this.baggage.Extract<string>(default, null!, null!);
>>>>>>> ba8a0e4c
        Assert.Equal(default, propagationContext);
    }

    [Fact]
    public void ValidateDefaultGetterExtraction()
    {
        var carrier = new Dictionary<string, string>();
        var propagationContext = this.baggage.Extract(default, carrier, null!);
        Assert.Equal(default, propagationContext);
    }

    [Fact]
    public void ValidateNoBaggageExtraction()
    {
        var carrier = new Dictionary<string, string>();
        var propagationContext = this.baggage.Extract(default, carrier, Getter);
        Assert.Equal(default, propagationContext);
    }

    [Fact]
    public void ValidateOneBaggageExtraction()
    {
        var carrier = new Dictionary<string, string>
        {
            { BaggagePropagator.BaggageHeaderName, "name=test" },
        };
        var propagationContext = this.baggage.Extract(default, carrier, Getter);
        Assert.False(propagationContext == default);
        Assert.Single(propagationContext.Baggage.GetBaggage());

        var baggage = propagationContext.Baggage.GetBaggage().FirstOrDefault();

        Assert.Equal("name", baggage.Key);
        Assert.Equal("test", baggage.Value);
    }

    [Fact]
    public void ValidateMultipleBaggageExtraction()
    {
        var carrier = new List<KeyValuePair<string, string>>
        {
            new KeyValuePair<string, string>(BaggagePropagator.BaggageHeaderName, "name1=test1"),
            new KeyValuePair<string, string>(BaggagePropagator.BaggageHeaderName, "name2=test2"),
            new KeyValuePair<string, string>(BaggagePropagator.BaggageHeaderName, "name2=test2"),
        };

        var propagationContext = this.baggage.Extract(default, carrier, GetterList);

        Assert.False(propagationContext == default);
        Assert.True(propagationContext.ActivityContext == default);

        Assert.Equal(2, propagationContext.Baggage.Count);

        var array = propagationContext.Baggage.GetBaggage().ToArray();

        Assert.Equal("name1", array[0].Key);
        Assert.Equal("test1", array[0].Value);

        Assert.Equal("name2", array[1].Key);
        Assert.Equal("test2", array[1].Value);
    }

    [Fact]
    public void ValidateLongBaggageExtraction()
    {
        var carrier = new Dictionary<string, string>
        {
            { BaggagePropagator.BaggageHeaderName, $"name={new string('x', 8186)},clientId=1234" },
        };
        var propagationContext = this.baggage.Extract(default, carrier, Getter);
        Assert.False(propagationContext == default);
        Assert.Single(propagationContext.Baggage.GetBaggage());

        var array = propagationContext.Baggage.GetBaggage().ToArray();

        Assert.Equal("name", array[0].Key);
        Assert.Equal(new string('x', 8186), array[0].Value);
    }

    [Fact]
    public void ValidateSpecialCharsBaggageExtraction()
    {
        var encodedKey = WebUtility.UrlEncode("key2");
        var encodedValue = WebUtility.UrlEncode("!x_x,x-x&x(x\");:");
        var escapedKey = Uri.EscapeDataString("key()3");
        var escapedValue = Uri.EscapeDataString("value()!&;:");

        Assert.Equal("key2", encodedKey);
        Assert.Equal("!x_x%2Cx-x%26x(x%22)%3B%3A", encodedValue);
        Assert.Equal("key%28%293", escapedKey);
        Assert.Equal("value%28%29%21%26%3B%3A", escapedValue);

        var initialBaggage = $"key+1=value+1,{encodedKey}={encodedValue},{escapedKey}={escapedValue}";
        var carrier = new List<KeyValuePair<string, string>>
        {
            new KeyValuePair<string, string>(BaggagePropagator.BaggageHeaderName, initialBaggage),
        };

        var propagationContext = this.baggage.Extract(default, carrier, GetterList);

        Assert.False(propagationContext == default);
        Assert.True(propagationContext.ActivityContext == default);

        Assert.Equal(3, propagationContext.Baggage.Count);

        var actualBaggage = propagationContext.Baggage.GetBaggage();

        Assert.Equal(3, actualBaggage.Count);

        Assert.True(actualBaggage.ContainsKey("key 1"));
        Assert.Equal("value 1", actualBaggage["key 1"]);

        Assert.True(actualBaggage.ContainsKey("key2"));
        Assert.Equal("!x_x,x-x&x(x\");:", actualBaggage["key2"]);

        Assert.True(actualBaggage.ContainsKey("key()3"));
        Assert.Equal("value()!&;:", actualBaggage["key()3"]);
    }

    [Fact]
    public void ValidateEmptyBaggageInjection()
    {
        var carrier = new Dictionary<string, string>();
        this.baggage.Inject(default, carrier, Setter);

        Assert.Empty(carrier);
    }

    [Fact]
    public void ValidateBaggageInjection()
    {
        var carrier = new Dictionary<string, string>();
        var propagationContext = new PropagationContext(
            default,
            new Baggage(new Dictionary<string, string>
            {
                { "key1", "value1" },
                { "key2", "value2" },
            }));

        this.baggage.Inject(propagationContext, carrier, Setter);

        Assert.Single(carrier);
        Assert.Equal("key1=value1,key2=value2", carrier[BaggagePropagator.BaggageHeaderName]);
    }

    [Fact]
    public void ValidateSpecialCharsBaggageInjection()
    {
        var carrier = new Dictionary<string, string>();
        var propagationContext = new PropagationContext(
            default,
            new Baggage(new Dictionary<string, string>
            {
                { "key 1", "value 1" },
                { "key2", "!x_x,x-x&x(x\");:" },
            }));

        this.baggage.Inject(propagationContext, carrier, Setter);

        Assert.Single(carrier);
        Assert.Equal("key+1=value+1,key2=!x_x%2Cx-x%26x(x%22)%3B%3A", carrier[BaggagePropagator.BaggageHeaderName]);
    }
}<|MERGE_RESOLUTION|>--- conflicted
+++ resolved
@@ -13,17 +13,12 @@
     private static readonly Func<IDictionary<string, string>, string, IEnumerable<string>> Getter =
         (d, k) =>
         {
-<<<<<<< HEAD
-            d.TryGetValue(k, out var v);
-            return new string[] { v! };
-=======
             if (d.TryGetValue(k, out var v))
             {
                 return [v];
             }
 
             return [];
->>>>>>> ba8a0e4c
         };
 
     private static readonly Func<IList<KeyValuePair<string, string>>, string, IEnumerable<string>> GetterList =
@@ -49,11 +44,7 @@
     [Fact]
     public void ValidateDefaultCarrierExtraction()
     {
-<<<<<<< HEAD
-        var propagationContext = this.baggage.Extract<string?>(default, null, null);
-=======
         var propagationContext = this.baggage.Extract<string>(default, null!, null!);
->>>>>>> ba8a0e4c
         Assert.Equal(default, propagationContext);
     }
 
