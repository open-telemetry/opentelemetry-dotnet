// Copyright The OpenTelemetry Authors
// SPDX-License-Identifier: Apache-2.0

#nullable enable

using System.Diagnostics;
using Xunit;
using Xunit.Abstractions;

namespace OpenTelemetry.Context.Propagation.Tests;

public class B3PropagatorTest
{
    private const string TraceIdBase16 = "ff000000000000000000000000000041";
    private const string TraceIdBase16EightBytes = "0000000000000041";
    private const string SpanIdBase16 = "ff00000000000041";
    private const string InvalidId = "abcdefghijklmnop";
    private const string InvalidSizeId = "0123456789abcdef00";
    private const ActivityTraceFlags TraceOptions = ActivityTraceFlags.Recorded;

    private static readonly ActivityTraceId TraceId = ActivityTraceId.CreateFromString(TraceIdBase16.AsSpan());
    private static readonly ActivityTraceId TraceIdEightBytes = ActivityTraceId.CreateFromString(("0000000000000000" + TraceIdBase16EightBytes).AsSpan());
    private static readonly ActivitySpanId SpanId = ActivitySpanId.CreateFromString(SpanIdBase16.AsSpan());

    private static readonly Action<IDictionary<string, string>, string, string> Setter = (d, k, v) => d[k] = v;
    private static readonly Func<IDictionary<string, string>, string, IEnumerable<string>> Getter =
        (d, k) =>
        {
<<<<<<< HEAD
            d.TryGetValue(k, out var v);
            return new string[] { v! };
=======
            if (d.TryGetValue(k, out var v))
            {
                return [v];
            }

            return [];
>>>>>>> ba8a0e4c
        };

    private readonly B3Propagator b3propagator = new();
    private readonly B3Propagator b3PropagatorSingleHeader = new(true);

    private readonly ITestOutputHelper output;

    public B3PropagatorTest(ITestOutputHelper output)
    {
        this.output = output;
    }

    [Fact]
    public void Serialize_SampledContext()
    {
        var carrier = new Dictionary<string, string>();
        this.b3propagator.Inject(new PropagationContext(new ActivityContext(TraceId, SpanId, TraceOptions), default), carrier, Setter);
        this.ContainsExactly(carrier, new Dictionary<string, string> { { B3Propagator.XB3TraceId, TraceIdBase16 }, { B3Propagator.XB3SpanId, SpanIdBase16 }, { B3Propagator.XB3Sampled, "1" } });
    }

    [Fact]
    public void Serialize_NotSampledContext()
    {
        var carrier = new Dictionary<string, string>();
        var context = new ActivityContext(TraceId, SpanId, ActivityTraceFlags.None);
        this.output.WriteLine(context.ToString());
        this.b3propagator.Inject(new PropagationContext(context, default), carrier, Setter);
        this.ContainsExactly(carrier, new Dictionary<string, string> { { B3Propagator.XB3TraceId, TraceIdBase16 }, { B3Propagator.XB3SpanId, SpanIdBase16 } });
    }

    [Fact]
    public void ParseMissingSampledAndMissingFlag()
    {
        var headersNotSampled = new Dictionary<string, string>
        {
            { B3Propagator.XB3TraceId, TraceIdBase16 }, { B3Propagator.XB3SpanId, SpanIdBase16 },
        };
        var spanContext = new ActivityContext(TraceId, SpanId, ActivityTraceFlags.None, isRemote: true);
        Assert.Equal(new PropagationContext(spanContext, default), this.b3propagator.Extract(default, headersNotSampled, Getter));
    }

    [Theory]
    [InlineData("1")]
    [InlineData("true")]
    public void ParseSampled(string sampledValue)
    {
        var headersSampled = new Dictionary<string, string>
        {
            { B3Propagator.XB3TraceId, TraceIdBase16 }, { B3Propagator.XB3SpanId, SpanIdBase16 }, { B3Propagator.XB3Sampled, sampledValue },
        };
        var activityContext = new ActivityContext(TraceId, SpanId, TraceOptions, isRemote: true);
        Assert.Equal(new PropagationContext(activityContext, default), this.b3propagator.Extract(default, headersSampled, Getter));
    }

    [Theory]
    [InlineData("0")]
    [InlineData("false")]
    [InlineData("something_else")]
    public void ParseNotSampled(string sampledValue)
    {
        var headersNotSampled = new Dictionary<string, string>
        {
            { B3Propagator.XB3TraceId, TraceIdBase16 }, { B3Propagator.XB3SpanId, SpanIdBase16 }, { B3Propagator.XB3Sampled, sampledValue },
        };
        var activityContext = new ActivityContext(TraceId, SpanId, ActivityTraceFlags.None, isRemote: true);
        Assert.Equal(new PropagationContext(activityContext, default), this.b3propagator.Extract(default, headersNotSampled, Getter));
    }

    [Fact]
    public void ParseFlag()
    {
        var headersFlagSampled = new Dictionary<string, string>
        {
            { B3Propagator.XB3TraceId, TraceIdBase16 }, { B3Propagator.XB3SpanId, SpanIdBase16 }, { B3Propagator.XB3Flags, "1" },
        };
        var activityContext = new ActivityContext(TraceId, SpanId, TraceOptions, isRemote: true);
        Assert.Equal(new PropagationContext(activityContext, default), this.b3propagator.Extract(default, headersFlagSampled, Getter));
    }

    [Fact]
    public void ParseZeroFlag()
    {
        var headersFlagNotSampled = new Dictionary<string, string>
        {
            { B3Propagator.XB3TraceId, TraceIdBase16 }, { B3Propagator.XB3SpanId, SpanIdBase16 }, { B3Propagator.XB3Flags, "0" },
        };
        var activityContext = new ActivityContext(TraceId, SpanId, ActivityTraceFlags.None, isRemote: true);
        Assert.Equal(new PropagationContext(activityContext, default), this.b3propagator.Extract(default, headersFlagNotSampled, Getter));
    }

    [Fact]
    public void ParseEightBytesTraceId()
    {
        var headersEightBytes = new Dictionary<string, string>
        {
            { B3Propagator.XB3TraceId, TraceIdBase16EightBytes },
            { B3Propagator.XB3SpanId, SpanIdBase16 },
            { B3Propagator.XB3Sampled, "1" },
        };
        var activityContext = new ActivityContext(TraceIdEightBytes, SpanId, TraceOptions, isRemote: true);
        Assert.Equal(new PropagationContext(activityContext, default), this.b3propagator.Extract(default, headersEightBytes, Getter));
    }

    [Fact]
    public void ParseEightBytesTraceId_NotSampledSpanContext()
    {
        var headersEightBytes = new Dictionary<string, string>
        {
            { B3Propagator.XB3TraceId, TraceIdBase16EightBytes }, { B3Propagator.XB3SpanId, SpanIdBase16 },
        };
        var activityContext = new ActivityContext(TraceIdEightBytes, SpanId, ActivityTraceFlags.None, isRemote: true);
        Assert.Equal(new PropagationContext(activityContext, default), this.b3propagator.Extract(default, headersEightBytes, Getter));
    }

    [Fact]
    public void ParseInvalidTraceId()
    {
        var invalidHeaders = new Dictionary<string, string>
        {
            { B3Propagator.XB3TraceId, InvalidId }, { B3Propagator.XB3SpanId, SpanIdBase16 },
        };
        Assert.Equal(default, this.b3propagator.Extract(default, invalidHeaders, Getter));
    }

    [Fact]
    public void ParseInvalidTraceId_Size()
    {
        var invalidHeaders = new Dictionary<string, string>
        {
            { B3Propagator.XB3TraceId, InvalidSizeId }, { B3Propagator.XB3SpanId, SpanIdBase16 },
        };

        Assert.Equal(default, this.b3propagator.Extract(default, invalidHeaders, Getter));
    }

    [Fact]
    public void ParseMissingTraceId()
    {
        var invalidHeaders = new Dictionary<string, string> { { B3Propagator.XB3SpanId, SpanIdBase16 }, };
        Assert.Equal(default, this.b3propagator.Extract(default, invalidHeaders, Getter));
    }

    [Fact]
    public void ParseInvalidSpanId()
    {
        var invalidHeaders = new Dictionary<string, string>
        {
            { B3Propagator.XB3TraceId, TraceIdBase16 }, { B3Propagator.XB3SpanId, InvalidId },
        };
        Assert.Equal(default, this.b3propagator.Extract(default, invalidHeaders, Getter));
    }

    [Fact]
    public void ParseInvalidSpanId_Size()
    {
        var invalidHeaders = new Dictionary<string, string>
        {
            { B3Propagator.XB3TraceId, TraceIdBase16 }, { B3Propagator.XB3SpanId, InvalidSizeId },
        };
        Assert.Equal(default, this.b3propagator.Extract(default, invalidHeaders, Getter));
    }

    [Fact]
    public void ParseMissingSpanId()
    {
        var invalidHeaders = new Dictionary<string, string> { { B3Propagator.XB3TraceId, TraceIdBase16 } };
        Assert.Equal(default, this.b3propagator.Extract(default, invalidHeaders, Getter));
    }

    [Fact]
    public void Serialize_SampledContext_SingleHeader()
    {
        var carrier = new Dictionary<string, string>();
        var activityContext = new ActivityContext(TraceId, SpanId, TraceOptions);
        this.b3PropagatorSingleHeader.Inject(new PropagationContext(activityContext, default), carrier, Setter);
        this.ContainsExactly(carrier, new Dictionary<string, string> { { B3Propagator.XB3Combined, $"{TraceIdBase16}-{SpanIdBase16}-1" } });
    }

    [Fact]
    public void Serialize_NotSampledContext_SingleHeader()
    {
        var carrier = new Dictionary<string, string>();
        var activityContext = new ActivityContext(TraceId, SpanId, ActivityTraceFlags.None);
        this.output.WriteLine(activityContext.ToString());
        this.b3PropagatorSingleHeader.Inject(new PropagationContext(activityContext, default), carrier, Setter);
        this.ContainsExactly(carrier, new Dictionary<string, string> { { B3Propagator.XB3Combined, $"{TraceIdBase16}-{SpanIdBase16}" } });
    }

    [Fact]
    public void ParseMissingSampledAndMissingFlag_SingleHeader()
    {
        var headersNotSampled = new Dictionary<string, string>
        {
            { B3Propagator.XB3Combined, $"{TraceIdBase16}-{SpanIdBase16}" },
        };
        var activityContext = new ActivityContext(TraceId, SpanId, ActivityTraceFlags.None, isRemote: true);
        Assert.Equal(new PropagationContext(activityContext, default), this.b3PropagatorSingleHeader.Extract(default, headersNotSampled, Getter));
    }

    [Fact]
    public void ParseSampled_SingleHeader()
    {
        var headersSampled = new Dictionary<string, string>
        {
            { B3Propagator.XB3Combined, $"{TraceIdBase16}-{SpanIdBase16}-1" },
        };

        Assert.Equal(
            new PropagationContext(new ActivityContext(TraceId, SpanId, TraceOptions, isRemote: true), default),
            this.b3PropagatorSingleHeader.Extract(default, headersSampled, Getter));
    }

    [Fact]
    public void ParseZeroSampled_SingleHeader()
    {
        var headersNotSampled = new Dictionary<string, string>
        {
            { B3Propagator.XB3Combined, $"{TraceIdBase16}-{SpanIdBase16}-0" },
        };

        Assert.Equal(
            new PropagationContext(new ActivityContext(TraceId, SpanId, ActivityTraceFlags.None, isRemote: true), default),
            this.b3PropagatorSingleHeader.Extract(default, headersNotSampled, Getter));
    }

    [Fact]
    public void ParseFlag_SingleHeader()
    {
        var headersFlagSampled = new Dictionary<string, string>
        {
            { B3Propagator.XB3Combined, $"{TraceIdBase16}-{SpanIdBase16}-1" },
        };
        var activityContext = new ActivityContext(TraceId, SpanId, TraceOptions, isRemote: true);
        Assert.Equal(new PropagationContext(activityContext, default), this.b3PropagatorSingleHeader.Extract(default, headersFlagSampled, Getter));
    }

    [Fact]
    public void ParseZeroFlag_SingleHeader()
    {
        var headersFlagNotSampled = new Dictionary<string, string>
        {
            { B3Propagator.XB3Combined, $"{TraceIdBase16}-{SpanIdBase16}-0" },
        };
        var activityContext = new ActivityContext(TraceId, SpanId, ActivityTraceFlags.None, isRemote: true);
        Assert.Equal(new PropagationContext(activityContext, default), this.b3PropagatorSingleHeader.Extract(default, headersFlagNotSampled, Getter));
    }

    [Fact]
    public void ParseEightBytesTraceId_SingleHeader()
    {
        var headersEightBytes = new Dictionary<string, string>
        {
            { B3Propagator.XB3Combined, $"{TraceIdBase16EightBytes}-{SpanIdBase16}-1" },
        };
        var activityContext = new ActivityContext(TraceIdEightBytes, SpanId, TraceOptions, isRemote: true);
        Assert.Equal(new PropagationContext(activityContext, default), this.b3PropagatorSingleHeader.Extract(default, headersEightBytes, Getter));
    }

    [Fact]
    public void ParseEightBytesTraceId_NotSampledSpanContext_SingleHeader()
    {
        var headersEightBytes = new Dictionary<string, string>
        {
            { B3Propagator.XB3Combined, $"{TraceIdBase16EightBytes}-{SpanIdBase16}" },
        };
        var activityContext = new ActivityContext(TraceIdEightBytes, SpanId, ActivityTraceFlags.None, isRemote: true);
        Assert.Equal(new PropagationContext(activityContext, default), this.b3PropagatorSingleHeader.Extract(default, headersEightBytes, Getter));
    }

    [Fact]
    public void ParseInvalidTraceId_SingleHeader()
    {
        var invalidHeaders = new Dictionary<string, string>
        {
            { B3Propagator.XB3Combined, $"{InvalidId}-{SpanIdBase16}" },
        };
        Assert.Equal(default, this.b3PropagatorSingleHeader.Extract(default, invalidHeaders, Getter));
    }

    [Fact]
    public void ParseInvalidTraceId_Size_SingleHeader()
    {
        var invalidHeaders = new Dictionary<string, string>
        {
            { B3Propagator.XB3Combined, $"{InvalidSizeId}-{SpanIdBase16}" },
        };

        Assert.Equal(default, this.b3PropagatorSingleHeader.Extract(default, invalidHeaders, Getter));
    }

    [Fact]
    public void ParseMissingTraceId_SingleHeader()
    {
        var invalidHeaders = new Dictionary<string, string> { { B3Propagator.XB3Combined, $"-{SpanIdBase16}" } };
        Assert.Equal(default, this.b3PropagatorSingleHeader.Extract(default, invalidHeaders, Getter));
    }

    [Fact]
    public void ParseInvalidSpanId_SingleHeader()
    {
        var invalidHeaders = new Dictionary<string, string>
        {
            { B3Propagator.XB3Combined, $"{TraceIdBase16}-{InvalidId}" },
        };
        Assert.Equal(default, this.b3PropagatorSingleHeader.Extract(default, invalidHeaders, Getter));
    }

    [Fact]
    public void ParseInvalidSpanId_Size_SingleHeader()
    {
        var invalidHeaders = new Dictionary<string, string>
        {
            { B3Propagator.XB3Combined, $"{TraceIdBase16}-{InvalidSizeId}" },
        };
        Assert.Equal(default, this.b3PropagatorSingleHeader.Extract(default, invalidHeaders, Getter));
    }

    [Fact]
    public void ParseMissingSpanId_SingleHeader()
    {
        var invalidHeaders = new Dictionary<string, string> { { B3Propagator.XB3Combined, $"{TraceIdBase16}-" } };
        Assert.Equal(default, this.b3PropagatorSingleHeader.Extract(default, invalidHeaders, Getter));
    }

    [Fact]
    public void Fields_list()
    {
        ContainsExactly(
            this.b3propagator.Fields,
            new List<string> { B3Propagator.XB3TraceId, B3Propagator.XB3SpanId, B3Propagator.XB3ParentSpanId, B3Propagator.XB3Sampled, B3Propagator.XB3Flags });
    }

    private static void ContainsExactly(ISet<string> list, List<string> items)
    {
        Assert.Equal(items.Count, list.Count);
        foreach (var item in items)
        {
            Assert.Contains(item, list);
        }
    }

    private void ContainsExactly(IDictionary<string, string> dict, IDictionary<string, string> items)
    {
        foreach (var d in dict)
        {
            this.output.WriteLine(d.Key + "=" + d.Value);
        }

        Assert.Equal(items.Count, dict.Count);
        foreach (var item in items)
        {
            Assert.Contains(item, dict);
        }
    }
}<|MERGE_RESOLUTION|>--- conflicted
+++ resolved
@@ -26,17 +26,12 @@
     private static readonly Func<IDictionary<string, string>, string, IEnumerable<string>> Getter =
         (d, k) =>
         {
-<<<<<<< HEAD
-            d.TryGetValue(k, out var v);
-            return new string[] { v! };
-=======
             if (d.TryGetValue(k, out var v))
             {
                 return [v];
             }
 
             return [];
->>>>>>> ba8a0e4c
         };
 
     private readonly B3Propagator b3propagator = new();
