--- conflicted
+++ resolved
@@ -22,23 +22,6 @@
         Assert.NotNull(zipkinSpan.RemoteEndpoint);
     }
 
-<<<<<<< HEAD
-=======
-    [Fact]
-    public void GenerateActivity_RemoteEndpointResolution()
-    {
-        // Arrange
-        using var activity = ZipkinActivitySource.CreateTestActivity(
-            additionalAttributes: new Dictionary<string, object> { ["net.peer.name"] = "RemoteServiceName", });
-
-        // Act & Assert
-        var zipkinSpan = ZipkinActivityConversionExtensions.ToZipkinSpan(activity, DefaultZipkinEndpoint);
-
-        Assert.NotNull(zipkinSpan.RemoteEndpoint);
-        Assert.Equal("RemoteServiceName", zipkinSpan.RemoteEndpoint.ServiceName);
-    }
-
->>>>>>> 807aa26d
     [Theory]
     [MemberData(nameof(RemoteEndpointPriorityTestCase.TestCases), MemberType = typeof(RemoteEndpointPriorityTestCase))]
     public void GenerateActivity_RemoteEndpointResolutionPriority(RemoteEndpointPriorityTestCase testCase)
@@ -62,7 +45,6 @@
         Assert.NotNull(zipkinSpan.RemoteEndpoint);
         Assert.Equal(testCase.ExpectedResult, zipkinSpan.RemoteEndpoint.ServiceName);
     }
-<<<<<<< HEAD
 
     public class RemoteEndpointPriorityTestCase
     {
@@ -265,6 +247,4 @@
             return this.Name;
         }
     }
-=======
->>>>>>> 807aa26d
 }