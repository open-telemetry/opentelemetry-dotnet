--- conflicted
+++ resolved
@@ -2,14 +2,7 @@
 
   <PropertyGroup>
     <Description>Unit test project for OpenTelemetry ASP.NET Core instrumentation for W3C Trace Context Trace</Description>
-<<<<<<< HEAD
-    <!-- OmniSharp/VS Code requires TargetFrameworks to be in descending order for IntelliSense and analysis. -->
-    <TargetFrameworks Condition="$(TARGET_FRAMEWORK) == ''">$(TargetFrameworksForTests)</TargetFrameworks>
-    <TargetFrameworks Condition="$(TARGET_FRAMEWORK) != ''">$(TARGET_FRAMEWORK)</TargetFrameworks>
-
-=======
     <TargetFrameworks>$(TargetFrameworksForAspNetCoreTests)</TargetFrameworks>
->>>>>>> b22c7a93
     <!-- this is temporary. will remove in future PR. -->
     <Nullable>disable</Nullable>
   </PropertyGroup>
