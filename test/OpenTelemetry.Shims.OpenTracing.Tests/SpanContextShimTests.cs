// <copyright file="SpanContextShimTests.cs" company="OpenTelemetry Authors">
// Copyright The OpenTelemetry Authors
//
// Licensed under the Apache License, Version 2.0 (the "License");
// you may not use this file except in compliance with the License.
// You may obtain a copy of the License at
//
//     http://www.apache.org/licenses/LICENSE-2.0
//
// Unless required by applicable law or agreed to in writing, software
// distributed under the License is distributed on an "AS IS" BASIS,
// WITHOUT WARRANTIES OR CONDITIONS OF ANY KIND, either express or implied.
// See the License for the specific language governing permissions and
// limitations under the License.
// </copyright>

using System.Diagnostics;
using OpenTelemetry.Trace;
using Xunit;

namespace OpenTelemetry.Shims.OpenTracing.Tests;

public class SpanContextShimTests
{
    [Fact]
    public void CtorArgumentValidation()
    {
        Assert.Throws<ArgumentException>(() => new SpanContextShim(default));
        Assert.Throws<ArgumentException>(() => new SpanContextShim(new SpanContext(default, default, ActivityTraceFlags.None)));
    }

    [Fact]
    public void GetTraceId()
    {
        var shim = GetSpanContextShim();

        Assert.Equal(shim.TraceId.ToString(), shim.TraceId);
    }

    [Fact]
    public void GetSpanId()
    {
        var shim = GetSpanContextShim();

        Assert.Equal(shim.SpanId.ToString(), shim.SpanId);
    }

    [Fact]
    public void GetBaggage()
    {
        var shim = GetSpanContextShim();
        var baggage = shim.GetBaggageItems();
        Assert.Empty(baggage);
    }

    internal static SpanContextShim GetSpanContextShim()
    {
<<<<<<< HEAD
        return new SpanContextShim(new SpanContext(ActivityTraceId.CreateRandom(), ActivitySpanId.CreateRandom(), ActivityTraceFlags.None));
=======
        [Fact]
        public void GetTraceId()
        {
            var shim = GetSpanContextShim();

            Assert.Equal(shim.TraceId.ToString(), shim.TraceId);
        }

        [Fact]
        public void GetSpanId()
        {
            var shim = GetSpanContextShim();

            Assert.Equal(shim.SpanId.ToString(), shim.SpanId);
        }

        [Fact]
        public void GetBaggage()
        {
            var shim = GetSpanContextShim();
            var baggage = shim.GetBaggageItems();
            Assert.Empty(baggage);
        }

        internal static SpanContextShim GetSpanContextShim()
        {
            return new SpanContextShim(new SpanContext(ActivityTraceId.CreateRandom(), ActivitySpanId.CreateRandom(), ActivityTraceFlags.None));
        }
>>>>>>> 0f9f507e
    }
}<|MERGE_RESOLUTION|>--- conflicted
+++ resolved
@@ -18,46 +18,10 @@
 using OpenTelemetry.Trace;
 using Xunit;
 
-namespace OpenTelemetry.Shims.OpenTracing.Tests;
-
-public class SpanContextShimTests
+namespace OpenTelemetry.Shims.OpenTracing.Tests
 {
-    [Fact]
-    public void CtorArgumentValidation()
+    public class SpanContextShimTests
     {
-        Assert.Throws<ArgumentException>(() => new SpanContextShim(default));
-        Assert.Throws<ArgumentException>(() => new SpanContextShim(new SpanContext(default, default, ActivityTraceFlags.None)));
-    }
-
-    [Fact]
-    public void GetTraceId()
-    {
-        var shim = GetSpanContextShim();
-
-        Assert.Equal(shim.TraceId.ToString(), shim.TraceId);
-    }
-
-    [Fact]
-    public void GetSpanId()
-    {
-        var shim = GetSpanContextShim();
-
-        Assert.Equal(shim.SpanId.ToString(), shim.SpanId);
-    }
-
-    [Fact]
-    public void GetBaggage()
-    {
-        var shim = GetSpanContextShim();
-        var baggage = shim.GetBaggageItems();
-        Assert.Empty(baggage);
-    }
-
-    internal static SpanContextShim GetSpanContextShim()
-    {
-<<<<<<< HEAD
-        return new SpanContextShim(new SpanContext(ActivityTraceId.CreateRandom(), ActivitySpanId.CreateRandom(), ActivityTraceFlags.None));
-=======
         [Fact]
         public void GetTraceId()
         {
@@ -86,6 +50,5 @@
         {
             return new SpanContextShim(new SpanContext(ActivityTraceId.CreateRandom(), ActivitySpanId.CreateRandom(), ActivityTraceFlags.None));
         }
->>>>>>> 0f9f507e
     }
 }