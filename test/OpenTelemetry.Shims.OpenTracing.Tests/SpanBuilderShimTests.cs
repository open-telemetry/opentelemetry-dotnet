--- conflicted
+++ resolved
@@ -224,11 +224,6 @@
         // build
         var spanShim = (SpanShim)shim.Start();
 
-<<<<<<< HEAD
-        // Span status should be set
-        Assert.NotNull(spanShim.Span.Activity);
-        Assert.Equal(Status.Error, spanShim.Span.Activity.GetStatus());
-=======
         // Legacy span status tag should be set
         Assert.Equal("ERROR", spanShim.Span.Activity!.GetTagValue(SpanAttributeConstants.StatusCodeKey));
 
@@ -241,7 +236,6 @@
         {
             Assert.Equal(ActivityStatusCode.Unset, spanShim.Span.Activity!.Status);
         }
->>>>>>> 68dfa83d
     }
 
     [Fact]
@@ -288,11 +282,6 @@
         // build
         var spanShim = (SpanShim)shim.Start();
 
-<<<<<<< HEAD
-        // Span status should be set
-        Assert.NotNull(spanShim.Span.Activity);
-        Assert.Equal(Status.Error, spanShim.Span.Activity.GetStatus());
-=======
         // Legacy span status tag should be set
         Assert.Equal("ERROR", spanShim.Span.Activity!.GetTagValue(SpanAttributeConstants.StatusCodeKey));
 
@@ -305,7 +294,6 @@
         {
             Assert.Equal(ActivityStatusCode.Unset, spanShim.Span.Activity!.Status);
         }
->>>>>>> 68dfa83d
     }
 
     [Fact]
