// <copyright file="SpanBuilderShimTests.cs" company="OpenTelemetry Authors">
// Copyright The OpenTelemetry Authors
//
// Licensed under the Apache License, Version 2.0 (the "License");
// you may not use this file except in compliance with the License.
// You may obtain a copy of the License at
//
//     http://www.apache.org/licenses/LICENSE-2.0
//
// Unless required by applicable law or agreed to in writing, software
// distributed under the License is distributed on an "AS IS" BASIS,
// WITHOUT WARRANTIES OR CONDITIONS OF ANY KIND, either express or implied.
// See the License for the specific language governing permissions and
// limitations under the License.
// </copyright>

using System.Diagnostics;
using OpenTelemetry.Trace;
using Xunit;

namespace OpenTelemetry.Shims.OpenTracing.Tests;

public class SpanBuilderShimTests
{
<<<<<<< HEAD
    private const string SpanName1 = "MySpanName/1";
    private const string SpanName2 = "MySpanName/2";
    private const string TracerName = "defaultactivitysource";

    static SpanBuilderShimTests()
=======
    [Collection(nameof(ListenAndSampleAllActivitySources))]
    public class SpanBuilderShimTests
>>>>>>> 0f9f507e
    {
        Activity.DefaultIdFormat = ActivityIdFormat.W3C;
        Activity.ForceDefaultIdFormat = true;

<<<<<<< HEAD
        var listener = new ActivityListener
        {
            ShouldListenTo = _ => true,
            Sample = (ref ActivityCreationOptions<ActivityContext> options) => ActivitySamplingResult.AllData,
        };

        ActivitySource.AddActivityListener(listener);
    }

    [Fact]
    public void CtorArgumentValidation()
    {
        var tracer = TracerProvider.Default.GetTracer(TracerName);
        Assert.Throws<ArgumentNullException>(() => new SpanBuilderShim(null, "foo"));
        Assert.Throws<ArgumentNullException>(() => new SpanBuilderShim(tracer, null));
    }

    [Fact]
    public void IgnoreActiveSpan()
    {
        var tracer = TracerProvider.Default.GetTracer(TracerName);
        var shim = new SpanBuilderShim(tracer, "foo");
=======
        [Fact]
        public void CtorArgumentValidation()
        {
            var tracer = TracerProvider.Default.GetTracer(TracerName);
            Assert.Throws<ArgumentNullException>(() => new SpanBuilderShim(null, "foo"));
            Assert.Throws<ArgumentNullException>(() => new SpanBuilderShim(tracer, null));
        }
>>>>>>> 0f9f507e

        // Add a parent. The shim requires that the ISpan implementation be a SpanShim
        shim.AsChildOf(new SpanShim(tracer.StartSpan(SpanName1)));

        // Set to Ignore
        shim.IgnoreActiveSpan();

        // build
        var spanShim = (SpanShim)shim.Start();

        Assert.Equal("foo", spanShim.Span.Activity.OperationName);
    }

    [Fact]
    public void StartWithExplicitTimestamp()
    {
        var tracer = TracerProvider.Default.GetTracer(TracerName);
        var shim = new SpanBuilderShim(tracer, "foo");

        var startTimestamp = DateTimeOffset.Now;
        shim.WithStartTimestamp(startTimestamp);

        // build
        var spanShim = (SpanShim)shim.Start();

        Assert.Equal(startTimestamp, spanShim.Span.Activity.StartTimeUtc);
    }

    [Fact]
    public void AsChildOf_WithNullSpan()
    {
        var tracer = TracerProvider.Default.GetTracer(TracerName);
        var shim = new SpanBuilderShim(tracer, "foo");

        // Add a null parent
        shim.AsChildOf((global::OpenTracing.ISpan)null);

        // build
        var spanShim = (SpanShim)shim.Start();

        Assert.Equal("foo", spanShim.Span.Activity.OperationName);
        Assert.Null(spanShim.Span.Activity.Parent);
    }

    [Fact]
    public void AsChildOf_WithSpan()
    {
        var tracer = TracerProvider.Default.GetTracer(TracerName);
        var shim = new SpanBuilderShim(tracer, "foo");

        // Add a parent.
        var span = new SpanShim(tracer.StartSpan(SpanName1));
        shim.AsChildOf(span);

        // build
        var spanShim = (SpanShim)shim.Start();

        Assert.Equal("foo", spanShim.Span.Activity.OperationName);
        Assert.NotNull(spanShim.Span.Activity.ParentId);
    }

    [Fact]
    public void Start_ActivityOperationRootSpanChecks()
    {
        // Create an activity
        using var activity = new Activity("foo")
            .SetIdFormat(ActivityIdFormat.W3C)
            .Start();

        // matching root operation name
        var tracer = TracerProvider.Default.GetTracer(TracerName);
        var shim = new SpanBuilderShim(tracer, "foo");
        var spanShim1 = (SpanShim)shim.Start();

        Assert.Equal("foo", spanShim1.Span.Activity.OperationName);

        // mis-matched root operation name
        shim = new SpanBuilderShim(tracer, "foo");
        var spanShim2 = (SpanShim)shim.Start();

        Assert.Equal("foo", spanShim2.Span.Activity.OperationName);
        Assert.Equal(spanShim1.Context.TraceId, spanShim2.Context.TraceId);
    }

    [Fact]
    public void AsChildOf_MultipleCallsWithSpan()
    {
        var tracer = TracerProvider.Default.GetTracer(TracerName);
        var shim = new SpanBuilderShim(tracer, "foo");

        // Multiple calls
        var span1 = new SpanShim(tracer.StartSpan(SpanName1));
        var span2 = new SpanShim(tracer.StartSpan(SpanName2));
        shim.AsChildOf(span1);
        shim.AsChildOf(span2);

        // build
        var spanShim = (SpanShim)shim.Start();

        Assert.Equal("foo", spanShim.Span.Activity.OperationName);
        Assert.Contains(spanShim.Context.TraceId, spanShim.Span.Activity.TraceId.ToHexString());

        // TODO: Check for multi level parenting
    }

    [Fact]
    public void AsChildOf_WithNullSpanContext()
    {
        var tracer = TracerProvider.Default.GetTracer(TracerName);
        var shim = new SpanBuilderShim(tracer, "foo");

        // Add a null parent
        shim.AsChildOf((global::OpenTracing.ISpanContext)null);

        // build
        var spanShim = (SpanShim)shim.Start();

        // should be no parent.
        Assert.Null(spanShim.Span.Activity.Parent);
    }

    [Fact]
    public void AsChildOfWithSpanContext()
    {
        var tracer = TracerProvider.Default.GetTracer(TracerName);
        var shim = new SpanBuilderShim(tracer, "foo");

        // Add a parent
        var spanContext = SpanContextShimTests.GetSpanContextShim();
        _ = shim.AsChildOf(spanContext);

        // build
        var spanShim = (SpanShim)shim.Start();

        Assert.NotNull(spanShim.Span.Activity.ParentId);
    }

    [Fact]
    public void AsChildOf_MultipleCallsWithSpanContext()
    {
        var tracer = TracerProvider.Default.GetTracer(TracerName);
        var shim = new SpanBuilderShim(tracer, "foo");

        // Multiple calls
        var spanContext1 = SpanContextShimTests.GetSpanContextShim();
        var spanContext2 = SpanContextShimTests.GetSpanContextShim();

        // Add parent context
        shim.AsChildOf(spanContext1);

        // Adds as link as parent context already exists
        shim.AsChildOf(spanContext2);

        // build
        var spanShim = (SpanShim)shim.Start();

        Assert.Equal("foo", spanShim.Span.Activity.OperationName);
        Assert.Contains(spanContext1.TraceId, spanShim.Span.Activity.ParentId);
        Assert.Equal(spanContext2.SpanId, spanShim.Span.Activity.Links.First().Context.SpanId.ToHexString());
    }

    [Fact]
    public void WithTag_KeyIsSpanKindStringValue()
    {
        var tracer = TracerProvider.Default.GetTracer(TracerName);
        var shim = new SpanBuilderShim(tracer, "foo");

        shim.WithTag(global::OpenTracing.Tag.Tags.SpanKind.Key, global::OpenTracing.Tag.Tags.SpanKindClient);

        // build
        var spanShim = (SpanShim)shim.Start();

        // Not an attribute
        Assert.Empty(spanShim.Span.Activity.Tags);
        Assert.Equal("foo", spanShim.Span.Activity.OperationName);
        Assert.Equal(ActivityKind.Client, spanShim.Span.Activity.Kind);
    }

    [Fact]
    public void WithTag_KeyIsErrorStringValue()
    {
        var tracer = TracerProvider.Default.GetTracer(TracerName);
        var shim = new SpanBuilderShim(tracer, "foo");

        shim.WithTag(global::OpenTracing.Tag.Tags.Error.Key, "true");

        // build
        var spanShim = (SpanShim)shim.Start();

        // Span status should be set
        Assert.Equal(Status.Error, spanShim.Span.Activity.GetStatus());
    }

    [Fact]
    public void WithTag_KeyIsNullStringValue()
    {
        var tracer = TracerProvider.Default.GetTracer(TracerName);
        var shim = new SpanBuilderShim(tracer, "foo");

        shim.WithTag((string)null, "unused");

        // build
        var spanShim = (SpanShim)shim.Start();

        // Null key was ignored
        Assert.Empty(spanShim.Span.Activity.Tags);
    }

    [Fact]
    public void WithTag_ValueIsNullStringValue()
    {
        var tracer = TracerProvider.Default.GetTracer(TracerName);
        var shim = new SpanBuilderShim(tracer, "foo");

        shim.WithTag("foo", null);

        // build
        var spanShim = (SpanShim)shim.Start();

        // Null value was turned into string.empty
        Assert.Equal("foo", spanShim.Span.Activity.Tags.First().Key);
        Assert.Equal(string.Empty, spanShim.Span.Activity.Tags.First().Value);
    }

    [Fact]
    public void WithTag_KeyIsErrorBoolValue()
    {
        var tracer = TracerProvider.Default.GetTracer(TracerName);
        var shim = new SpanBuilderShim(tracer, "foo");

        shim.WithTag(global::OpenTracing.Tag.Tags.Error.Key, true);

        // build
        var spanShim = (SpanShim)shim.Start();

        // Span status should be set
        Assert.Equal(Status.Error, spanShim.Span.Activity.GetStatus());
    }

    [Fact]
    public void WithTag_VariousValueTypes()
    {
        var tracer = TracerProvider.Default.GetTracer(TracerName);
        var shim = new SpanBuilderShim(tracer, "foo");

        shim.WithTag("foo", "unused");
        shim.WithTag("bar", false);
        shim.WithTag("baz", 1);
        shim.WithTag("bizzle", 1D);
        shim.WithTag(new global::OpenTracing.Tag.BooleanTag("shnizzle"), true);
        shim.WithTag(new global::OpenTracing.Tag.IntOrStringTag("febrizzle"), "unused");
        shim.WithTag(new global::OpenTracing.Tag.StringTag("mobizzle"), "unused");

        // build
        var spanShim = (SpanShim)shim.Start();

        // Just verify the count
        Assert.Equal(7, spanShim.Span.Activity.Tags.Count());
    }

    [Fact]
    public void Start()
    {
        var tracer = TracerProvider.Default.GetTracer(TracerName);
        var shim = new SpanBuilderShim(tracer, "foo");

        // build
        var span = shim.Start() as SpanShim;

        // Just check the return value is a SpanShim and that the underlying OpenTelemetry Span.
        // There is nothing left to verify because the rest of the tests were already calling .Start() prior to verification.
        Assert.NotNull(span);
        Assert.Equal("foo", span.Span.Activity.OperationName);
    }

    [Fact]
    public void Start_UnderAspNetCoreInstrumentation()
    {
        // Simulate a span from AspNetCore instrumentation as parent.
        using var source = new ActivitySource("Microsoft.AspNetCore.Hosting.HttpRequestIn");
        using var parentSpan = source.StartActivity("OTelParent");
        Assert.NotNull(parentSpan);

        // Start the OpenTracing span.
        var tracer = TracerProvider.Default.GetTracer(TracerName);
        var builderShim = new SpanBuilderShim(tracer, "foo");
        var spanShim = builderShim.StartActive().Span as SpanShim;
        Assert.NotNull(spanShim);

        var telemetrySpan = spanShim.Span;
        Assert.Same(telemetrySpan.Activity, Activity.Current);
        Assert.Same(parentSpan, telemetrySpan.Activity.Parent);

        // Dispose the spanShim.Span and ensure correct state for Activity.Current
        spanShim.Span.Dispose();

        Assert.Same(parentSpan, Activity.Current);
    }
}<|MERGE_RESOLUTION|>--- conflicted
+++ resolved
@@ -18,48 +18,15 @@
 using OpenTelemetry.Trace;
 using Xunit;
 
-namespace OpenTelemetry.Shims.OpenTracing.Tests;
-
-public class SpanBuilderShimTests
+namespace OpenTelemetry.Shims.OpenTracing.Tests
 {
-<<<<<<< HEAD
-    private const string SpanName1 = "MySpanName/1";
-    private const string SpanName2 = "MySpanName/2";
-    private const string TracerName = "defaultactivitysource";
-
-    static SpanBuilderShimTests()
-=======
     [Collection(nameof(ListenAndSampleAllActivitySources))]
     public class SpanBuilderShimTests
->>>>>>> 0f9f507e
     {
-        Activity.DefaultIdFormat = ActivityIdFormat.W3C;
-        Activity.ForceDefaultIdFormat = true;
-
-<<<<<<< HEAD
-        var listener = new ActivityListener
-        {
-            ShouldListenTo = _ => true,
-            Sample = (ref ActivityCreationOptions<ActivityContext> options) => ActivitySamplingResult.AllData,
-        };
-
-        ActivitySource.AddActivityListener(listener);
-    }
-
-    [Fact]
-    public void CtorArgumentValidation()
-    {
-        var tracer = TracerProvider.Default.GetTracer(TracerName);
-        Assert.Throws<ArgumentNullException>(() => new SpanBuilderShim(null, "foo"));
-        Assert.Throws<ArgumentNullException>(() => new SpanBuilderShim(tracer, null));
-    }
-
-    [Fact]
-    public void IgnoreActiveSpan()
-    {
-        var tracer = TracerProvider.Default.GetTracer(TracerName);
-        var shim = new SpanBuilderShim(tracer, "foo");
-=======
+        private const string SpanName1 = "MySpanName/1";
+        private const string SpanName2 = "MySpanName/2";
+        private const string TracerName = "defaultactivitysource";
+
         [Fact]
         public void CtorArgumentValidation()
         {
@@ -67,303 +34,309 @@
             Assert.Throws<ArgumentNullException>(() => new SpanBuilderShim(null, "foo"));
             Assert.Throws<ArgumentNullException>(() => new SpanBuilderShim(tracer, null));
         }
->>>>>>> 0f9f507e
-
-        // Add a parent. The shim requires that the ISpan implementation be a SpanShim
-        shim.AsChildOf(new SpanShim(tracer.StartSpan(SpanName1)));
-
-        // Set to Ignore
-        shim.IgnoreActiveSpan();
-
-        // build
-        var spanShim = (SpanShim)shim.Start();
-
-        Assert.Equal("foo", spanShim.Span.Activity.OperationName);
-    }
-
-    [Fact]
-    public void StartWithExplicitTimestamp()
-    {
-        var tracer = TracerProvider.Default.GetTracer(TracerName);
-        var shim = new SpanBuilderShim(tracer, "foo");
-
-        var startTimestamp = DateTimeOffset.Now;
-        shim.WithStartTimestamp(startTimestamp);
-
-        // build
-        var spanShim = (SpanShim)shim.Start();
-
-        Assert.Equal(startTimestamp, spanShim.Span.Activity.StartTimeUtc);
-    }
-
-    [Fact]
-    public void AsChildOf_WithNullSpan()
-    {
-        var tracer = TracerProvider.Default.GetTracer(TracerName);
-        var shim = new SpanBuilderShim(tracer, "foo");
-
-        // Add a null parent
-        shim.AsChildOf((global::OpenTracing.ISpan)null);
-
-        // build
-        var spanShim = (SpanShim)shim.Start();
-
-        Assert.Equal("foo", spanShim.Span.Activity.OperationName);
-        Assert.Null(spanShim.Span.Activity.Parent);
-    }
-
-    [Fact]
-    public void AsChildOf_WithSpan()
-    {
-        var tracer = TracerProvider.Default.GetTracer(TracerName);
-        var shim = new SpanBuilderShim(tracer, "foo");
-
-        // Add a parent.
-        var span = new SpanShim(tracer.StartSpan(SpanName1));
-        shim.AsChildOf(span);
-
-        // build
-        var spanShim = (SpanShim)shim.Start();
-
-        Assert.Equal("foo", spanShim.Span.Activity.OperationName);
-        Assert.NotNull(spanShim.Span.Activity.ParentId);
-    }
-
-    [Fact]
-    public void Start_ActivityOperationRootSpanChecks()
-    {
-        // Create an activity
-        using var activity = new Activity("foo")
-            .SetIdFormat(ActivityIdFormat.W3C)
-            .Start();
-
-        // matching root operation name
-        var tracer = TracerProvider.Default.GetTracer(TracerName);
-        var shim = new SpanBuilderShim(tracer, "foo");
-        var spanShim1 = (SpanShim)shim.Start();
-
-        Assert.Equal("foo", spanShim1.Span.Activity.OperationName);
-
-        // mis-matched root operation name
-        shim = new SpanBuilderShim(tracer, "foo");
-        var spanShim2 = (SpanShim)shim.Start();
-
-        Assert.Equal("foo", spanShim2.Span.Activity.OperationName);
-        Assert.Equal(spanShim1.Context.TraceId, spanShim2.Context.TraceId);
-    }
-
-    [Fact]
-    public void AsChildOf_MultipleCallsWithSpan()
-    {
-        var tracer = TracerProvider.Default.GetTracer(TracerName);
-        var shim = new SpanBuilderShim(tracer, "foo");
-
-        // Multiple calls
-        var span1 = new SpanShim(tracer.StartSpan(SpanName1));
-        var span2 = new SpanShim(tracer.StartSpan(SpanName2));
-        shim.AsChildOf(span1);
-        shim.AsChildOf(span2);
-
-        // build
-        var spanShim = (SpanShim)shim.Start();
-
-        Assert.Equal("foo", spanShim.Span.Activity.OperationName);
-        Assert.Contains(spanShim.Context.TraceId, spanShim.Span.Activity.TraceId.ToHexString());
-
-        // TODO: Check for multi level parenting
-    }
-
-    [Fact]
-    public void AsChildOf_WithNullSpanContext()
-    {
-        var tracer = TracerProvider.Default.GetTracer(TracerName);
-        var shim = new SpanBuilderShim(tracer, "foo");
-
-        // Add a null parent
-        shim.AsChildOf((global::OpenTracing.ISpanContext)null);
-
-        // build
-        var spanShim = (SpanShim)shim.Start();
-
-        // should be no parent.
-        Assert.Null(spanShim.Span.Activity.Parent);
-    }
-
-    [Fact]
-    public void AsChildOfWithSpanContext()
-    {
-        var tracer = TracerProvider.Default.GetTracer(TracerName);
-        var shim = new SpanBuilderShim(tracer, "foo");
-
-        // Add a parent
-        var spanContext = SpanContextShimTests.GetSpanContextShim();
-        _ = shim.AsChildOf(spanContext);
-
-        // build
-        var spanShim = (SpanShim)shim.Start();
-
-        Assert.NotNull(spanShim.Span.Activity.ParentId);
-    }
-
-    [Fact]
-    public void AsChildOf_MultipleCallsWithSpanContext()
-    {
-        var tracer = TracerProvider.Default.GetTracer(TracerName);
-        var shim = new SpanBuilderShim(tracer, "foo");
-
-        // Multiple calls
-        var spanContext1 = SpanContextShimTests.GetSpanContextShim();
-        var spanContext2 = SpanContextShimTests.GetSpanContextShim();
-
-        // Add parent context
-        shim.AsChildOf(spanContext1);
-
-        // Adds as link as parent context already exists
-        shim.AsChildOf(spanContext2);
-
-        // build
-        var spanShim = (SpanShim)shim.Start();
-
-        Assert.Equal("foo", spanShim.Span.Activity.OperationName);
-        Assert.Contains(spanContext1.TraceId, spanShim.Span.Activity.ParentId);
-        Assert.Equal(spanContext2.SpanId, spanShim.Span.Activity.Links.First().Context.SpanId.ToHexString());
-    }
-
-    [Fact]
-    public void WithTag_KeyIsSpanKindStringValue()
-    {
-        var tracer = TracerProvider.Default.GetTracer(TracerName);
-        var shim = new SpanBuilderShim(tracer, "foo");
-
-        shim.WithTag(global::OpenTracing.Tag.Tags.SpanKind.Key, global::OpenTracing.Tag.Tags.SpanKindClient);
-
-        // build
-        var spanShim = (SpanShim)shim.Start();
-
-        // Not an attribute
-        Assert.Empty(spanShim.Span.Activity.Tags);
-        Assert.Equal("foo", spanShim.Span.Activity.OperationName);
-        Assert.Equal(ActivityKind.Client, spanShim.Span.Activity.Kind);
-    }
-
-    [Fact]
-    public void WithTag_KeyIsErrorStringValue()
-    {
-        var tracer = TracerProvider.Default.GetTracer(TracerName);
-        var shim = new SpanBuilderShim(tracer, "foo");
-
-        shim.WithTag(global::OpenTracing.Tag.Tags.Error.Key, "true");
-
-        // build
-        var spanShim = (SpanShim)shim.Start();
-
-        // Span status should be set
-        Assert.Equal(Status.Error, spanShim.Span.Activity.GetStatus());
-    }
-
-    [Fact]
-    public void WithTag_KeyIsNullStringValue()
-    {
-        var tracer = TracerProvider.Default.GetTracer(TracerName);
-        var shim = new SpanBuilderShim(tracer, "foo");
-
-        shim.WithTag((string)null, "unused");
-
-        // build
-        var spanShim = (SpanShim)shim.Start();
-
-        // Null key was ignored
-        Assert.Empty(spanShim.Span.Activity.Tags);
-    }
-
-    [Fact]
-    public void WithTag_ValueIsNullStringValue()
-    {
-        var tracer = TracerProvider.Default.GetTracer(TracerName);
-        var shim = new SpanBuilderShim(tracer, "foo");
-
-        shim.WithTag("foo", null);
-
-        // build
-        var spanShim = (SpanShim)shim.Start();
-
-        // Null value was turned into string.empty
-        Assert.Equal("foo", spanShim.Span.Activity.Tags.First().Key);
-        Assert.Equal(string.Empty, spanShim.Span.Activity.Tags.First().Value);
-    }
-
-    [Fact]
-    public void WithTag_KeyIsErrorBoolValue()
-    {
-        var tracer = TracerProvider.Default.GetTracer(TracerName);
-        var shim = new SpanBuilderShim(tracer, "foo");
-
-        shim.WithTag(global::OpenTracing.Tag.Tags.Error.Key, true);
-
-        // build
-        var spanShim = (SpanShim)shim.Start();
-
-        // Span status should be set
-        Assert.Equal(Status.Error, spanShim.Span.Activity.GetStatus());
-    }
-
-    [Fact]
-    public void WithTag_VariousValueTypes()
-    {
-        var tracer = TracerProvider.Default.GetTracer(TracerName);
-        var shim = new SpanBuilderShim(tracer, "foo");
-
-        shim.WithTag("foo", "unused");
-        shim.WithTag("bar", false);
-        shim.WithTag("baz", 1);
-        shim.WithTag("bizzle", 1D);
-        shim.WithTag(new global::OpenTracing.Tag.BooleanTag("shnizzle"), true);
-        shim.WithTag(new global::OpenTracing.Tag.IntOrStringTag("febrizzle"), "unused");
-        shim.WithTag(new global::OpenTracing.Tag.StringTag("mobizzle"), "unused");
-
-        // build
-        var spanShim = (SpanShim)shim.Start();
-
-        // Just verify the count
-        Assert.Equal(7, spanShim.Span.Activity.Tags.Count());
-    }
-
-    [Fact]
-    public void Start()
-    {
-        var tracer = TracerProvider.Default.GetTracer(TracerName);
-        var shim = new SpanBuilderShim(tracer, "foo");
-
-        // build
-        var span = shim.Start() as SpanShim;
-
-        // Just check the return value is a SpanShim and that the underlying OpenTelemetry Span.
-        // There is nothing left to verify because the rest of the tests were already calling .Start() prior to verification.
-        Assert.NotNull(span);
-        Assert.Equal("foo", span.Span.Activity.OperationName);
-    }
-
-    [Fact]
-    public void Start_UnderAspNetCoreInstrumentation()
-    {
-        // Simulate a span from AspNetCore instrumentation as parent.
-        using var source = new ActivitySource("Microsoft.AspNetCore.Hosting.HttpRequestIn");
-        using var parentSpan = source.StartActivity("OTelParent");
-        Assert.NotNull(parentSpan);
-
-        // Start the OpenTracing span.
-        var tracer = TracerProvider.Default.GetTracer(TracerName);
-        var builderShim = new SpanBuilderShim(tracer, "foo");
-        var spanShim = builderShim.StartActive().Span as SpanShim;
-        Assert.NotNull(spanShim);
-
-        var telemetrySpan = spanShim.Span;
-        Assert.Same(telemetrySpan.Activity, Activity.Current);
-        Assert.Same(parentSpan, telemetrySpan.Activity.Parent);
-
-        // Dispose the spanShim.Span and ensure correct state for Activity.Current
-        spanShim.Span.Dispose();
-
-        Assert.Same(parentSpan, Activity.Current);
+
+        [Fact]
+        public void IgnoreActiveSpan()
+        {
+            var tracer = TracerProvider.Default.GetTracer(TracerName);
+            var shim = new SpanBuilderShim(tracer, "foo");
+
+            // Add a parent. The shim requires that the ISpan implementation be a SpanShim
+            shim.AsChildOf(new SpanShim(tracer.StartSpan(SpanName1)));
+
+            // Set to Ignore
+            shim.IgnoreActiveSpan();
+
+            // build
+            var spanShim = (SpanShim)shim.Start();
+
+            Assert.Equal("foo", spanShim.Span.Activity.OperationName);
+        }
+
+        [Fact]
+        public void StartWithExplicitTimestamp()
+        {
+            var tracer = TracerProvider.Default.GetTracer(TracerName);
+            var shim = new SpanBuilderShim(tracer, "foo");
+
+            var startTimestamp = DateTimeOffset.Now;
+            shim.WithStartTimestamp(startTimestamp);
+
+            // build
+            var spanShim = (SpanShim)shim.Start();
+
+            Assert.Equal(startTimestamp, spanShim.Span.Activity.StartTimeUtc);
+        }
+
+        [Fact]
+        public void AsChildOf_WithNullSpan()
+        {
+            var tracer = TracerProvider.Default.GetTracer(TracerName);
+            var shim = new SpanBuilderShim(tracer, "foo");
+
+            // Add a null parent
+            shim.AsChildOf((global::OpenTracing.ISpan)null);
+
+            // build
+            var spanShim = (SpanShim)shim.Start();
+
+            Assert.Equal("foo", spanShim.Span.Activity.OperationName);
+            Assert.Null(spanShim.Span.Activity.Parent);
+        }
+
+        [Fact]
+        public void AsChildOf_WithSpan()
+        {
+            var tracer = TracerProvider.Default.GetTracer(TracerName);
+            var shim = new SpanBuilderShim(tracer, "foo");
+
+            // Add a parent.
+            var span = new SpanShim(tracer.StartSpan(SpanName1));
+            shim.AsChildOf(span);
+
+            // build
+            var spanShim = (SpanShim)shim.Start();
+
+            Assert.Equal("foo", spanShim.Span.Activity.OperationName);
+            Assert.NotNull(spanShim.Span.Activity.ParentId);
+        }
+
+        [Fact]
+        public void Start_ActivityOperationRootSpanChecks()
+        {
+            // Create an activity
+            using var activity = new Activity("foo")
+                .SetIdFormat(ActivityIdFormat.W3C)
+                .Start();
+
+            // matching root operation name
+            var tracer = TracerProvider.Default.GetTracer(TracerName);
+            var shim = new SpanBuilderShim(tracer, "foo");
+            var spanShim1 = (SpanShim)shim.Start();
+
+            Assert.Equal("foo", spanShim1.Span.Activity.OperationName);
+
+            // mis-matched root operation name
+            shim = new SpanBuilderShim(tracer, "foo");
+            var spanShim2 = (SpanShim)shim.Start();
+
+            Assert.Equal("foo", spanShim2.Span.Activity.OperationName);
+            Assert.Equal(spanShim1.Context.TraceId, spanShim2.Context.TraceId);
+        }
+
+        [Fact]
+        public void AsChildOf_MultipleCallsWithSpan()
+        {
+            var tracer = TracerProvider.Default.GetTracer(TracerName);
+            var shim = new SpanBuilderShim(tracer, "foo");
+
+            // Multiple calls
+            var span1 = new SpanShim(tracer.StartSpan(SpanName1));
+            var span2 = new SpanShim(tracer.StartSpan(SpanName2));
+            shim.AsChildOf(span1);
+            shim.AsChildOf(span2);
+
+            // build
+            var spanShim = (SpanShim)shim.Start();
+
+            Assert.Equal("foo", spanShim.Span.Activity.OperationName);
+            Assert.Contains(spanShim.Context.TraceId, spanShim.Span.Activity.TraceId.ToHexString());
+
+            // TODO: Check for multi level parenting
+        }
+
+        [Fact]
+        public void AsChildOf_WithNullSpanContext()
+        {
+            var tracer = TracerProvider.Default.GetTracer(TracerName);
+            var shim = new SpanBuilderShim(tracer, "foo");
+
+            // Add a null parent
+            shim.AsChildOf((global::OpenTracing.ISpanContext)null);
+
+            // build
+            var spanShim = (SpanShim)shim.Start();
+
+            // should be no parent.
+            Assert.Null(spanShim.Span.Activity.Parent);
+        }
+
+        [Fact]
+        public void AsChildOfWithSpanContext()
+        {
+            var tracer = TracerProvider.Default.GetTracer(TracerName);
+            var shim = new SpanBuilderShim(tracer, "foo");
+
+            // Add a parent
+            var spanContext = SpanContextShimTests.GetSpanContextShim();
+            _ = shim.AsChildOf(spanContext);
+
+            // build
+            var spanShim = (SpanShim)shim.Start();
+
+            Assert.NotNull(spanShim.Span.Activity.ParentId);
+        }
+
+        [Fact]
+        public void AsChildOf_MultipleCallsWithSpanContext()
+        {
+            var tracer = TracerProvider.Default.GetTracer(TracerName);
+            var shim = new SpanBuilderShim(tracer, "foo");
+
+            // Multiple calls
+            var spanContext1 = SpanContextShimTests.GetSpanContextShim();
+            var spanContext2 = SpanContextShimTests.GetSpanContextShim();
+
+            // Add parent context
+            shim.AsChildOf(spanContext1);
+
+            // Adds as link as parent context already exists
+            shim.AsChildOf(spanContext2);
+
+            // build
+            var spanShim = (SpanShim)shim.Start();
+
+            Assert.Equal("foo", spanShim.Span.Activity.OperationName);
+            Assert.Contains(spanContext1.TraceId, spanShim.Span.Activity.ParentId);
+            Assert.Equal(spanContext2.SpanId, spanShim.Span.Activity.Links.First().Context.SpanId.ToHexString());
+        }
+
+        [Fact]
+        public void WithTag_KeyIsSpanKindStringValue()
+        {
+            var tracer = TracerProvider.Default.GetTracer(TracerName);
+            var shim = new SpanBuilderShim(tracer, "foo");
+
+            shim.WithTag(global::OpenTracing.Tag.Tags.SpanKind.Key, global::OpenTracing.Tag.Tags.SpanKindClient);
+
+            // build
+            var spanShim = (SpanShim)shim.Start();
+
+            // Not an attribute
+            Assert.Empty(spanShim.Span.Activity.Tags);
+            Assert.Equal("foo", spanShim.Span.Activity.OperationName);
+            Assert.Equal(ActivityKind.Client, spanShim.Span.Activity.Kind);
+        }
+
+        [Fact]
+        public void WithTag_KeyIsErrorStringValue()
+        {
+            var tracer = TracerProvider.Default.GetTracer(TracerName);
+            var shim = new SpanBuilderShim(tracer, "foo");
+
+            shim.WithTag(global::OpenTracing.Tag.Tags.Error.Key, "true");
+
+            // build
+            var spanShim = (SpanShim)shim.Start();
+
+            // Span status should be set
+            Assert.Equal(Status.Error, spanShim.Span.Activity.GetStatus());
+        }
+
+        [Fact]
+        public void WithTag_KeyIsNullStringValue()
+        {
+            var tracer = TracerProvider.Default.GetTracer(TracerName);
+            var shim = new SpanBuilderShim(tracer, "foo");
+
+            shim.WithTag((string)null, "unused");
+
+            // build
+            var spanShim = (SpanShim)shim.Start();
+
+            // Null key was ignored
+            Assert.Empty(spanShim.Span.Activity.Tags);
+        }
+
+        [Fact]
+        public void WithTag_ValueIsNullStringValue()
+        {
+            var tracer = TracerProvider.Default.GetTracer(TracerName);
+            var shim = new SpanBuilderShim(tracer, "foo");
+
+            shim.WithTag("foo", null);
+
+            // build
+            var spanShim = (SpanShim)shim.Start();
+
+            // Null value was turned into string.empty
+            Assert.Equal("foo", spanShim.Span.Activity.Tags.First().Key);
+            Assert.Equal(string.Empty, spanShim.Span.Activity.Tags.First().Value);
+        }
+
+        [Fact]
+        public void WithTag_KeyIsErrorBoolValue()
+        {
+            var tracer = TracerProvider.Default.GetTracer(TracerName);
+            var shim = new SpanBuilderShim(tracer, "foo");
+
+            shim.WithTag(global::OpenTracing.Tag.Tags.Error.Key, true);
+
+            // build
+            var spanShim = (SpanShim)shim.Start();
+
+            // Span status should be set
+            Assert.Equal(Status.Error, spanShim.Span.Activity.GetStatus());
+        }
+
+        [Fact]
+        public void WithTag_VariousValueTypes()
+        {
+            var tracer = TracerProvider.Default.GetTracer(TracerName);
+            var shim = new SpanBuilderShim(tracer, "foo");
+
+            shim.WithTag("foo", "unused");
+            shim.WithTag("bar", false);
+            shim.WithTag("baz", 1);
+            shim.WithTag("bizzle", 1D);
+            shim.WithTag(new global::OpenTracing.Tag.BooleanTag("shnizzle"), true);
+            shim.WithTag(new global::OpenTracing.Tag.IntOrStringTag("febrizzle"), "unused");
+            shim.WithTag(new global::OpenTracing.Tag.StringTag("mobizzle"), "unused");
+
+            // build
+            var spanShim = (SpanShim)shim.Start();
+
+            // Just verify the count
+            Assert.Equal(7, spanShim.Span.Activity.Tags.Count());
+        }
+
+        [Fact]
+        public void Start()
+        {
+            var tracer = TracerProvider.Default.GetTracer(TracerName);
+            var shim = new SpanBuilderShim(tracer, "foo");
+
+            // build
+            var span = shim.Start() as SpanShim;
+
+            // Just check the return value is a SpanShim and that the underlying OpenTelemetry Span.
+            // There is nothing left to verify because the rest of the tests were already calling .Start() prior to verification.
+            Assert.NotNull(span);
+            Assert.Equal("foo", span.Span.Activity.OperationName);
+        }
+
+        [Fact]
+        public void Start_UnderAspNetCoreInstrumentation()
+        {
+            // Simulate a span from AspNetCore instrumentation as parent.
+            using var source = new ActivitySource("Microsoft.AspNetCore.Hosting.HttpRequestIn");
+            using var parentSpan = source.StartActivity("OTelParent");
+            Assert.NotNull(parentSpan);
+
+            // Start the OpenTracing span.
+            var tracer = TracerProvider.Default.GetTracer(TracerName);
+            var builderShim = new SpanBuilderShim(tracer, "foo");
+            var spanShim = builderShim.StartActive().Span as SpanShim;
+            Assert.NotNull(spanShim);
+
+            var telemetrySpan = spanShim.Span;
+            Assert.Same(telemetrySpan.Activity, Activity.Current);
+            Assert.Same(parentSpan, telemetrySpan.Activity.Parent);
+
+            // Dispose the spanShim.Span and ensure correct state for Activity.Current
+            spanShim.Span.Dispose();
+
+            Assert.Same(parentSpan, Activity.Current);
+        }
     }
 }