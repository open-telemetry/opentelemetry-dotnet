// Copyright The OpenTelemetry Authors
// SPDX-License-Identifier: Apache-2.0

using System.Diagnostics;
using OpenTelemetry.Trace;
using Xunit;

namespace OpenTelemetry.Shims.OpenTracing.Tests;

[Collection(nameof(ListenAndSampleAllActivitySources))]
public class SpanBuilderShimTests
{
    private const string SpanName1 = "MySpanName/1";
    private const string SpanName2 = "MySpanName/2";
    private const string TracerName = "defaultactivitysource";

    [Fact]
    public void CtorArgumentValidation()
    {
        var tracer = TracerProvider.Default.GetTracer(TracerName);
        Assert.Throws<ArgumentNullException>(() => new SpanBuilderShim(null, "foo"));
        Assert.Throws<ArgumentNullException>(() => new SpanBuilderShim(tracer, null));
    }

    [Fact]
    public void IgnoreActiveSpan()
    {
        var tracer = TracerProvider.Default.GetTracer(TracerName);
        var shim = new SpanBuilderShim(tracer, "foo");

        // Add a parent. The shim requires that the ISpan implementation be a SpanShim
        shim.AsChildOf(new SpanShim(tracer.StartSpan(SpanName1)));

        // Set to Ignore
        shim.IgnoreActiveSpan();

        // build
        var spanShim = (SpanShim)shim.Start();

        Assert.Equal("foo", spanShim.Span.Activity!.OperationName);
    }

    [Fact]
    public void StartWithExplicitTimestamp()
    {
        var tracer = TracerProvider.Default.GetTracer(TracerName);
        var shim = new SpanBuilderShim(tracer, "foo");

        var startTimestamp = DateTimeOffset.Now;
        shim.WithStartTimestamp(startTimestamp);

        // build
        var spanShim = (SpanShim)shim.Start();

        Assert.Equal(startTimestamp, spanShim.Span.Activity!.StartTimeUtc);
    }

    [Fact]
    public void AsChildOf_WithNullSpan()
    {
        var tracer = TracerProvider.Default.GetTracer(TracerName);
        var shim = new SpanBuilderShim(tracer, "foo");

        // Add a null parent
        shim.AsChildOf((global::OpenTracing.ISpan?)null);

        // build
        var spanShim = (SpanShim)shim.Start();

        Assert.Equal("foo", spanShim.Span.Activity!.OperationName);
        Assert.Null(spanShim.Span.Activity.Parent);
    }

    [Fact]
    public void AsChildOf_WithSpan()
    {
        var tracer = TracerProvider.Default.GetTracer(TracerName);
        var shim = new SpanBuilderShim(tracer, "foo");

        // Add a parent.
        var span = new SpanShim(tracer.StartSpan(SpanName1));
        shim.AsChildOf(span);

        // build
        var spanShim = (SpanShim)shim.Start();

        Assert.Equal("foo", spanShim.Span.Activity!.OperationName);
        Assert.NotNull(spanShim.Span.Activity.ParentId);
    }

    [Fact]
    public void Start_ActivityOperationRootSpanChecks()
    {
        // Create an activity
        using var activity = new Activity("foo")
            .SetIdFormat(ActivityIdFormat.W3C)
            .Start();

        // matching root operation name
        var tracer = TracerProvider.Default.GetTracer(TracerName);
        var shim = new SpanBuilderShim(tracer, "foo");
        var spanShim1 = (SpanShim)shim.Start();

        Assert.Equal("foo", spanShim1.Span.Activity!.OperationName);

        // mis-matched root operation name
        shim = new SpanBuilderShim(tracer, "foo");
        var spanShim2 = (SpanShim)shim.Start();

        Assert.Equal("foo", spanShim2.Span.Activity!.OperationName);
        Assert.Equal(spanShim1.Context.TraceId, spanShim2.Context.TraceId);
    }

    [Fact]
    public void AsChildOf_MultipleCallsWithSpan()
    {
        var tracer = TracerProvider.Default.GetTracer(TracerName);
        var shim = new SpanBuilderShim(tracer, "foo");

        // Multiple calls
        var span1 = new SpanShim(tracer.StartSpan(SpanName1));
        var span2 = new SpanShim(tracer.StartSpan(SpanName2));
        shim.AsChildOf(span1);
        shim.AsChildOf(span2);

        // build
        var spanShim = (SpanShim)shim.Start();

        Assert.Equal("foo", spanShim.Span.Activity!.OperationName);
        Assert.Contains(spanShim.Context.TraceId, spanShim.Span.Activity.TraceId.ToHexString());

        // TODO: Check for multi level parenting
    }

    [Fact]
    public void AsChildOf_WithNullSpanContext()
    {
        var tracer = TracerProvider.Default.GetTracer(TracerName);
        var shim = new SpanBuilderShim(tracer, "foo");

        // Add a null parent
        shim.AsChildOf((global::OpenTracing.ISpanContext?)null);

        // build
        var spanShim = (SpanShim)shim.Start();

        // should be no parent.
        Assert.Null(spanShim.Span.Activity!.Parent);
    }

    [Fact]
    public void AsChildOfWithSpanContext()
    {
        var tracer = TracerProvider.Default.GetTracer(TracerName);
        var shim = new SpanBuilderShim(tracer, "foo");

        // Add a parent
        var spanContext = SpanContextShimTests.GetSpanContextShim();
        _ = shim.AsChildOf(spanContext);

        // build
        var spanShim = (SpanShim)shim.Start();

        Assert.NotNull(spanShim.Span.Activity!.ParentId);
    }

    [Fact]
    public void AsChildOf_MultipleCallsWithSpanContext()
    {
        var tracer = TracerProvider.Default.GetTracer(TracerName);
        var shim = new SpanBuilderShim(tracer, "foo");

        // Multiple calls
        var spanContext1 = SpanContextShimTests.GetSpanContextShim();
        var spanContext2 = SpanContextShimTests.GetSpanContextShim();

        // Add parent context
        shim.AsChildOf(spanContext1);

        // Adds as link as parent context already exists
        shim.AsChildOf(spanContext2);

        // build
        var spanShim = (SpanShim)shim.Start();

        Assert.Equal("foo", spanShim.Span.Activity!.OperationName);
        Assert.Contains(spanContext1.TraceId, spanShim.Span.Activity.ParentId);
        Assert.Equal(spanContext2.SpanId, spanShim.Span.Activity.Links.First().Context.SpanId.ToHexString());
    }

    [Fact]
    public void WithTag_KeyIsSpanKindStringValue()
    {
        var tracer = TracerProvider.Default.GetTracer(TracerName);
        var shim = new SpanBuilderShim(tracer, "foo");

        shim.WithTag(global::OpenTracing.Tag.Tags.SpanKind.Key, global::OpenTracing.Tag.Tags.SpanKindClient);

        // build
        var spanShim = (SpanShim)shim.Start();

        // Not an attribute
        Assert.Empty(spanShim.Span.Activity!.Tags);
        Assert.Equal("foo", spanShim.Span.Activity.OperationName);
        Assert.Equal(ActivityKind.Client, spanShim.Span.Activity.Kind);
    }

    [Fact]
    public void WithTag_KeyIsErrorStringValue()
    {
        var tracer = TracerProvider.Default.GetTracer(TracerName);
        var shim = new SpanBuilderShim(tracer, "foo");

        shim.WithTag(global::OpenTracing.Tag.Tags.Error.Key, "true");

        // build
        var spanShim = (SpanShim)shim.Start();

<<<<<<< HEAD
        // Span status should be set
        Assert.Equal(Status.Error, spanShim.Span.Activity!.GetStatus());
=======
        // Legacy span status tag should be set
        Assert.Equal("ERROR", spanShim.Span.Activity.GetTagValue(SpanAttributeConstants.StatusCodeKey));

        if (VersionHelper.IsApiVersionGreaterThanOrEqualTo(1, 10))
        {
            // Activity status code should also be set
            Assert.Equal(ActivityStatusCode.Error, spanShim.Span.Activity.Status);
        }
        else
        {
            Assert.Equal(ActivityStatusCode.Unset, spanShim.Span.Activity.Status);
        }
>>>>>>> 1b3f1894
    }

    [Fact]
    public void WithTag_KeyIsNullStringValue()
    {
        var tracer = TracerProvider.Default.GetTracer(TracerName);
        var shim = new SpanBuilderShim(tracer, "foo");

        shim.WithTag((string?)null, "unused");

        // build
        var spanShim = (SpanShim)shim.Start();

        // Null key was ignored
        Assert.Empty(spanShim.Span.Activity!.Tags);
    }

    [Fact]
    public void WithTag_ValueIsNullStringValue()
    {
        var tracer = TracerProvider.Default.GetTracer(TracerName);
        var shim = new SpanBuilderShim(tracer, "foo");

        shim.WithTag("foo", null);

        // build
        var spanShim = (SpanShim)shim.Start();

        // Null value was turned into string.empty
        Assert.Equal("foo", spanShim.Span.Activity!.Tags.First().Key);
        Assert.Equal(string.Empty, spanShim.Span.Activity.Tags.First().Value);
    }

    [Fact]
    public void WithTag_KeyIsErrorBoolValue()
    {
        var tracer = TracerProvider.Default.GetTracer(TracerName);
        var shim = new SpanBuilderShim(tracer, "foo");

        shim.WithTag(global::OpenTracing.Tag.Tags.Error.Key, true);

        // build
        var spanShim = (SpanShim)shim.Start();

<<<<<<< HEAD
        // Span status should be set
        Assert.Equal(Status.Error, spanShim.Span.Activity!.GetStatus());
=======
        // Legacy span status tag should be set
        Assert.Equal("ERROR", spanShim.Span.Activity.GetTagValue(SpanAttributeConstants.StatusCodeKey));

        if (VersionHelper.IsApiVersionGreaterThanOrEqualTo(1, 10))
        {
            // Activity status code should also be set
            Assert.Equal(ActivityStatusCode.Error, spanShim.Span.Activity.Status);
        }
        else
        {
            Assert.Equal(ActivityStatusCode.Unset, spanShim.Span.Activity.Status);
        }
>>>>>>> 1b3f1894
    }

    [Fact]
    public void WithTag_VariousValueTypes()
    {
        var tracer = TracerProvider.Default.GetTracer(TracerName);
        var shim = new SpanBuilderShim(tracer, "foo");

        shim.WithTag("foo", "unused");
        shim.WithTag("bar", false);
        shim.WithTag("baz", 1);
        shim.WithTag("bizzle", 1D);
        shim.WithTag(new global::OpenTracing.Tag.BooleanTag("shnizzle"), true);
        shim.WithTag(new global::OpenTracing.Tag.IntOrStringTag("febrizzle"), "unused");
        shim.WithTag(new global::OpenTracing.Tag.StringTag("mobizzle"), "unused");

        // build
        var spanShim = (SpanShim)shim.Start();

        // Just verify the count
        Assert.Equal(7, spanShim.Span.Activity!.Tags.Count());
    }

    [Fact]
    public void Start()
    {
        var tracer = TracerProvider.Default.GetTracer(TracerName);
        var shim = new SpanBuilderShim(tracer, "foo");

        // build
        var span = shim.Start() as SpanShim;

        // Just check the return value is a SpanShim and that the underlying OpenTelemetry Span.
        // There is nothing left to verify because the rest of the tests were already calling .Start() prior to verification.
        Assert.NotNull(span);
        Assert.Equal("foo", span.Span.Activity!.OperationName);
    }

    [Fact]
    public void Start_UnderAspNetCoreInstrumentation()
    {
        // Simulate a span from AspNetCore instrumentation as parent.
        using var source = new ActivitySource("Microsoft.AspNetCore.Hosting.HttpRequestIn");
        using var parentSpan = source.StartActivity("OTelParent");
        Assert.NotNull(parentSpan);

        // Start the OpenTracing span.
        var tracer = TracerProvider.Default.GetTracer(TracerName);
        var builderShim = new SpanBuilderShim(tracer, "foo");
        var spanShim = builderShim.StartActive().Span as SpanShim;
        Assert.NotNull(spanShim);

        var telemetrySpan = spanShim.Span;
        Assert.Same(telemetrySpan.Activity, Activity.Current);
        Assert.Same(parentSpan, telemetrySpan.Activity!.Parent);

        // Dispose the spanShim.Span and ensure correct state for Activity.Current
        spanShim.Span.Dispose();

        Assert.Same(parentSpan, Activity.Current);
    }
}<|MERGE_RESOLUTION|>--- conflicted
+++ resolved
@@ -216,23 +216,18 @@
         // build
         var spanShim = (SpanShim)shim.Start();
 
-<<<<<<< HEAD
-        // Span status should be set
-        Assert.Equal(Status.Error, spanShim.Span.Activity!.GetStatus());
-=======
         // Legacy span status tag should be set
-        Assert.Equal("ERROR", spanShim.Span.Activity.GetTagValue(SpanAttributeConstants.StatusCodeKey));
+        Assert.Equal("ERROR", spanShim.Span.Activity!.GetTagValue(SpanAttributeConstants.StatusCodeKey));
 
         if (VersionHelper.IsApiVersionGreaterThanOrEqualTo(1, 10))
         {
             // Activity status code should also be set
-            Assert.Equal(ActivityStatusCode.Error, spanShim.Span.Activity.Status);
+            Assert.Equal(ActivityStatusCode.Error, spanShim.Span.Activity!.Status);
         }
         else
         {
-            Assert.Equal(ActivityStatusCode.Unset, spanShim.Span.Activity.Status);
+            Assert.Equal(ActivityStatusCode.Unset, spanShim.Span.Activity!.Status);
         }
->>>>>>> 1b3f1894
     }
 
     [Fact]
@@ -277,23 +272,18 @@
         // build
         var spanShim = (SpanShim)shim.Start();
 
-<<<<<<< HEAD
-        // Span status should be set
-        Assert.Equal(Status.Error, spanShim.Span.Activity!.GetStatus());
-=======
         // Legacy span status tag should be set
-        Assert.Equal("ERROR", spanShim.Span.Activity.GetTagValue(SpanAttributeConstants.StatusCodeKey));
+        Assert.Equal("ERROR", spanShim.Span.Activity!.GetTagValue(SpanAttributeConstants.StatusCodeKey));
 
         if (VersionHelper.IsApiVersionGreaterThanOrEqualTo(1, 10))
         {
             // Activity status code should also be set
-            Assert.Equal(ActivityStatusCode.Error, spanShim.Span.Activity.Status);
+            Assert.Equal(ActivityStatusCode.Error, spanShim.Span.Activity!.Status);
         }
         else
         {
-            Assert.Equal(ActivityStatusCode.Unset, spanShim.Span.Activity.Status);
+            Assert.Equal(ActivityStatusCode.Unset, spanShim.Span.Activity!.Status);
         }
->>>>>>> 1b3f1894
     }
 
     [Fact]
