--- conflicted
+++ resolved
@@ -18,86 +18,47 @@
 using OpenTracing.Tag;
 using Xunit;
 
-namespace OpenTelemetry.Shims.OpenTracing.Tests;
-
-public class SpanShimTests
+namespace OpenTelemetry.Shims.OpenTracing.Tests
 {
-<<<<<<< HEAD
-    private const string SpanName = "MySpanName/1";
-    private const string TracerName = "defaultactivitysource";
-
-    static SpanShimTests()
-=======
     [Collection(nameof(ListenAndSampleAllActivitySources))]
     public class SpanShimTests
->>>>>>> 0f9f507e
     {
-        Activity.DefaultIdFormat = ActivityIdFormat.W3C;
-        Activity.ForceDefaultIdFormat = true;
-
-<<<<<<< HEAD
-        var listener = new ActivityListener
-        {
-            ShouldListenTo = _ => true,
-            Sample = (ref ActivityCreationOptions<ActivityContext> options) => ActivitySamplingResult.AllData,
-        };
-
-        ActivitySource.AddActivityListener(listener);
-    }
-
-    [Fact]
-    public void CtorArgumentValidation()
-    {
-        Assert.Throws<ArgumentNullException>(() => new SpanShim(null));
-    }
-
-    [Fact]
-    public void SpanContextIsNotNull()
-    {
-        var tracer = TracerProvider.Default.GetTracer(TracerName);
-        var shim = new SpanShim(tracer.StartSpan(SpanName));
-=======
+        private const string SpanName = "MySpanName/1";
+        private const string TracerName = "defaultactivitysource";
+
         [Fact]
         public void CtorArgumentValidation()
         {
             Assert.Throws<ArgumentNullException>(() => new SpanShim(null));
         }
->>>>>>> 0f9f507e
-
-        // ISpanContext validation handled in a separate test class
-        Assert.NotNull(shim.Context);
-    }
-
-    [Fact]
-    public void FinishSpan()
-    {
-        var tracer = TracerProvider.Default.GetTracer(TracerName);
-        var shim = new SpanShim(tracer.StartSpan(SpanName));
-
-        shim.Finish();
-
-        Assert.NotEqual(default, shim.Span.Activity.Duration);
-    }
-
-    [Fact]
-    public void FinishSpanUsingSpecificTimestamp()
-    {
-        var tracer = TracerProvider.Default.GetTracer(TracerName);
-        var shim = new SpanShim(tracer.StartSpan(SpanName));
-
-        var endTime = DateTimeOffset.UtcNow;
-        shim.Finish(endTime);
-
-        Assert.Equal(endTime - shim.Span.Activity.StartTimeUtc, shim.Span.Activity.Duration);
-    }
-
-<<<<<<< HEAD
-    [Fact]
-    public void SetOperationName()
-    {
-        var tracer = TracerProvider.Default.GetTracer(TracerName);
-        var shim = new SpanShim(tracer.StartSpan(SpanName));
-=======
+
+        [Fact]
+        public void SpanContextIsNotNull()
+        {
+            var tracer = TracerProvider.Default.GetTracer(TracerName);
+            var shim = new SpanShim(tracer.StartSpan(SpanName));
+
+            // ISpanContext validation handled in a separate test class
+            Assert.NotNull(shim.Context);
+        }
+
+        [Fact]
+        public void FinishSpan()
+        {
+            var tracer = TracerProvider.Default.GetTracer(TracerName);
+            var shim = new SpanShim(tracer.StartSpan(SpanName));
+
+            shim.Finish();
+
+            Assert.NotEqual(default, shim.Span.Activity.Duration);
+        }
+
+        [Fact]
+        public void FinishSpanUsingSpecificTimestamp()
+        {
+            var tracer = TracerProvider.Default.GetTracer(TracerName);
+            var shim = new SpanShim(tracer.StartSpan(SpanName));
+
 #if NETFRAMEWORK
             // Under the hood the Activity start time uses DateTime.UtcNow, which
             // doesn't have the same precision as DateTimeOffset.UtcNow on the .NET Framework.
@@ -108,255 +69,264 @@
 
             var endTime = DateTimeOffset.UtcNow;
             shim.Finish(endTime);
->>>>>>> 0f9f507e
-
-        // parameter validation
-        Assert.Throws<ArgumentNullException>(() => shim.SetOperationName(null));
-
-        shim.SetOperationName("bar");
-        Assert.Equal("bar", shim.Span.Activity.DisplayName);
-    }
-
-    [Fact]
-    public void GetBaggageItem()
-    {
-        var tracer = TracerProvider.Default.GetTracer(TracerName);
-        var shim = new SpanShim(tracer.StartSpan(SpanName));
-
-        // parameter validation
-        Assert.Throws<ArgumentException>(() => shim.GetBaggageItem(null));
-
-        // TODO - Method not implemented
-    }
-
-    [Fact]
-    public void Log()
-    {
-        var tracer = TracerProvider.Default.GetTracer(TracerName);
-        var shim = new SpanShim(tracer.StartSpan(SpanName));
-
-        shim.Log("foo");
-
-        Assert.Single(shim.Span.Activity.Events);
-        var first = shim.Span.Activity.Events.First();
-        Assert.Equal("foo", first.Name);
-        Assert.False(first.Tags.Any());
-    }
-
-    [Fact]
-    public void LogWithExplicitTimestamp()
-    {
-        var tracer = TracerProvider.Default.GetTracer(TracerName);
-        var shim = new SpanShim(tracer.StartSpan(SpanName));
-
-        var now = DateTimeOffset.UtcNow;
-        shim.Log(now, "foo");
-
-        Assert.Single(shim.Span.Activity.Events);
-        var first = shim.Span.Activity.Events.First();
-        Assert.Equal("foo", first.Name);
-        Assert.Equal(now, first.Timestamp);
-        Assert.False(first.Tags.Any());
-    }
-
-    [Fact]
-    public void LogUsingFields()
-    {
-        var tracer = TracerProvider.Default.GetTracer(TracerName);
-        var shim = new SpanShim(tracer.StartSpan(SpanName));
-
-        Assert.Throws<ArgumentNullException>(() => shim.Log((IEnumerable<KeyValuePair<string, object>>)null));
-
-        shim.Log(new List<KeyValuePair<string, object>>
-        {
-            new KeyValuePair<string, object>("foo", "bar"),
-        });
-
-        // "event" is a special event name
-        shim.Log(new List<KeyValuePair<string, object>>
-        {
-            new KeyValuePair<string, object>("event", "foo"),
-        });
-
-        var first = shim.Span.Activity.Events.FirstOrDefault();
-        var last = shim.Span.Activity.Events.LastOrDefault();
-
-        Assert.Equal(2, shim.Span.Activity.Events.Count());
-
-        Assert.Equal(SpanShim.DefaultEventName, first.Name);
-        Assert.True(first.Tags.Any());
-
-        Assert.Equal("foo", last.Name);
-        Assert.False(last.Tags.Any());
-    }
-
-    [Fact]
-    public void LogUsingFieldsWithExplicitTimestamp()
-    {
-        var tracer = TracerProvider.Default.GetTracer(TracerName);
-        var shim = new SpanShim(tracer.StartSpan(SpanName));
-
-        Assert.Throws<ArgumentNullException>(() => shim.Log((IEnumerable<KeyValuePair<string, object>>)null));
-        var now = DateTimeOffset.UtcNow;
-
-        shim.Log(now, new List<KeyValuePair<string, object>>
-        {
-            new KeyValuePair<string, object>("foo", "bar"),
-        });
-
-        // "event" is a special event name
-        shim.Log(now, new List<KeyValuePair<string, object>>
-        {
-            new KeyValuePair<string, object>("event", "foo"),
-        });
-
-        Assert.Equal(2, shim.Span.Activity.Events.Count());
-        var first = shim.Span.Activity.Events.First();
-        var last = shim.Span.Activity.Events.Last();
-
-        Assert.Equal(SpanShim.DefaultEventName, first.Name);
-        Assert.True(first.Tags.Any());
-        Assert.Equal(now, first.Timestamp);
-
-        Assert.Equal("foo", last.Name);
-        Assert.False(last.Tags.Any());
-        Assert.Equal(now, last.Timestamp);
-    }
-
-    [Fact]
-    public void SetTagStringValue()
-    {
-        var tracer = TracerProvider.Default.GetTracer(TracerName);
-        var shim = new SpanShim(tracer.StartSpan(SpanName));
-
-        Assert.Throws<ArgumentNullException>(() => shim.SetTag((string)null, "foo"));
-
-        shim.SetTag("foo", "bar");
-
-        Assert.Single(shim.Span.Activity.Tags);
-        Assert.Equal("foo", shim.Span.Activity.Tags.First().Key);
-        Assert.Equal("bar", shim.Span.Activity.Tags.First().Value);
-    }
-
-    [Fact]
-    public void SetTagBoolValue()
-    {
-        var tracer = TracerProvider.Default.GetTracer(TracerName);
-        var shim = new SpanShim(tracer.StartSpan(SpanName));
-
-        Assert.Throws<ArgumentNullException>(() => shim.SetTag((string)null, true));
-
-        shim.SetTag("foo", true);
-        shim.SetTag(Tags.Error.Key, true);
-
-        Assert.Equal("foo", shim.Span.Activity.TagObjects.First().Key);
-        Assert.True((bool)shim.Span.Activity.TagObjects.First().Value);
-
-        // A boolean tag named "error" is a special case that must be checked
-        Assert.Equal(Status.Error, shim.Span.Activity.GetStatus());
-
-        shim.SetTag(Tags.Error.Key, false);
-        Assert.Equal(Status.Ok, shim.Span.Activity.GetStatus());
-    }
-
-    [Fact]
-    public void SetTagIntValue()
-    {
-        var tracer = TracerProvider.Default.GetTracer(TracerName);
-        var shim = new SpanShim(tracer.StartSpan(SpanName));
-
-        Assert.Throws<ArgumentNullException>(() => shim.SetTag((string)null, 1));
-
-        shim.SetTag("foo", 1);
-
-        Assert.Single(shim.Span.Activity.TagObjects);
-        Assert.Equal("foo", shim.Span.Activity.TagObjects.First().Key);
-        Assert.Equal(1L, (int)shim.Span.Activity.TagObjects.First().Value);
-    }
-
-    [Fact]
-    public void SetTagDoubleValue()
-    {
-        var tracer = TracerProvider.Default.GetTracer(TracerName);
-        var shim = new SpanShim(tracer.StartSpan(SpanName));
-
-        Assert.Throws<ArgumentNullException>(() => shim.SetTag(null, 1D));
-
-        shim.SetTag("foo", 1D);
-
-        Assert.Single(shim.Span.Activity.TagObjects);
-        Assert.Equal("foo", shim.Span.Activity.TagObjects.First().Key);
-        Assert.Equal(1, (double)shim.Span.Activity.TagObjects.First().Value);
-    }
-
-    [Fact]
-    public void SetTagBooleanTagValue()
-    {
-        var tracer = TracerProvider.Default.GetTracer(TracerName);
-        var shim = new SpanShim(tracer.StartSpan(SpanName));
-
-        Assert.Throws<ArgumentNullException>(() => shim.SetTag((BooleanTag)null, true));
-
-        shim.SetTag(new BooleanTag("foo"), true);
-        shim.SetTag(new BooleanTag(Tags.Error.Key), true);
-
-        Assert.Equal("foo", shim.Span.Activity.TagObjects.First().Key);
-        Assert.True((bool)shim.Span.Activity.TagObjects.First().Value);
-
-        // A boolean tag named "error" is a special case that must be checked
-        Assert.Equal(Status.Error, shim.Span.Activity.GetStatus());
-
-        shim.SetTag(Tags.Error.Key, false);
-        Assert.Equal(Status.Ok, shim.Span.Activity.GetStatus());
-    }
-
-    [Fact]
-    public void SetTagStringTagValue()
-    {
-        var tracer = TracerProvider.Default.GetTracer(TracerName);
-        var shim = new SpanShim(tracer.StartSpan(SpanName));
-
-        Assert.Throws<ArgumentNullException>(() => shim.SetTag((StringTag)null, "foo"));
-
-        shim.SetTag(new StringTag("foo"), "bar");
-
-        Assert.Single(shim.Span.Activity.Tags);
-        Assert.Equal("foo", shim.Span.Activity.Tags.First().Key);
-        Assert.Equal("bar", shim.Span.Activity.Tags.First().Value);
-    }
-
-    [Fact]
-    public void SetTagIntTagValue()
-    {
-        var tracer = TracerProvider.Default.GetTracer(TracerName);
-        var shim = new SpanShim(tracer.StartSpan(SpanName));
-
-        Assert.Throws<ArgumentNullException>(() => shim.SetTag((IntTag)null, 1));
-
-        shim.SetTag(new IntTag("foo"), 1);
-
-        Assert.Single(shim.Span.Activity.TagObjects);
-        Assert.Equal("foo", shim.Span.Activity.TagObjects.First().Key);
-        Assert.Equal(1L, (int)shim.Span.Activity.TagObjects.First().Value);
-    }
-
-    [Fact]
-    public void SetTagIntOrStringTagValue()
-    {
-        var tracer = TracerProvider.Default.GetTracer(TracerName);
-        var shim = new SpanShim(tracer.StartSpan(SpanName));
-
-        Assert.Throws<ArgumentNullException>(() => shim.SetTag((IntOrStringTag)null, "foo"));
-
-        shim.SetTag(new IntOrStringTag("foo"), 1);
-        shim.SetTag(new IntOrStringTag("bar"), "baz");
-
-        Assert.Equal(2, shim.Span.Activity.TagObjects.Count());
-
-        Assert.Equal("foo", shim.Span.Activity.TagObjects.First().Key);
-        Assert.Equal(1L, (int)shim.Span.Activity.TagObjects.First().Value);
-
-        Assert.Equal("bar", shim.Span.Activity.TagObjects.Last().Key);
-        Assert.Equal("baz", shim.Span.Activity.TagObjects.Last().Value);
+
+            Assert.Equal(endTime - shim.Span.Activity.StartTimeUtc, shim.Span.Activity.Duration);
+        }
+
+        [Fact]
+        public void SetOperationName()
+        {
+            var tracer = TracerProvider.Default.GetTracer(TracerName);
+            var shim = new SpanShim(tracer.StartSpan(SpanName));
+
+            // parameter validation
+            Assert.Throws<ArgumentNullException>(() => shim.SetOperationName(null));
+
+            shim.SetOperationName("bar");
+            Assert.Equal("bar", shim.Span.Activity.DisplayName);
+        }
+
+        [Fact]
+        public void GetBaggageItem()
+        {
+            var tracer = TracerProvider.Default.GetTracer(TracerName);
+            var shim = new SpanShim(tracer.StartSpan(SpanName));
+
+            // parameter validation
+            Assert.Throws<ArgumentException>(() => shim.GetBaggageItem(null));
+
+            // TODO - Method not implemented
+        }
+
+        [Fact]
+        public void Log()
+        {
+            var tracer = TracerProvider.Default.GetTracer(TracerName);
+            var shim = new SpanShim(tracer.StartSpan(SpanName));
+
+            shim.Log("foo");
+
+            Assert.Single(shim.Span.Activity.Events);
+            var first = shim.Span.Activity.Events.First();
+            Assert.Equal("foo", first.Name);
+            Assert.False(first.Tags.Any());
+        }
+
+        [Fact]
+        public void LogWithExplicitTimestamp()
+        {
+            var tracer = TracerProvider.Default.GetTracer(TracerName);
+            var shim = new SpanShim(tracer.StartSpan(SpanName));
+
+            var now = DateTimeOffset.UtcNow;
+            shim.Log(now, "foo");
+
+            Assert.Single(shim.Span.Activity.Events);
+            var first = shim.Span.Activity.Events.First();
+            Assert.Equal("foo", first.Name);
+            Assert.Equal(now, first.Timestamp);
+            Assert.False(first.Tags.Any());
+        }
+
+        [Fact]
+        public void LogUsingFields()
+        {
+            var tracer = TracerProvider.Default.GetTracer(TracerName);
+            var shim = new SpanShim(tracer.StartSpan(SpanName));
+
+            Assert.Throws<ArgumentNullException>(() => shim.Log((IEnumerable<KeyValuePair<string, object>>)null));
+
+            shim.Log(new List<KeyValuePair<string, object>>
+            {
+                new KeyValuePair<string, object>("foo", "bar"),
+            });
+
+            // "event" is a special event name
+            shim.Log(new List<KeyValuePair<string, object>>
+            {
+                new KeyValuePair<string, object>("event", "foo"),
+            });
+
+            var first = shim.Span.Activity.Events.FirstOrDefault();
+            var last = shim.Span.Activity.Events.LastOrDefault();
+
+            Assert.Equal(2, shim.Span.Activity.Events.Count());
+
+            Assert.Equal(SpanShim.DefaultEventName, first.Name);
+            Assert.True(first.Tags.Any());
+
+            Assert.Equal("foo", last.Name);
+            Assert.False(last.Tags.Any());
+        }
+
+        [Fact]
+        public void LogUsingFieldsWithExplicitTimestamp()
+        {
+            var tracer = TracerProvider.Default.GetTracer(TracerName);
+            var shim = new SpanShim(tracer.StartSpan(SpanName));
+
+            Assert.Throws<ArgumentNullException>(() => shim.Log((IEnumerable<KeyValuePair<string, object>>)null));
+            var now = DateTimeOffset.UtcNow;
+
+            shim.Log(now, new List<KeyValuePair<string, object>>
+            {
+                new KeyValuePair<string, object>("foo", "bar"),
+            });
+
+            // "event" is a special event name
+            shim.Log(now, new List<KeyValuePair<string, object>>
+            {
+                new KeyValuePair<string, object>("event", "foo"),
+            });
+
+            Assert.Equal(2, shim.Span.Activity.Events.Count());
+            var first = shim.Span.Activity.Events.First();
+            var last = shim.Span.Activity.Events.Last();
+
+            Assert.Equal(SpanShim.DefaultEventName, first.Name);
+            Assert.True(first.Tags.Any());
+            Assert.Equal(now, first.Timestamp);
+
+            Assert.Equal("foo", last.Name);
+            Assert.False(last.Tags.Any());
+            Assert.Equal(now, last.Timestamp);
+        }
+
+        [Fact]
+        public void SetTagStringValue()
+        {
+            var tracer = TracerProvider.Default.GetTracer(TracerName);
+            var shim = new SpanShim(tracer.StartSpan(SpanName));
+
+            Assert.Throws<ArgumentNullException>(() => shim.SetTag((string)null, "foo"));
+
+            shim.SetTag("foo", "bar");
+
+            Assert.Single(shim.Span.Activity.Tags);
+            Assert.Equal("foo", shim.Span.Activity.Tags.First().Key);
+            Assert.Equal("bar", shim.Span.Activity.Tags.First().Value);
+        }
+
+        [Fact]
+        public void SetTagBoolValue()
+        {
+            var tracer = TracerProvider.Default.GetTracer(TracerName);
+            var shim = new SpanShim(tracer.StartSpan(SpanName));
+
+            Assert.Throws<ArgumentNullException>(() => shim.SetTag((string)null, true));
+
+            shim.SetTag("foo", true);
+            shim.SetTag(Tags.Error.Key, true);
+
+            Assert.Equal("foo", shim.Span.Activity.TagObjects.First().Key);
+            Assert.True((bool)shim.Span.Activity.TagObjects.First().Value);
+
+            // A boolean tag named "error" is a special case that must be checked
+            Assert.Equal(Status.Error, shim.Span.Activity.GetStatus());
+
+            shim.SetTag(Tags.Error.Key, false);
+            Assert.Equal(Status.Ok, shim.Span.Activity.GetStatus());
+        }
+
+        [Fact]
+        public void SetTagIntValue()
+        {
+            var tracer = TracerProvider.Default.GetTracer(TracerName);
+            var shim = new SpanShim(tracer.StartSpan(SpanName));
+
+            Assert.Throws<ArgumentNullException>(() => shim.SetTag((string)null, 1));
+
+            shim.SetTag("foo", 1);
+
+            Assert.Single(shim.Span.Activity.TagObjects);
+            Assert.Equal("foo", shim.Span.Activity.TagObjects.First().Key);
+            Assert.Equal(1L, (int)shim.Span.Activity.TagObjects.First().Value);
+        }
+
+        [Fact]
+        public void SetTagDoubleValue()
+        {
+            var tracer = TracerProvider.Default.GetTracer(TracerName);
+            var shim = new SpanShim(tracer.StartSpan(SpanName));
+
+            Assert.Throws<ArgumentNullException>(() => shim.SetTag(null, 1D));
+
+            shim.SetTag("foo", 1D);
+
+            Assert.Single(shim.Span.Activity.TagObjects);
+            Assert.Equal("foo", shim.Span.Activity.TagObjects.First().Key);
+            Assert.Equal(1, (double)shim.Span.Activity.TagObjects.First().Value);
+        }
+
+        [Fact]
+        public void SetTagBooleanTagValue()
+        {
+            var tracer = TracerProvider.Default.GetTracer(TracerName);
+            var shim = new SpanShim(tracer.StartSpan(SpanName));
+
+            Assert.Throws<ArgumentNullException>(() => shim.SetTag((BooleanTag)null, true));
+
+            shim.SetTag(new BooleanTag("foo"), true);
+            shim.SetTag(new BooleanTag(Tags.Error.Key), true);
+
+            Assert.Equal("foo", shim.Span.Activity.TagObjects.First().Key);
+            Assert.True((bool)shim.Span.Activity.TagObjects.First().Value);
+
+            // A boolean tag named "error" is a special case that must be checked
+            Assert.Equal(Status.Error, shim.Span.Activity.GetStatus());
+
+            shim.SetTag(Tags.Error.Key, false);
+            Assert.Equal(Status.Ok, shim.Span.Activity.GetStatus());
+        }
+
+        [Fact]
+        public void SetTagStringTagValue()
+        {
+            var tracer = TracerProvider.Default.GetTracer(TracerName);
+            var shim = new SpanShim(tracer.StartSpan(SpanName));
+
+            Assert.Throws<ArgumentNullException>(() => shim.SetTag((StringTag)null, "foo"));
+
+            shim.SetTag(new StringTag("foo"), "bar");
+
+            Assert.Single(shim.Span.Activity.Tags);
+            Assert.Equal("foo", shim.Span.Activity.Tags.First().Key);
+            Assert.Equal("bar", shim.Span.Activity.Tags.First().Value);
+        }
+
+        [Fact]
+        public void SetTagIntTagValue()
+        {
+            var tracer = TracerProvider.Default.GetTracer(TracerName);
+            var shim = new SpanShim(tracer.StartSpan(SpanName));
+
+            Assert.Throws<ArgumentNullException>(() => shim.SetTag((IntTag)null, 1));
+
+            shim.SetTag(new IntTag("foo"), 1);
+
+            Assert.Single(shim.Span.Activity.TagObjects);
+            Assert.Equal("foo", shim.Span.Activity.TagObjects.First().Key);
+            Assert.Equal(1L, (int)shim.Span.Activity.TagObjects.First().Value);
+        }
+
+        [Fact]
+        public void SetTagIntOrStringTagValue()
+        {
+            var tracer = TracerProvider.Default.GetTracer(TracerName);
+            var shim = new SpanShim(tracer.StartSpan(SpanName));
+
+            Assert.Throws<ArgumentNullException>(() => shim.SetTag((IntOrStringTag)null, "foo"));
+
+            shim.SetTag(new IntOrStringTag("foo"), 1);
+            shim.SetTag(new IntOrStringTag("bar"), "baz");
+
+            Assert.Equal(2, shim.Span.Activity.TagObjects.Count());
+
+            Assert.Equal("foo", shim.Span.Activity.TagObjects.First().Key);
+            Assert.Equal(1L, (int)shim.Span.Activity.TagObjects.First().Value);
+
+            Assert.Equal("bar", shim.Span.Activity.TagObjects.Last().Key);
+            Assert.Equal("baz", shim.Span.Activity.TagObjects.Last().Value);
+        }
     }
 }