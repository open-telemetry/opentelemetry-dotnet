--- conflicted
+++ resolved
@@ -36,12 +36,8 @@
             var promExporter = new PrometheusExporter(promOptions);
             try
             {
-<<<<<<< HEAD
-                List<KeyValuePair<string, string>> label1 = new List<KeyValuePair<string, string>>();
-=======
                 promExporter.Start();
                 var label1 = new List<KeyValuePair<string, string>>();
->>>>>>> 4fc85d1c
                 label1.Add(new KeyValuePair<string, string>("dim1", "value1"));
                 metrics.Add(new Metric("ns", "metric1", "desc", label1, 100));
                 metrics.Add(new Metric("ns", "metric1", "desc", label1, 100));
@@ -98,12 +94,8 @@
             }
             finally
             {
-<<<<<<< HEAD
-                Task.Delay(10000).Wait();
-=======
                 Task.Delay(100).Wait();
                 promExporter.Stop();
->>>>>>> 4fc85d1c
             }
         }
     }
