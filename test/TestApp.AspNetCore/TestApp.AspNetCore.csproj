<Project Sdk="Microsoft.NET.Sdk.Web">

  <PropertyGroup>
    <TargetFrameworks>net7.0;net6.0</TargetFrameworks>
<<<<<<< HEAD
    <ImplicitUsings>enable</ImplicitUsings>
=======
    <Nullable>enable</Nullable>
>>>>>>> 6bcb70b1
  </PropertyGroup>

  <ItemGroup>
    <PackageReference Include="Swashbuckle.AspNetCore" Version="$(SwashbuckleAspNetCorePkgVer)" />
  </ItemGroup>

  <ItemGroup>
    <ProjectReference Include="$(RepoRoot)\src\OpenTelemetry.Api\OpenTelemetry.Api.csproj" />
    <ProjectReference Include="$(RepoRoot)\src\OpenTelemetry.Instrumentation.AspNetCore\OpenTelemetry.Instrumentation.AspNetCore.csproj" />
    <ProjectReference Include="$(RepoRoot)\src\OpenTelemetry.Extensions.Hosting\OpenTelemetry.Extensions.Hosting.csproj" />
    <ProjectReference Include="$(RepoRoot)\src\OpenTelemetry\OpenTelemetry.csproj" />
  </ItemGroup>

</Project><|MERGE_RESOLUTION|>--- conflicted
+++ resolved
@@ -2,11 +2,6 @@
 
   <PropertyGroup>
     <TargetFrameworks>net7.0;net6.0</TargetFrameworks>
-<<<<<<< HEAD
-    <ImplicitUsings>enable</ImplicitUsings>
-=======
-    <Nullable>enable</Nullable>
->>>>>>> 6bcb70b1
   </PropertyGroup>
 
   <ItemGroup>
