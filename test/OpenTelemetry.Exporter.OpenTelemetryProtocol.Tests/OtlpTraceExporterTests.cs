// Copyright The OpenTelemetry Authors
// SPDX-License-Identifier: Apache-2.0

using System.Diagnostics;
using Google.Protobuf.Collections;
using Microsoft.Extensions.DependencyInjection;
using OpenTelemetry.Exporter.OpenTelemetryProtocol.Implementation;
using OpenTelemetry.Exporter.OpenTelemetryProtocol.Implementation.Transmission;
using OpenTelemetry.Metrics;
using OpenTelemetry.Resources;
using OpenTelemetry.Tests;
using OpenTelemetry.Trace;
using Xunit;
using OtlpCollector = OpenTelemetry.Proto.Collector.Trace.V1;
using OtlpCommon = OpenTelemetry.Proto.Common.V1;
using OtlpTrace = OpenTelemetry.Proto.Trace.V1;
using Status = OpenTelemetry.Trace.Status;

namespace OpenTelemetry.Exporter.OpenTelemetryProtocol.Tests;

[Collection("xUnitCollectionPreventingTestsThatDependOnSdkConfigurationFromRunningInParallel")]
public class OtlpTraceExporterTests : Http2UnencryptedSupportTests
{
    private static readonly SdkLimitOptions DefaultSdkLimitOptions = new();

    private static readonly ExperimentalOptions DefaultExperimentalOptions = new();

    static OtlpTraceExporterTests()
    {
        Activity.DefaultIdFormat = ActivityIdFormat.W3C;
        Activity.ForceDefaultIdFormat = true;

        var listener = new ActivityListener
        {
            ShouldListenTo = _ => true,
            Sample = (ref ActivityCreationOptions<ActivityContext> options) => ActivitySamplingResult.AllData,
        };

        ActivitySource.AddActivityListener(listener);
    }

    [Fact]
    public void AddOtlpTraceExporterNamedOptionsSupported()
    {
        int defaultExporterOptionsConfigureOptionsInvocations = 0;
        int namedExporterOptionsConfigureOptionsInvocations = 0;

        using var tracerProvider = Sdk.CreateTracerProviderBuilder()
            .ConfigureServices(services =>
            {
                services.Configure<OtlpExporterOptions>(o => defaultExporterOptionsConfigureOptionsInvocations++);

                services.Configure<OtlpExporterOptions>("Exporter2", o => namedExporterOptionsConfigureOptionsInvocations++);
            })
            .AddOtlpExporter()
            .AddOtlpExporter("Exporter2", o => { })
            .Build();

        Assert.Equal(1, defaultExporterOptionsConfigureOptionsInvocations);
        Assert.Equal(1, namedExporterOptionsConfigureOptionsInvocations);
    }

    [Fact]
    public void OtlpExporter_BadArgs()
    {
        TracerProviderBuilder builder = null;
        Assert.Throws<ArgumentNullException>(() => builder.AddOtlpExporter());
    }

    [Fact]
    public void UserHttpFactoryCalled()
    {
        OtlpExporterOptions options = new OtlpExporterOptions();

        var defaultFactory = options.HttpClientFactory;

        int invocations = 0;
        options.Protocol = OtlpExportProtocol.HttpProtobuf;
        options.HttpClientFactory = () =>
        {
            invocations++;
            return defaultFactory();
        };

        using (var exporter = new OtlpTraceExporter(options))
        {
            Assert.Equal(1, invocations);
        }

        using (var provider = Sdk.CreateTracerProviderBuilder()
            .AddOtlpExporter(o =>
            {
                o.Protocol = OtlpExportProtocol.HttpProtobuf;
                o.HttpClientFactory = options.HttpClientFactory;
            })
            .Build())
        {
            Assert.Equal(2, invocations);
        }

        options.HttpClientFactory = () => null;
        Assert.Throws<InvalidOperationException>(() =>
        {
            using var exporter = new OtlpTraceExporter(options);
        });
    }

    [Fact]
    public void ServiceProviderHttpClientFactoryInvoked()
    {
        IServiceCollection services = new ServiceCollection();

        services.AddHttpClient();

        int invocations = 0;

        services.AddHttpClient("OtlpTraceExporter", configureClient: (client) => invocations++);

        services.AddOpenTelemetry().WithTracing(builder => builder
            .AddOtlpExporter(o => o.Protocol = OtlpExportProtocol.HttpProtobuf));

        using var serviceProvider = services.BuildServiceProvider();

        var tracerProvider = serviceProvider.GetRequiredService<TracerProvider>();

        Assert.Equal(1, invocations);
    }

    [Theory]
    [InlineData(true)]
    [InlineData(false)]
    public void ToOtlpResourceSpansTest(bool includeServiceNameInResource)
    {
        var evenTags = new[] { new KeyValuePair<string, object>("k0", "v0") };
        var oddTags = new[] { new KeyValuePair<string, object>("k1", "v1") };
        var sources = new[]
        {
            new ActivitySource("even", "2.4.6"),
            new ActivitySource("odd", "1.3.5"),
        };

        var resourceBuilder = ResourceBuilder.CreateEmpty();
        if (includeServiceNameInResource)
        {
            resourceBuilder.AddService("service-name", "ns1");
        }

        var exportedItems = new List<Activity>();
        var builder = Sdk.CreateTracerProviderBuilder()
            .SetResourceBuilder(resourceBuilder)
            .AddSource(sources[0].Name)
            .AddSource(sources[1].Name)
            .AddProcessor(new SimpleActivityExportProcessor(new InMemoryExporter<Activity>(exportedItems)));

        using var openTelemetrySdk = builder.Build();

        const int numOfSpans = 10;
        bool isEven;
        for (var i = 0; i < numOfSpans; i++)
        {
            isEven = i % 2 == 0;
            var source = sources[i % 2];
            var activityKind = isEven ? ActivityKind.Client : ActivityKind.Server;
            var activityTags = isEven ? evenTags : oddTags;

            using Activity activity = source.StartActivity($"span-{i}", activityKind, parentContext: default, activityTags);
        }

        Assert.Equal(10, exportedItems.Count);
        var batch = new Batch<Activity>(exportedItems.ToArray(), exportedItems.Count);
        RunTest(DefaultSdkLimitOptions, batch);

        void RunTest(SdkLimitOptions sdkOptions, Batch<Activity> batch)
        {
            var request = new OtlpCollector.ExportTraceServiceRequest();

            request.AddBatch(sdkOptions, resourceBuilder.Build().ToOtlpResource(), batch);

            Assert.Single(request.ResourceSpans);
            var otlpResource = request.ResourceSpans.First().Resource;
            if (includeServiceNameInResource)
            {
                Assert.Contains(otlpResource.Attributes, (kvp) => kvp.Key == ResourceSemanticConventions.AttributeServiceName && kvp.Value.StringValue == "service-name");
                Assert.Contains(otlpResource.Attributes, (kvp) => kvp.Key == ResourceSemanticConventions.AttributeServiceNamespace && kvp.Value.StringValue == "ns1");
            }
            else
            {
                Assert.Contains(otlpResource.Attributes, (kvp) => kvp.Key == ResourceSemanticConventions.AttributeServiceName && kvp.Value.ToString().Contains("unknown_service:"));
            }

            var scopeSpans = request.ResourceSpans.First().ScopeSpans;
            Assert.Equal(2, scopeSpans.Count);
            foreach (var scope in scopeSpans)
            {
                Assert.Equal(numOfSpans / 2, scope.Spans.Count);
                Assert.NotNull(scope.Scope);

                var expectedSpanNames = new List<string>();
                var start = scope.Scope.Name == "even" ? 0 : 1;
                for (var i = start; i < numOfSpans; i += 2)
                {
                    expectedSpanNames.Add($"span-{i}");
                }

                var otlpSpans = scope.Spans;
                Assert.Equal(expectedSpanNames.Count, otlpSpans.Count);

                var kv0 = new OtlpCommon.KeyValue { Key = "k0", Value = new OtlpCommon.AnyValue { StringValue = "v0" } };
                var kv1 = new OtlpCommon.KeyValue { Key = "k1", Value = new OtlpCommon.AnyValue { StringValue = "v1" } };

                var expectedTag = scope.Scope.Name == "even"
                    ? kv0
                    : kv1;

                foreach (var otlpSpan in otlpSpans)
                {
                    Assert.Contains(otlpSpan.Name, expectedSpanNames);
                    Assert.Contains(expectedTag, otlpSpan.Attributes);
                }
            }
        }
    }

    [Fact]
    public void SpanLimitsTest()
    {
        var sdkOptions = new SdkLimitOptions()
        {
            AttributeValueLengthLimit = 4,
            AttributeCountLimit = 3,
            SpanEventCountLimit = 1,
            SpanLinkCountLimit = 1,
        };

        var tags = new ActivityTagsCollection()
        {
            new KeyValuePair<string, object>("TruncatedTag", "12345"),
            new KeyValuePair<string, object>("TruncatedStringArray", new string[] { "12345", "1234", string.Empty, null }),
            new KeyValuePair<string, object>("TruncatedObjectTag", new object()),
            new KeyValuePair<string, object>("OneTagTooMany", 1),
        };

        var links = new[]
        {
            new ActivityLink(default, tags),
            new ActivityLink(default, tags),
        };

        using var activitySource = new ActivitySource(nameof(this.SpanLimitsTest));
        using var activity = activitySource.StartActivity("root", ActivityKind.Server, default(ActivityContext), tags, links);

        var event1 = new ActivityEvent("Event", DateTime.UtcNow, tags);
        var event2 = new ActivityEvent("OneEventTooMany", DateTime.Now, tags);

        activity.AddEvent(event1);
        activity.AddEvent(event2);

        var otlpSpan = activity.ToOtlpSpan(sdkOptions);

        Assert.NotNull(otlpSpan);
        Assert.Equal(3, otlpSpan.Attributes.Count);
        Assert.Equal(1u, otlpSpan.DroppedAttributesCount);
        Assert.Equal("1234", otlpSpan.Attributes[0].Value.StringValue);
        ArrayValueAsserts(otlpSpan.Attributes[1].Value.ArrayValue.Values);
        Assert.Equal(new object().ToString().Substring(0, 4), otlpSpan.Attributes[2].Value.StringValue);

        Assert.Single(otlpSpan.Events);
        Assert.Equal(1u, otlpSpan.DroppedEventsCount);
        Assert.Equal(3, otlpSpan.Events[0].Attributes.Count);
        Assert.Equal(1u, otlpSpan.Events[0].DroppedAttributesCount);
        Assert.Equal("1234", otlpSpan.Events[0].Attributes[0].Value.StringValue);
        ArrayValueAsserts(otlpSpan.Events[0].Attributes[1].Value.ArrayValue.Values);
        Assert.Equal(new object().ToString().Substring(0, 4), otlpSpan.Events[0].Attributes[2].Value.StringValue);

        Assert.Single(otlpSpan.Links);
        Assert.Equal(1u, otlpSpan.DroppedLinksCount);
        Assert.Equal(3, otlpSpan.Links[0].Attributes.Count);
        Assert.Equal(1u, otlpSpan.Links[0].DroppedAttributesCount);
        Assert.Equal("1234", otlpSpan.Links[0].Attributes[0].Value.StringValue);
        ArrayValueAsserts(otlpSpan.Links[0].Attributes[1].Value.ArrayValue.Values);
        Assert.Equal(new object().ToString().Substring(0, 4), otlpSpan.Links[0].Attributes[2].Value.StringValue);

        void ArrayValueAsserts(RepeatedField<OtlpCommon.AnyValue> values)
        {
            var expectedStringArray = new string[] { "1234", "1234", string.Empty, null };
            for (var i = 0; i < expectedStringArray.Length; ++i)
            {
                var expectedValue = expectedStringArray[i];
                var expectedValueCase = expectedValue != null
                    ? OtlpCommon.AnyValue.ValueOneofCase.StringValue
                    : OtlpCommon.AnyValue.ValueOneofCase.None;

                var actual = values[i];
                Assert.Equal(expectedValueCase, actual.ValueCase);
                if (expectedValueCase != OtlpCommon.AnyValue.ValueOneofCase.None)
                {
                    Assert.Equal(expectedValue, actual.StringValue);
                }
            }
        }
    }

    [Fact]
    public void ToOtlpSpanTest()
    {
        using var activitySource = new ActivitySource(nameof(this.ToOtlpSpanTest));

        using var rootActivity = activitySource.StartActivity("root", ActivityKind.Producer);

        var attributes = new List<KeyValuePair<string, object>>
        {
            new KeyValuePair<string, object>("bool", true),
            new KeyValuePair<string, object>("long", 1L),
            new KeyValuePair<string, object>("string", "text"),
            new KeyValuePair<string, object>("double", 3.14),
            new KeyValuePair<string, object>("int", 1),
            new KeyValuePair<string, object>("datetime", DateTime.UtcNow),
            new KeyValuePair<string, object>("bool_array", new bool[] { true, false }),
            new KeyValuePair<string, object>("int_array", new int[] { 1, 2 }),
            new KeyValuePair<string, object>("double_array", new double[] { 1.0, 2.09 }),
            new KeyValuePair<string, object>("string_array", new string[] { "a", "b" }),
        };

        foreach (var kvp in attributes)
        {
            rootActivity.SetTag(kvp.Key, kvp.Value);
        }

        var startTime = new DateTime(2020, 02, 20, 20, 20, 20, DateTimeKind.Utc);

        DateTimeOffset dateTimeOffset;
        dateTimeOffset = DateTimeOffset.FromUnixTimeMilliseconds(0);

        var expectedUnixTimeTicks = (ulong)(startTime.Ticks - dateTimeOffset.Ticks);
        var duration = TimeSpan.FromMilliseconds(1555);

        rootActivity.SetStartTime(startTime);
        rootActivity.SetEndTime(startTime + duration);

        Span<byte> traceIdSpan = stackalloc byte[16];
        rootActivity.TraceId.CopyTo(traceIdSpan);
        var traceId = traceIdSpan.ToArray();

        var otlpSpan = rootActivity.ToOtlpSpan(DefaultSdkLimitOptions);

        Assert.NotNull(otlpSpan);
        Assert.Equal("root", otlpSpan.Name);
        Assert.Equal(OtlpTrace.Span.Types.SpanKind.Producer, otlpSpan.Kind);
        Assert.Equal(traceId, otlpSpan.TraceId);
        Assert.Empty(otlpSpan.ParentSpanId);
        Assert.Null(otlpSpan.Status);
        Assert.Empty(otlpSpan.Events);
        Assert.Empty(otlpSpan.Links);
        OtlpTestHelpers.AssertOtlpAttributes(attributes, otlpSpan.Attributes);

        var expectedStartTimeUnixNano = 100 * expectedUnixTimeTicks;
        Assert.Equal(expectedStartTimeUnixNano, otlpSpan.StartTimeUnixNano);
        var expectedEndTimeUnixNano = expectedStartTimeUnixNano + (duration.TotalMilliseconds * 1_000_000);
        Assert.Equal(expectedEndTimeUnixNano, otlpSpan.EndTimeUnixNano);

        var childLinks = new List<ActivityLink> { new ActivityLink(rootActivity.Context, new ActivityTagsCollection(attributes)) };
        var childActivity = activitySource.StartActivity(
            "child",
            ActivityKind.Client,
            rootActivity.Context,
            links: childLinks);

        childActivity.SetStatus(Status.Error);

        var childEvents = new List<ActivityEvent> { new ActivityEvent("e0"), new ActivityEvent("e1", default, new ActivityTagsCollection(attributes)) };
        childActivity.AddEvent(childEvents[0]);
        childActivity.AddEvent(childEvents[1]);

        Span<byte> parentIdSpan = stackalloc byte[8];
        rootActivity.Context.SpanId.CopyTo(parentIdSpan);
        var parentId = parentIdSpan.ToArray();

        otlpSpan = childActivity.ToOtlpSpan(DefaultSdkLimitOptions);

        Assert.NotNull(otlpSpan);
        Assert.Equal("child", otlpSpan.Name);
        Assert.Equal(OtlpTrace.Span.Types.SpanKind.Client, otlpSpan.Kind);
        Assert.Equal(traceId, otlpSpan.TraceId);
        Assert.Equal(parentId, otlpSpan.ParentSpanId);

        // Assert.Equal(OtlpTrace.Status.Types.StatusCode.NotFound, otlpSpan.Status.Code);

        Assert.Equal(Status.Error.Description ?? string.Empty, otlpSpan.Status.Message);
        Assert.Empty(otlpSpan.Attributes);

        Assert.Equal(childEvents.Count, otlpSpan.Events.Count);
        for (var i = 0; i < childEvents.Count; i++)
        {
            Assert.Equal(childEvents[i].Name, otlpSpan.Events[i].Name);
            OtlpTestHelpers.AssertOtlpAttributes(childEvents[i].Tags.ToList(), otlpSpan.Events[i].Attributes);
        }

        childLinks.Reverse();
        Assert.Equal(childLinks.Count, otlpSpan.Links.Count);
        for (var i = 0; i < childLinks.Count; i++)
        {
            OtlpTestHelpers.AssertOtlpAttributes(childLinks[i].Tags.ToList(), otlpSpan.Links[i].Attributes);
        }
    }

    [Fact]
    public void ToOtlpSpanActivitiesWithNullArrayTest()
    {
        using var activitySource = new ActivitySource(nameof(this.ToOtlpSpanTest));

        using var rootActivity = activitySource.StartActivity("root", ActivityKind.Client);
        Assert.NotNull(rootActivity);

        var stringArr = new string[] { "test", string.Empty, null };
        rootActivity.SetTag("stringArray", stringArr);

        var otlpSpan = rootActivity.ToOtlpSpan(DefaultSdkLimitOptions);

        Assert.NotNull(otlpSpan);

        var stringArray = otlpSpan.Attributes.FirstOrDefault(kvp => kvp.Key == "stringArray");

        Assert.NotNull(stringArray);
        Assert.Equal("test", stringArray.Value.ArrayValue.Values[0].StringValue);
        Assert.Equal(string.Empty, stringArray.Value.ArrayValue.Values[1].StringValue);
        Assert.Equal(OtlpCommon.AnyValue.ValueOneofCase.None, stringArray.Value.ArrayValue.Values[2].ValueCase);
    }

    [Theory]
    [InlineData(ActivityStatusCode.Unset, "Description will be ignored if status is Unset.")]
    [InlineData(ActivityStatusCode.Ok, "Description will be ignored if status is Okay.")]
    [InlineData(ActivityStatusCode.Error, "Description will be kept if status is Error.")]
    public void ToOtlpSpanNativeActivityStatusTest(ActivityStatusCode expectedStatusCode, string statusDescription)
    {
        using var activitySource = new ActivitySource(nameof(this.ToOtlpSpanTest));
        using var activity = activitySource.StartActivity("Name");
        activity.SetStatus(expectedStatusCode, statusDescription);

        var otlpSpan = activity.ToOtlpSpan(DefaultSdkLimitOptions);

        if (expectedStatusCode == ActivityStatusCode.Unset)
        {
            Assert.Null(otlpSpan.Status);
        }
        else
        {
            Assert.NotNull(otlpSpan.Status);
            Assert.Equal((int)expectedStatusCode, (int)otlpSpan.Status.Code);
            if (expectedStatusCode == ActivityStatusCode.Error)
            {
                Assert.Equal(statusDescription, otlpSpan.Status.Message);
            }

            if (expectedStatusCode == ActivityStatusCode.Ok)
            {
                Assert.Empty(otlpSpan.Status.Message);
            }
        }
    }

    [Theory]
    [InlineData(StatusCode.Unset, "Unset", "Description will be ignored if status is Unset.")]
    [InlineData(StatusCode.Ok, "Ok", "Description must only be used with the Error StatusCode.")]
    [InlineData(StatusCode.Error, "Error", "Error description.")]
    public void ToOtlpSpanStatusTagTest(StatusCode expectedStatusCode, string statusCodeTagValue, string statusDescription)
    {
        using var activitySource = new ActivitySource(nameof(this.ToOtlpSpanTest));
        using var activity = activitySource.StartActivity("Name");
        activity.SetTag(SpanAttributeConstants.StatusCodeKey, statusCodeTagValue);
        activity.SetTag(SpanAttributeConstants.StatusDescriptionKey, statusDescription);

        var otlpSpan = activity.ToOtlpSpan(DefaultSdkLimitOptions);

        Assert.NotNull(otlpSpan.Status);
        Assert.Equal((int)expectedStatusCode, (int)otlpSpan.Status.Code);

        if (expectedStatusCode == StatusCode.Error)
        {
            Assert.Equal(statusDescription, otlpSpan.Status.Message);
        }
        else
        {
            Assert.Empty(otlpSpan.Status.Message);
        }
    }

    [Theory]
    [InlineData(StatusCode.Unset, "uNsET")]
    [InlineData(StatusCode.Ok, "oK")]
    [InlineData(StatusCode.Error, "ERROR")]
    public void ToOtlpSpanStatusTagIsCaseInsensitiveTest(StatusCode expectedStatusCode, string statusCodeTagValue)
    {
        using var activitySource = new ActivitySource(nameof(this.ToOtlpSpanTest));
        using var activity = activitySource.StartActivity("Name");
        activity.SetTag(SpanAttributeConstants.StatusCodeKey, statusCodeTagValue);

        var otlpSpan = activity.ToOtlpSpan(DefaultSdkLimitOptions);

        Assert.NotNull(otlpSpan.Status);
        Assert.Equal((int)expectedStatusCode, (int)otlpSpan.Status.Code);
    }

    [Fact]
    public void ToOtlpSpanActivityStatusTakesPrecedenceOverStatusTagsWhenActivityStatusCodeIsOk()
    {
        using var activitySource = new ActivitySource(nameof(this.ToOtlpSpanTest));
        using var activity = activitySource.StartActivity("Name");
        const string TagDescriptionOnError = "Description when TagStatusCode is Error.";
        activity.SetStatus(ActivityStatusCode.Ok);
        activity.SetTag(SpanAttributeConstants.StatusCodeKey, "ERROR");
        activity.SetTag(SpanAttributeConstants.StatusDescriptionKey, TagDescriptionOnError);

        var otlpSpan = activity.ToOtlpSpan(DefaultSdkLimitOptions);

        Assert.NotNull(otlpSpan.Status);
        Assert.Equal((int)ActivityStatusCode.Ok, (int)otlpSpan.Status.Code);
        Assert.Empty(otlpSpan.Status.Message);
    }

    [Fact]
    public void ToOtlpSpanActivityStatusTakesPrecedenceOverStatusTagsWhenActivityStatusCodeIsError()
    {
        using var activitySource = new ActivitySource(nameof(this.ToOtlpSpanTest));
        using var activity = activitySource.StartActivity("Name");
        const string StatusDescriptionOnError = "Description when ActivityStatusCode is Error.";
        activity.SetStatus(ActivityStatusCode.Error, StatusDescriptionOnError);
        activity.SetTag(SpanAttributeConstants.StatusCodeKey, "OK");

        var otlpSpan = activity.ToOtlpSpan(DefaultSdkLimitOptions);

        Assert.NotNull(otlpSpan.Status);
        Assert.Equal((int)ActivityStatusCode.Error, (int)otlpSpan.Status.Code);
        Assert.Equal(StatusDescriptionOnError, otlpSpan.Status.Message);
    }

    [Theory]
    [InlineData(true)]
    [InlineData(false)]
    public void ToOtlpSpanTraceStateTest(bool traceStateWasSet)
    {
        using var activitySource = new ActivitySource(nameof(this.ToOtlpSpanTest));
        using var activity = activitySource.StartActivity("Name");
        string tracestate = "a=b;c=d";
        if (traceStateWasSet)
        {
            activity.TraceStateString = tracestate;
        }

        var otlpSpan = activity.ToOtlpSpan(DefaultSdkLimitOptions);

        if (traceStateWasSet)
        {
            Assert.NotNull(otlpSpan.TraceState);
            Assert.Equal(tracestate, otlpSpan.TraceState);
        }
        else
        {
            Assert.Equal(string.Empty, otlpSpan.TraceState);
        }
    }

    [Fact]
    public void ToOtlpSpanPeerServiceTest()
    {
        using var activitySource = new ActivitySource(nameof(this.ToOtlpSpanTest));

        using var rootActivity = activitySource.StartActivity("root", ActivityKind.Client);

        rootActivity.SetTag(SemanticConventions.AttributeHttpHost, "opentelemetry.io");

        var otlpSpan = rootActivity.ToOtlpSpan(DefaultSdkLimitOptions);

        Assert.NotNull(otlpSpan);

        var peerService = otlpSpan.Attributes.FirstOrDefault(kvp => kvp.Key == SemanticConventions.AttributePeerService);

        Assert.NotNull(peerService);
        Assert.Equal("opentelemetry.io", peerService.Value.StringValue);
    }

    [Fact]
    public void UseOpenTelemetryProtocolActivityExporterWithCustomActivityProcessor()
    {
        if (Environment.Version.Major == 3)
        {
            // Adding the OtlpExporter creates a GrpcChannel.
            // This switch must be set before creating a GrpcChannel when calling an insecure HTTP/2 endpoint.
            // See: https://docs.microsoft.com/aspnet/core/grpc/troubleshoot#call-insecure-grpc-services-with-net-core-client
            AppContext.SetSwitch("System.Net.Http.SocketsHttpHandler.Http2UnencryptedSupport", true);
        }

        const string ActivitySourceName = "otlp.test";
        TestActivityProcessor testActivityProcessor = new TestActivityProcessor();

        bool startCalled = false;
        bool endCalled = false;

        testActivityProcessor.StartAction =
            (a) =>
            {
                startCalled = true;
            };

        testActivityProcessor.EndAction =
            (a) =>
            {
                endCalled = true;
            };

        var tracerProvider = Sdk.CreateTracerProviderBuilder()
                        .AddSource(ActivitySourceName)
                        .AddProcessor(testActivityProcessor)
                        .AddOtlpExporter()
                        .Build();

        using var source = new ActivitySource(ActivitySourceName);
        var activity = source.StartActivity("Test Otlp Activity");
        activity?.Stop();

        Assert.True(startCalled);
        Assert.True(endCalled);
    }

    [Fact]
    public void Shutdown_ClientShutdownIsCalled()
    {
        var exportClientMock = new TestExportClient<OtlpCollector.ExportTraceServiceRequest>();

        var exporterOptions = new OtlpExporterOptions();
        var transmissionHandler = new OtlpExporterTransmissionHandler<OtlpCollector.ExportTraceServiceRequest>(exportClientMock, exporterOptions.TimeoutMilliseconds);

<<<<<<< HEAD
        var exporter = new OtlpTraceExporter(new OtlpExporterOptions(), DefaultSdkLimitOptions, DefaultExperimentalOptions, transmissionHandler);
=======
        var exporter = new OtlpTraceExporter(exporterOptions, DefaultSdkLimitOptions, transmissionHandler);
>>>>>>> adc89d94

        exporter.Shutdown();

        Assert.True(exportClientMock.ShutdownCalled);
    }

    [Fact]
    public void Null_BatchExportProcessorOptions_SupportedTest()
    {
        Sdk.CreateTracerProviderBuilder()
            .AddOtlpExporter(
                o =>
                {
                    o.Protocol = OtlpExportProtocol.HttpProtobuf;
                    o.ExportProcessorType = ExportProcessorType.Batch;
                    o.BatchExportProcessorOptions = null;
                });
    }

    [Fact]
    public void NonnamedOptionsMutateSharedInstanceTest()
    {
        var testOptionsInstance = new OtlpExporterOptions();

        OtlpExporterOptions tracerOptions = null;
        OtlpExporterOptions meterOptions = null;

        var services = new ServiceCollection();

        services.AddOpenTelemetry()
            .WithTracing(builder => builder.AddOtlpExporter(o =>
            {
                Assert.Equal(testOptionsInstance.Endpoint, o.Endpoint);

                tracerOptions = o;
                o.Endpoint = new("http://localhost/traces");
            }))
            .WithMetrics(builder => builder.AddOtlpExporter(o =>
            {
                Assert.Equal(testOptionsInstance.Endpoint, o.Endpoint);

                meterOptions = o;
                o.Endpoint = new("http://localhost/metrics");
            }));

        using var serviceProvider = services.BuildServiceProvider();

        var tracerProvider = serviceProvider.GetRequiredService<TracerProvider>();

        // Verify the OtlpTraceExporter saw the correct endpoint.

        Assert.NotNull(tracerOptions);
        Assert.Null(meterOptions);
        Assert.Equal("http://localhost/traces", tracerOptions.Endpoint.OriginalString);

        var meterProvider = serviceProvider.GetRequiredService<MeterProvider>();

        // Verify the OtlpMetricExporter saw the correct endpoint.

        Assert.NotNull(tracerOptions);
        Assert.NotNull(meterOptions);
        Assert.Equal("http://localhost/metrics", meterOptions.Endpoint.OriginalString);

        Assert.False(ReferenceEquals(tracerOptions, meterOptions));
    }

    [Fact]
    public void NamedOptionsMutateSeparateInstancesTest()
    {
        OtlpExporterOptions tracerOptions = null;
        OtlpExporterOptions meterOptions = null;

        var services = new ServiceCollection();

        services.AddOpenTelemetry()
            .WithTracing(builder => builder.AddOtlpExporter("Trace", o =>
            {
                tracerOptions = o;
                o.Endpoint = new("http://localhost/traces");
            }))
            .WithMetrics(builder => builder.AddOtlpExporter("Metrics", o =>
            {
                meterOptions = o;
                o.Endpoint = new("http://localhost/metrics");
            }));

        using var serviceProvider = services.BuildServiceProvider();

        var tracerProvider = serviceProvider.GetRequiredService<TracerProvider>();

        // Verify the OtlpTraceExporter saw the correct endpoint.

        Assert.NotNull(tracerOptions);
        Assert.Null(meterOptions);
        Assert.Equal("http://localhost/traces", tracerOptions.Endpoint.OriginalString);

        var meterProvider = serviceProvider.GetRequiredService<MeterProvider>();

        // Verify the OtlpMetricExporter saw the correct endpoint.

        Assert.NotNull(tracerOptions);
        Assert.NotNull(meterOptions);
        Assert.Equal("http://localhost/metrics", meterOptions.Endpoint.OriginalString);

        // Verify expected state of instances.

        Assert.False(ReferenceEquals(tracerOptions, meterOptions));
        Assert.Equal("http://localhost/traces", tracerOptions.Endpoint.OriginalString);
        Assert.Equal("http://localhost/metrics", meterOptions.Endpoint.OriginalString);
    }
}<|MERGE_RESOLUTION|>--- conflicted
+++ resolved
@@ -629,12 +629,7 @@
         var exporterOptions = new OtlpExporterOptions();
         var transmissionHandler = new OtlpExporterTransmissionHandler<OtlpCollector.ExportTraceServiceRequest>(exportClientMock, exporterOptions.TimeoutMilliseconds);
 
-<<<<<<< HEAD
         var exporter = new OtlpTraceExporter(new OtlpExporterOptions(), DefaultSdkLimitOptions, DefaultExperimentalOptions, transmissionHandler);
-=======
-        var exporter = new OtlpTraceExporter(exporterOptions, DefaultSdkLimitOptions, transmissionHandler);
->>>>>>> adc89d94
-
         exporter.Shutdown();
 
         Assert.True(exportClientMock.ShutdownCalled);
