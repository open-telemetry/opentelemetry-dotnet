--- conflicted
+++ resolved
@@ -22,13 +22,6 @@
   </ItemGroup>
 
   <ItemGroup>
-<<<<<<< HEAD
-    <!-- TODO: Much of the metrics SDK is currently internal.
-         In the meantime the OpenTelemetry SDK project has set InternalsVisibleTo for the OpenTelemetry.Exporter.OpenTelemetryProtocol project.
-        These include conflict with the exposed internal types, so they need to be commented out for now. -->
-    <!--<Compile Include="$(RepoRoot)\src\OpenTelemetry\Internal\DateTimeOffsetExtensions.net452.cs" Link="Includes\DateTimeOffsetExtensions.net452.cs" />-->
-=======
->>>>>>> ff3b9485
     <Compile Include="$(RepoRoot)\test\OpenTelemetry.Tests\Shared\DelegatingTestExporter.cs" Link="Includes\DelegatingTestExporter.cs" />
     <Compile Include="$(RepoRoot)\test\OpenTelemetry.Tests\Shared\EventSourceTestHelper.cs" Link="Includes\EventSourceTestHelper.cs" />
     <Compile Include="$(RepoRoot)\test\OpenTelemetry.Tests\Shared\SkipUnlessEnvVarFoundFactAttribute.cs" Link="Includes\SkipUnlessEnvVarFoundFactAttribute.cs" />
