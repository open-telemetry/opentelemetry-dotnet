--- conflicted
+++ resolved
@@ -39,14 +39,6 @@
         [InlineData(false)]
         public void ToOtlpResourceMetricsTest(bool includeServiceNameInResource)
         {
-<<<<<<< HEAD
-            var options = new OtlpExporterOptions();
-            using var exporter = new OtlpMetricsExporter(
-                options,
-                new OtlpGrpcMetricsExportClient(options, new NoopMetricsServiceClient()));
-
-=======
->>>>>>> 2e8dd4d4
             var resourceBuilder = ResourceBuilder.CreateEmpty();
             if (includeServiceNameInResource)
             {
