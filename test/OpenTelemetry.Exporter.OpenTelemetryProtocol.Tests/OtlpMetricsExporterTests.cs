// Copyright The OpenTelemetry Authors
// SPDX-License-Identifier: Apache-2.0

using System.Diagnostics;
using System.Diagnostics.Metrics;
using System.Reflection;
using Google.Protobuf;
using Microsoft.Extensions.Configuration;
using Microsoft.Extensions.DependencyInjection;
using OpenTelemetry.Exporter.OpenTelemetryProtocol.Implementation.Serializer;
using OpenTelemetry.Metrics;
using OpenTelemetry.Resources;
using OpenTelemetry.Tests;
using OpenTelemetry.Trace;
using Xunit;
using OtlpCollector = OpenTelemetry.Proto.Collector.Metrics.V1;
using OtlpMetrics = OpenTelemetry.Proto.Metrics.V1;

namespace OpenTelemetry.Exporter.OpenTelemetryProtocol.Tests;

[Collection("EnvVars")]
public class OtlpMetricsExporterTests : IDisposable
{
    private static readonly KeyValuePair<string, object?>[] KeyValues =
    [
        new("key1", "value1"),
        new("key2", 123),
    ];

    public OtlpMetricsExporterTests()
    {
        OtlpSpecConfigDefinitionTests.ClearEnvVars();
    }

    [Fact]
    public void TestAddOtlpExporter_SetsCorrectMetricReaderDefaults()
    {
        var meterProvider = Sdk.CreateMeterProviderBuilder()
            .AddOtlpExporter()
            .Build();

        CheckMetricReaderDefaults();

        meterProvider.Dispose();

        meterProvider = Sdk.CreateMeterProviderBuilder()
            .AddOtlpExporter()
            .Build();

        CheckMetricReaderDefaults();

        meterProvider.Dispose();

        void CheckMetricReaderDefaults()
        {
            var bindingFlags = BindingFlags.NonPublic | BindingFlags.Instance;

            var metricReader = typeof(MetricReader)
                .Assembly
                .GetType("OpenTelemetry.Metrics.MeterProviderSdk")?
                .GetField("reader", bindingFlags)?
                .GetValue(meterProvider) as PeriodicExportingMetricReader;

            Assert.NotNull(metricReader);

            var exportIntervalMilliseconds = (int?)typeof(PeriodicExportingMetricReader)?
                .GetField("ExportIntervalMilliseconds", bindingFlags)?
                .GetValue(metricReader);

            Assert.Equal(60000, exportIntervalMilliseconds);
        }
    }

    [Fact]
    public void TestAddOtlpExporter_NamedOptions()
    {
        int defaultExporterOptionsConfigureOptionsInvocations = 0;
        int namedExporterOptionsConfigureOptionsInvocations = 0;

        using var meterProvider = Sdk.CreateMeterProviderBuilder()
            .ConfigureServices(services =>
            {
                services.Configure<OtlpExporterOptions>(o => defaultExporterOptionsConfigureOptionsInvocations++);
                services.Configure<MetricReaderOptions>(o => defaultExporterOptionsConfigureOptionsInvocations++);

                services.Configure<OtlpExporterOptions>("Exporter2", o => namedExporterOptionsConfigureOptionsInvocations++);
                services.Configure<MetricReaderOptions>("Exporter2", o => namedExporterOptionsConfigureOptionsInvocations++);

                services.Configure<OtlpExporterOptions>("Exporter3", o => namedExporterOptionsConfigureOptionsInvocations++);
                services.Configure<MetricReaderOptions>("Exporter3", o => namedExporterOptionsConfigureOptionsInvocations++);
            })
            .AddOtlpExporter()
            .AddOtlpExporter("Exporter2", o => { })
            .AddOtlpExporter("Exporter3", (eo, ro) => { })
            .Build();

        Assert.Equal(2, defaultExporterOptionsConfigureOptionsInvocations);
        Assert.Equal(4, namedExporterOptionsConfigureOptionsInvocations);
    }

    [Fact]
    public void UserHttpFactoryCalled()
    {
        OtlpExporterOptions options = new OtlpExporterOptions();

        var defaultFactory = options.HttpClientFactory;

        int invocations = 0;
        options.Protocol = OtlpExportProtocol.HttpProtobuf;
        options.HttpClientFactory = () =>
        {
            invocations++;
            return defaultFactory();
        };

        using (var exporter = new OtlpMetricExporter(options))
        {
            Assert.Equal(1, invocations);
        }

        using (var provider = Sdk.CreateMeterProviderBuilder()
            .AddOtlpExporter(o =>
            {
                o.Protocol = OtlpExportProtocol.HttpProtobuf;
                o.HttpClientFactory = options.HttpClientFactory;
            })
            .Build())
        {
            Assert.Equal(2, invocations);
        }

        options.HttpClientFactory = () => throw new NotSupportedException();
        Assert.Throws<NotSupportedException>(() =>
        {
            using var exporter = new OtlpMetricExporter(options);
        });
    }

    [Fact]
    public void ServiceProviderHttpClientFactoryInvoked()
    {
        IServiceCollection services = new ServiceCollection();

        services.AddHttpClient();

        int invocations = 0;

        services.AddHttpClient("OtlpMetricExporter", configureClient: (client) => invocations++);

        services.AddOpenTelemetry().WithMetrics(builder => builder
            .AddOtlpExporter(o => o.Protocol = OtlpExportProtocol.HttpProtobuf));

        using var serviceProvider = services.BuildServiceProvider();

        var meterProvider = serviceProvider.GetRequiredService<MeterProvider>();

        Assert.Equal(1, invocations);
    }

    [Theory]
    [InlineData(true)]
    [InlineData(false)]
    public void ToOtlpResourceMetricsTest(bool includeServiceNameInResource)
    {
        var resourceBuilder = ResourceBuilder.CreateEmpty();
        if (includeServiceNameInResource)
        {
            resourceBuilder.AddAttributes(
                new List<KeyValuePair<string, object>>
                {
                    new KeyValuePair<string, object>(ResourceSemanticConventions.AttributeServiceName, "service-name"),
                    new KeyValuePair<string, object>(ResourceSemanticConventions.AttributeServiceNamespace, "ns1"),
                });
        }

        var metrics = new List<Metric>();

        var meterTags = new KeyValuePair<string, object?>[]
        {
            new("key1", "value1"),
            new("key2", "value2"),
        };

        using var meter = new Meter(name: $"{Utils.GetCurrentMethodName()}.{includeServiceNameInResource}", version: "0.0.1", tags: meterTags);
        using var provider = Sdk.CreateMeterProviderBuilder()
            .SetResourceBuilder(resourceBuilder)
            .AddMeter(meter.Name)
            .AddInMemoryExporter(metrics)
            .Build();

        var counter = meter.CreateCounter<int>("counter");
        counter.Add(100);

        provider.ForceFlush();

        var batch = new Batch<Metric>(metrics.ToArray(), metrics.Count);
        var request = CreateMetricExportRequest(batch, resourceBuilder.Build());

        Assert.Single(request.ResourceMetrics);
        var resourceMetric = request.ResourceMetrics.First();
        var otlpResource = resourceMetric.Resource;

        if (includeServiceNameInResource)
        {
            Assert.Contains(otlpResource.Attributes, (kvp) => kvp.Key == ResourceSemanticConventions.AttributeServiceName && kvp.Value.StringValue == "service-name");
            Assert.Contains(otlpResource.Attributes, (kvp) => kvp.Key == ResourceSemanticConventions.AttributeServiceNamespace && kvp.Value.StringValue == "ns1");
        }
        else
        {
            Assert.Contains(otlpResource.Attributes, (kvp) => kvp.Key == ResourceSemanticConventions.AttributeServiceName && kvp.Value.ToString().Contains("unknown_service:"));
        }

        Assert.Single(resourceMetric.ScopeMetrics);
        var instrumentationLibraryMetrics = resourceMetric.ScopeMetrics.First();
        Assert.Equal(string.Empty, instrumentationLibraryMetrics.SchemaUrl);
        Assert.Equal(meter.Name, instrumentationLibraryMetrics.Scope.Name);
        Assert.Equal("0.0.1", instrumentationLibraryMetrics.Scope.Version);

        Assert.Equal(2, instrumentationLibraryMetrics.Scope.Attributes.Count);
        Assert.Contains(instrumentationLibraryMetrics.Scope.Attributes, (kvp) => kvp.Key == "key1" && kvp.Value.StringValue == "value1");
        Assert.Contains(instrumentationLibraryMetrics.Scope.Attributes, (kvp) => kvp.Key == "key2" && kvp.Value.StringValue == "value2");
    }

    [Theory]
<<<<<<< HEAD
    [InlineData(true, "test_gauge", null, null, 123L, null)]
    [InlineData(true, "test_gauge", null, null, null, 123.45)]
    [InlineData(true, "test_gauge", null, null, 123L, null, true)]
    [InlineData(true, "test_gauge", null, null, null, 123.45, true)]
    [InlineData(true, "test_gauge", "description", "unit", 123L, null)]

    [InlineData(false, "test_gauge", null, null, 123L, null)]
    [InlineData(false, "test_gauge", null, null, null, 123.45)]
    [InlineData(false, "test_gauge", null, null, 123L, null, true)]
    [InlineData(false, "test_gauge", null, null, null, 123.45, true)]
    [InlineData(false, "test_gauge", "description", "unit", 123L, null)]
    [InlineData(false, "test_gauge", "description", "unit", 123L, null, false, true)]
    [InlineData(false, "test_gauge", "description", "unit", 123L, null, false, true, true)]
    public void TestGaugeToOtlpMetric(bool useCustomSerializer, string name, string? description, string? unit, long? longValue, double? doubleValue, bool enableExemplars = false, bool disposeMeterEarly = false, bool experimentalEmitNoRecordedValue = false)
=======
    [InlineData("test_gauge", null, null, 123L, null)]
    [InlineData("test_gauge", null, null, null, 123.45)]
    [InlineData("test_gauge", null, null, 123L, null, true)]
    [InlineData("test_gauge", null, null, null, 123.45, true)]
    [InlineData("test_gauge", "description", "unit", 123L, null)]
    public void TestGaugeToOtlpMetric(string name, string? description, string? unit, long? longValue, double? doubleValue, bool enableExemplars = false)
>>>>>>> 0c775e58
    {
        var metrics = new List<Metric>();

        using var meter = new Meter(Utils.GetCurrentMethodName());
        using var provider = Sdk.CreateMeterProviderBuilder()
            .AddMeter(meter.Name)
            .SetExemplarFilter(enableExemplars ? ExemplarFilterType.AlwaysOn : ExemplarFilterType.AlwaysOff)
            .AddInMemoryExporter(metrics)
            .Build();

        if (longValue.HasValue)
        {
            meter.CreateObservableGauge(name, () => longValue.Value, unit, description);
        }
        else
        {
            meter.CreateObservableGauge(name, () => doubleValue!.Value, unit, description);
        }

        if (disposeMeterEarly)
        {
            // For observable instruments, disposing the meter before the first collection leaves the metric with no data at all.
            provider.ForceFlush();
            metrics.Clear();
            meter.Dispose();
        }

        provider.ForceFlush();

        var batch = new Batch<Metric>(metrics.ToArray(), metrics.Count);

<<<<<<< HEAD
        var request = new OtlpCollector.ExportMetricsServiceRequest();

        if (useCustomSerializer)
        {
            request = CreateMetricExportRequest(batch, ResourceBuilder.CreateEmpty().Build());
        }
        else
        {
            request.AddMetrics(ResourceBuilder.CreateEmpty().Build().ToOtlpResource(), batch, experimentalEmitNoRecordedValue);
        }
=======
        var request = CreateMetricExportRequest(batch, ResourceBuilder.CreateEmpty().Build());
>>>>>>> 0c775e58

        var resourceMetric = request.ResourceMetrics.Single();
        var scopeMetrics = resourceMetric.ScopeMetrics.Single();
        var actual = scopeMetrics.Metrics.Single();

        Assert.Equal(name, actual.Name);
        Assert.Equal(description ?? string.Empty, actual.Description);
        Assert.Equal(unit ?? string.Empty, actual.Unit);

        Assert.Equal(OtlpMetrics.Metric.DataOneofCase.Gauge, actual.DataCase);

        Assert.NotNull(actual.Gauge);
        Assert.Null(actual.Sum);
        Assert.Null(actual.Histogram);
        Assert.Null(actual.ExponentialHistogram);
        Assert.Null(actual.Summary);

        if (!disposeMeterEarly || !experimentalEmitNoRecordedValue)
        {
            Assert.Single(actual.Gauge.DataPoints);
        }
        else
        {
            Assert.Equal(2, actual.Gauge.DataPoints.Count);
        }

        for (var index = 0; index < actual.Gauge.DataPoints.Count; index++)
        {
            var dataPoint = actual.Gauge.DataPoints[index];
            bool isNoRecordedValueDataPoint = index == 1;

            Assert.True(dataPoint.StartTimeUnixNano > 0);
            Assert.True(dataPoint.TimeUnixNano > 0);

            if (!isNoRecordedValueDataPoint)
            {
                if (longValue.HasValue)
                {
                    Assert.Equal(OtlpMetrics.NumberDataPoint.ValueOneofCase.AsInt, dataPoint.ValueCase);
                    Assert.Equal(longValue, dataPoint.AsInt);
                }
                else
                {
                    Assert.Equal(OtlpMetrics.NumberDataPoint.ValueOneofCase.AsDouble, dataPoint.ValueCase);
                    Assert.Equal(doubleValue, dataPoint.AsDouble);
                }

                Assert.Equal((uint)OtlpMetrics.DataPointFlags.DoNotUse, dataPoint.Flags);
            }
            else
            {
                Assert.Equal((uint)OtlpMetrics.DataPointFlags.NoRecordedValueMask, dataPoint.Flags);
            }

            Assert.Empty(dataPoint.Attributes);

            if (!isNoRecordedValueDataPoint)
            {
                VerifyExemplars(longValue, doubleValue, enableExemplars, d => d.Exemplars.FirstOrDefault(), dataPoint);
            }
            else
            {
                Assert.Empty(dataPoint.Exemplars);
            }
        }
    }

    [Theory]
<<<<<<< HEAD
    [InlineData(true, "test_counter", null, null, 123L, null, MetricReaderTemporalityPreference.Cumulative)]
    [InlineData(true, "test_counter", null, null, null, 123.45, MetricReaderTemporalityPreference.Cumulative)]
    [InlineData(true, "test_counter", null, null, 123L, null, MetricReaderTemporalityPreference.Cumulative, false, true)]
    [InlineData(true, "test_counter", null, null, null, 123.45, MetricReaderTemporalityPreference.Cumulative, false, true)]
    [InlineData(true, "test_counter", null, null, 123L, null, MetricReaderTemporalityPreference.Delta)]
    [InlineData(true, "test_counter", null, null, null, 123.45, MetricReaderTemporalityPreference.Delta)]
    [InlineData(true, "test_counter", null, null, 123L, null, MetricReaderTemporalityPreference.Delta, false, true)]
    [InlineData(true, "test_counter", null, null, null, 123.45, MetricReaderTemporalityPreference.Delta, false, true)]
    [InlineData(true, "test_counter", "description", "unit", 123L, null, MetricReaderTemporalityPreference.Cumulative)]
    [InlineData(true, "test_counter", null, null, 123L, null, MetricReaderTemporalityPreference.Delta, true)]

    [InlineData(false, "test_counter", null, null, 123L, null, MetricReaderTemporalityPreference.Cumulative)]
    [InlineData(false, "test_counter", null, null, null, 123.45, MetricReaderTemporalityPreference.Cumulative)]
    [InlineData(false, "test_counter", null, null, 123L, null, MetricReaderTemporalityPreference.Cumulative, false, true)]
    [InlineData(false, "test_counter", null, null, null, 123.45, MetricReaderTemporalityPreference.Cumulative, false, true)]
    [InlineData(false, "test_counter", null, null, 123L, null, MetricReaderTemporalityPreference.Delta)]
    [InlineData(false, "test_counter", null, null, null, 123.45, MetricReaderTemporalityPreference.Delta)]
    [InlineData(false, "test_counter", null, null, 123L, null, MetricReaderTemporalityPreference.Delta, false, true)]
    [InlineData(false, "test_counter", null, null, null, 123.45, MetricReaderTemporalityPreference.Delta, false, true)]
    [InlineData(false, "test_counter", "description", "unit", 123L, null, MetricReaderTemporalityPreference.Cumulative)]
    [InlineData(false, "test_counter", null, null, 123L, null, MetricReaderTemporalityPreference.Delta, true)]
    [InlineData(false, "test_counter", null, null, 123L, null, MetricReaderTemporalityPreference.Delta, false, false, true)]
    [InlineData(false, "test_counter", null, null, 123L, null, MetricReaderTemporalityPreference.Delta, false, false, true, true)]
    public void TestCounterToOtlpMetric(bool useCustomSerializer, string name, string? description, string? unit, long? longValue, double? doubleValue, MetricReaderTemporalityPreference aggregationTemporality, bool enableKeyValues = false, bool enableExemplars = false, bool disposeMeterEarly = false, bool experimentalEmitNoRecordedValue = false)
=======
    [InlineData("test_counter", null, null, 123L, null, MetricReaderTemporalityPreference.Cumulative)]
    [InlineData("test_counter", null, null, null, 123.45, MetricReaderTemporalityPreference.Cumulative)]
    [InlineData("test_counter", null, null, 123L, null, MetricReaderTemporalityPreference.Cumulative, false, true)]
    [InlineData("test_counter", null, null, null, 123.45, MetricReaderTemporalityPreference.Cumulative, false, true)]
    [InlineData("test_counter", null, null, 123L, null, MetricReaderTemporalityPreference.Delta)]
    [InlineData("test_counter", null, null, null, 123.45, MetricReaderTemporalityPreference.Delta)]
    [InlineData("test_counter", null, null, 123L, null, MetricReaderTemporalityPreference.Delta, false, true)]
    [InlineData("test_counter", null, null, null, 123.45, MetricReaderTemporalityPreference.Delta, false, true)]
    [InlineData("test_counter", "description", "unit", 123L, null, MetricReaderTemporalityPreference.Cumulative)]
    [InlineData("test_counter", null, null, 123L, null, MetricReaderTemporalityPreference.Delta, true)]
    public void TestCounterToOtlpMetric(string name, string? description, string? unit, long? longValue, double? doubleValue, MetricReaderTemporalityPreference aggregationTemporality, bool enableKeyValues = false, bool enableExemplars = false)
>>>>>>> 0c775e58
    {
        var metrics = new List<Metric>();

        using var meter = new Meter(Utils.GetCurrentMethodName());
        using var provider = Sdk.CreateMeterProviderBuilder()
            .AddMeter(meter.Name)
            .SetExemplarFilter(enableExemplars ? ExemplarFilterType.AlwaysOn : ExemplarFilterType.AlwaysOff)
            .AddInMemoryExporter(metrics, metricReaderOptions =>
            {
                metricReaderOptions.TemporalityPreference = aggregationTemporality;
            })
            .Build();

        var attributes = enableKeyValues ? KeyValues : Array.Empty<KeyValuePair<string, object?>>();
        if (longValue.HasValue)
        {
            var counter = meter.CreateCounter<long>(name, unit, description);
            counter.Add(longValue.Value, attributes);
        }
        else
        {
            var counter = meter.CreateCounter<double>(name, unit, description);
            counter.Add(doubleValue!.Value, attributes);
        }

        if (disposeMeterEarly)
        {
            meter.Dispose();
        }

        provider.ForceFlush();

        var batch = new Batch<Metric>(metrics.ToArray(), metrics.Count);
<<<<<<< HEAD

        var request = new OtlpCollector.ExportMetricsServiceRequest();

        if (useCustomSerializer)
        {
            request = CreateMetricExportRequest(batch, ResourceBuilder.CreateEmpty().Build());
        }
        else
        {
            request.AddMetrics(ResourceBuilder.CreateEmpty().Build().ToOtlpResource(), batch, experimentalEmitNoRecordedValue);
        }
=======
        var request = CreateMetricExportRequest(batch, ResourceBuilder.CreateEmpty().Build());
>>>>>>> 0c775e58

        var resourceMetric = request.ResourceMetrics.Single();
        var scopeMetrics = resourceMetric.ScopeMetrics.Single();
        var actual = scopeMetrics.Metrics.Single();

        Assert.Equal(name, actual.Name);
        Assert.Equal(description ?? string.Empty, actual.Description);
        Assert.Equal(unit ?? string.Empty, actual.Unit);

        Assert.Equal(OtlpMetrics.Metric.DataOneofCase.Sum, actual.DataCase);

        Assert.Null(actual.Gauge);
        Assert.NotNull(actual.Sum);
        Assert.Null(actual.Histogram);
        Assert.Null(actual.ExponentialHistogram);
        Assert.Null(actual.Summary);

        Assert.True(actual.Sum.IsMonotonic);

        var otlpAggregationTemporality = aggregationTemporality == MetricReaderTemporalityPreference.Cumulative
            ? OtlpMetrics.AggregationTemporality.Cumulative
            : OtlpMetrics.AggregationTemporality.Delta;
        Assert.Equal(otlpAggregationTemporality, actual.Sum.AggregationTemporality);

        if (!disposeMeterEarly || !experimentalEmitNoRecordedValue)
        {
            Assert.Single(actual.Sum.DataPoints);
        }
        else
        {
            Assert.Equal(2, actual.Sum.DataPoints.Count);
        }

        for (var index = 0; index < actual.Sum.DataPoints.Count; index++)
        {
            var dataPoint = actual.Sum.DataPoints[index];
            bool isNoRecordedValueDataPoint = index == 1;

            Assert.True(dataPoint.StartTimeUnixNano > 0);
            Assert.True(dataPoint.TimeUnixNano > 0);

            if (!isNoRecordedValueDataPoint)
            {
                if (longValue.HasValue)
                {
                    Assert.Equal(OtlpMetrics.NumberDataPoint.ValueOneofCase.AsInt, dataPoint.ValueCase);
                    Assert.Equal(longValue, dataPoint.AsInt);
                }
                else
                {
                    Assert.Equal(OtlpMetrics.NumberDataPoint.ValueOneofCase.AsDouble, dataPoint.ValueCase);
                    Assert.Equal(doubleValue, dataPoint.AsDouble);
                }

                Assert.Equal((uint)OtlpMetrics.DataPointFlags.DoNotUse, dataPoint.Flags);
            }
            else
            {
                Assert.Equal((uint)OtlpMetrics.DataPointFlags.NoRecordedValueMask, dataPoint.Flags);
            }

            if (attributes.Length > 0)
            {
                OtlpTestHelpers.AssertOtlpAttributes(attributes, dataPoint.Attributes);
            }
            else
            {
                Assert.Empty(dataPoint.Attributes);
            }

            if (!isNoRecordedValueDataPoint)
            {
                VerifyExemplars(longValue, doubleValue, enableExemplars, d => d.Exemplars.FirstOrDefault(), dataPoint);
            }
            else
            {
                Assert.Empty(dataPoint.Exemplars);
            }
        }
    }

    [Theory]
<<<<<<< HEAD
    [InlineData(true, "test_counter", null, null, 123L, null, MetricReaderTemporalityPreference.Cumulative)]
    [InlineData(true, "test_counter", null, null, null, 123.45, MetricReaderTemporalityPreference.Cumulative)]
    [InlineData(true, "test_counter", null, null, 123L, null, MetricReaderTemporalityPreference.Cumulative, false, true)]
    [InlineData(true, "test_counter", null, null, null, 123.45, MetricReaderTemporalityPreference.Cumulative, false, true)]
    [InlineData(true, "test_counter", null, null, -123L, null, MetricReaderTemporalityPreference.Cumulative)]
    [InlineData(true, "test_counter", null, null, null, -123.45, MetricReaderTemporalityPreference.Cumulative)]
    [InlineData(true, "test_counter", null, null, 123L, null, MetricReaderTemporalityPreference.Delta)]
    [InlineData(true, "test_counter", null, null, null, -123.45, MetricReaderTemporalityPreference.Delta)]
    [InlineData(true, "test_counter", null, null, 123L, null, MetricReaderTemporalityPreference.Delta, false, true)]
    [InlineData(true, "test_counter", null, null, null, -123.45, MetricReaderTemporalityPreference.Delta, false, true)]
    [InlineData(true, "test_counter", "description", "unit", 123L, null, MetricReaderTemporalityPreference.Cumulative)]
    [InlineData(true, "test_counter", null, null, 123L, null, MetricReaderTemporalityPreference.Delta, true)]

    [InlineData(false, "test_counter", null, null, 123L, null, MetricReaderTemporalityPreference.Cumulative)]
    [InlineData(false, "test_counter", null, null, null, 123.45, MetricReaderTemporalityPreference.Cumulative)]
    [InlineData(false, "test_counter", null, null, 123L, null, MetricReaderTemporalityPreference.Cumulative, false, true)]
    [InlineData(false, "test_counter", null, null, null, 123.45, MetricReaderTemporalityPreference.Cumulative, false, true)]
    [InlineData(false, "test_counter", null, null, -123L, null, MetricReaderTemporalityPreference.Cumulative)]
    [InlineData(false, "test_counter", null, null, null, -123.45, MetricReaderTemporalityPreference.Cumulative)]
    [InlineData(false, "test_counter", null, null, 123L, null, MetricReaderTemporalityPreference.Delta)]
    [InlineData(false, "test_counter", null, null, null, -123.45, MetricReaderTemporalityPreference.Delta)]
    [InlineData(false, "test_counter", null, null, 123L, null, MetricReaderTemporalityPreference.Delta, false, true)]
    [InlineData(false, "test_counter", null, null, null, -123.45, MetricReaderTemporalityPreference.Delta, false, true)]
    [InlineData(false, "test_counter", "description", "unit", 123L, null, MetricReaderTemporalityPreference.Cumulative)]
    [InlineData(false, "test_counter", null, null, 123L, null, MetricReaderTemporalityPreference.Delta, true)]
    [InlineData(false, "test_counter", null, null, 123L, null, MetricReaderTemporalityPreference.Delta, false, false, true)]
    [InlineData(false, "test_counter", null, null, 123L, null, MetricReaderTemporalityPreference.Delta, false, false, true, true)]
    public void TestUpDownCounterToOtlpMetric(bool useCustomSerializer, string name, string? description, string? unit, long? longValue, double? doubleValue, MetricReaderTemporalityPreference aggregationTemporality, bool enableKeyValues = false, bool enableExemplars = false, bool disposeMeterEarly = false, bool experimentalEmitNoRecordedValue = false)
=======
    [InlineData("test_counter", null, null, 123L, null, MetricReaderTemporalityPreference.Cumulative)]
    [InlineData("test_counter", null, null, null, 123.45, MetricReaderTemporalityPreference.Cumulative)]
    [InlineData("test_counter", null, null, 123L, null, MetricReaderTemporalityPreference.Cumulative, false, true)]
    [InlineData("test_counter", null, null, null, 123.45, MetricReaderTemporalityPreference.Cumulative, false, true)]
    [InlineData("test_counter", null, null, -123L, null, MetricReaderTemporalityPreference.Cumulative)]
    [InlineData("test_counter", null, null, null, -123.45, MetricReaderTemporalityPreference.Cumulative)]
    [InlineData("test_counter", null, null, 123L, null, MetricReaderTemporalityPreference.Delta)]
    [InlineData("test_counter", null, null, null, -123.45, MetricReaderTemporalityPreference.Delta)]
    [InlineData("test_counter", null, null, 123L, null, MetricReaderTemporalityPreference.Delta, false, true)]
    [InlineData("test_counter", null, null, null, -123.45, MetricReaderTemporalityPreference.Delta, false, true)]
    [InlineData("test_counter", "description", "unit", 123L, null, MetricReaderTemporalityPreference.Cumulative)]
    [InlineData("test_counter", null, null, 123L, null, MetricReaderTemporalityPreference.Delta, true)]
    public void TestUpDownCounterToOtlpMetric(string name, string? description, string? unit, long? longValue, double? doubleValue, MetricReaderTemporalityPreference aggregationTemporality, bool enableKeyValues = false, bool enableExemplars = false)
>>>>>>> 0c775e58
    {
        var metrics = new List<Metric>();

        using var meter = new Meter(Utils.GetCurrentMethodName());
        using var provider = Sdk.CreateMeterProviderBuilder()
            .AddMeter(meter.Name)
            .SetExemplarFilter(enableExemplars ? ExemplarFilterType.AlwaysOn : ExemplarFilterType.AlwaysOff)
            .AddInMemoryExporter(metrics, metricReaderOptions =>
            {
                metricReaderOptions.TemporalityPreference = aggregationTemporality;
            })
            .Build();

        var attributes = enableKeyValues ? KeyValues : Array.Empty<KeyValuePair<string, object?>>();
        if (longValue.HasValue)
        {
            var counter = meter.CreateUpDownCounter<long>(name, unit, description);
            counter.Add(longValue.Value, attributes);
        }
        else
        {
            var counter = meter.CreateUpDownCounter<double>(name, unit, description);
            counter.Add(doubleValue!.Value, attributes);
        }

        if (disposeMeterEarly)
        {
            meter.Dispose();
        }

        provider.ForceFlush();

        var batch = new Batch<Metric>(metrics.ToArray(), metrics.Count);

<<<<<<< HEAD
        var request = new OtlpCollector.ExportMetricsServiceRequest();
        if (useCustomSerializer)
        {
            request = CreateMetricExportRequest(batch, ResourceBuilder.CreateEmpty().Build());
        }
        else
        {
            request.AddMetrics(ResourceBuilder.CreateEmpty().Build().ToOtlpResource(), batch, experimentalEmitNoRecordedValue);
        }
=======
        var request = CreateMetricExportRequest(batch, ResourceBuilder.CreateEmpty().Build());
>>>>>>> 0c775e58

        var resourceMetric = request.ResourceMetrics.Single();
        var scopeMetrics = resourceMetric.ScopeMetrics.Single();
        var actual = scopeMetrics.Metrics.Single();

        Assert.Equal(name, actual.Name);
        Assert.Equal(description ?? string.Empty, actual.Description);
        Assert.Equal(unit ?? string.Empty, actual.Unit);

        Assert.Equal(OtlpMetrics.Metric.DataOneofCase.Sum, actual.DataCase);

        Assert.Null(actual.Gauge);
        Assert.NotNull(actual.Sum);
        Assert.Null(actual.Histogram);
        Assert.Null(actual.ExponentialHistogram);
        Assert.Null(actual.Summary);

        Assert.False(actual.Sum.IsMonotonic);

        var otlpAggregationTemporality = aggregationTemporality == MetricReaderTemporalityPreference.Cumulative
            ? OtlpMetrics.AggregationTemporality.Cumulative
            : OtlpMetrics.AggregationTemporality.Cumulative;
        Assert.Equal(otlpAggregationTemporality, actual.Sum.AggregationTemporality);

        if (!disposeMeterEarly || !experimentalEmitNoRecordedValue)
        {
            Assert.Single(actual.Sum.DataPoints);
        }
        else
        {
            Assert.Equal(2, actual.Sum.DataPoints.Count);
        }

        for (var index = 0; index < actual.Sum.DataPoints.Count; index++)
        {
            var dataPoint = actual.Sum.DataPoints[index];
            bool isNoRecordedValueDataPoint = index == 1;

            Assert.True(dataPoint.StartTimeUnixNano > 0);
            Assert.True(dataPoint.TimeUnixNano > 0);

            if (!isNoRecordedValueDataPoint)
            {
                if (longValue.HasValue)
                {
                    Assert.Equal(OtlpMetrics.NumberDataPoint.ValueOneofCase.AsInt, dataPoint.ValueCase);
                    Assert.Equal(longValue, dataPoint.AsInt);
                }
                else
                {
                    Assert.Equal(OtlpMetrics.NumberDataPoint.ValueOneofCase.AsDouble, dataPoint.ValueCase);
                    Assert.Equal(doubleValue, dataPoint.AsDouble);
                }

                Assert.Equal((uint)OtlpMetrics.DataPointFlags.DoNotUse, dataPoint.Flags);
            }
            else
            {
                Assert.Equal((uint)OtlpMetrics.DataPointFlags.NoRecordedValueMask, dataPoint.Flags);
            }

            if (attributes.Length > 0)
            {
                OtlpTestHelpers.AssertOtlpAttributes(attributes, dataPoint.Attributes);
            }
            else
            {
                Assert.Empty(dataPoint.Attributes);
            }

            if (!isNoRecordedValueDataPoint)
            {
                VerifyExemplars(longValue, doubleValue, enableExemplars, d => d.Exemplars.FirstOrDefault(), dataPoint);
            }
            else
            {
                Assert.Empty(dataPoint.Exemplars);
            }
        }
    }

    [Theory]
<<<<<<< HEAD
    [InlineData(true, "test_histogram", null, null, 123L, null, MetricReaderTemporalityPreference.Cumulative)]
    [InlineData(true, "test_histogram", null, null, null, 123.45, MetricReaderTemporalityPreference.Cumulative)]
    [InlineData(true, "test_histogram", null, null, 123L, null, MetricReaderTemporalityPreference.Cumulative, false, true)]
    [InlineData(true, "test_histogram", null, null, null, 123.45, MetricReaderTemporalityPreference.Cumulative, false, true)]
    [InlineData(true, "test_histogram", null, null, -123L, null, MetricReaderTemporalityPreference.Cumulative)]
    [InlineData(true, "test_histogram", null, null, null, -123.45, MetricReaderTemporalityPreference.Cumulative)]
    [InlineData(true, "test_histogram", null, null, 123L, null, MetricReaderTemporalityPreference.Delta)]
    [InlineData(true, "test_histogram", null, null, null, 123.45, MetricReaderTemporalityPreference.Delta)]
    [InlineData(true, "test_histogram", null, null, 123L, null, MetricReaderTemporalityPreference.Delta, false, true)]
    [InlineData(true, "test_histogram", null, null, null, 123.45, MetricReaderTemporalityPreference.Delta, false, true)]
    [InlineData(true, "test_histogram", "description", "unit", 123L, null, MetricReaderTemporalityPreference.Cumulative)]
    [InlineData(true, "test_histogram", null, null, 123L, null, MetricReaderTemporalityPreference.Delta, true)]

    [InlineData(false, "test_histogram", null, null, 123L, null, MetricReaderTemporalityPreference.Cumulative)]
    [InlineData(false, "test_histogram", null, null, null, 123.45, MetricReaderTemporalityPreference.Cumulative)]
    [InlineData(false, "test_histogram", null, null, 123L, null, MetricReaderTemporalityPreference.Cumulative, false, true)]
    [InlineData(false, "test_histogram", null, null, null, 123.45, MetricReaderTemporalityPreference.Cumulative, false, true)]
    [InlineData(false, "test_histogram", null, null, -123L, null, MetricReaderTemporalityPreference.Cumulative)]
    [InlineData(false, "test_histogram", null, null, null, -123.45, MetricReaderTemporalityPreference.Cumulative)]
    [InlineData(false, "test_histogram", null, null, 123L, null, MetricReaderTemporalityPreference.Delta)]
    [InlineData(false, "test_histogram", null, null, null, 123.45, MetricReaderTemporalityPreference.Delta)]
    [InlineData(false, "test_histogram", null, null, 123L, null, MetricReaderTemporalityPreference.Delta, false, true)]
    [InlineData(false, "test_histogram", null, null, null, 123.45, MetricReaderTemporalityPreference.Delta, false, true)]
    [InlineData(false, "test_histogram", "description", "unit", 123L, null, MetricReaderTemporalityPreference.Cumulative)]
    [InlineData(false, "test_histogram", null, null, 123L, null, MetricReaderTemporalityPreference.Delta, true)]
    [InlineData(false, "test_histogram", null, null, 123L, null, MetricReaderTemporalityPreference.Delta, false, false, true)]
    [InlineData(false, "test_histogram", null, null, 123L, null, MetricReaderTemporalityPreference.Delta, false, false, true, true)]
    public void TestExponentialHistogramToOtlpMetric(bool useCustomSerializer, string name, string? description, string? unit, long? longValue, double? doubleValue, MetricReaderTemporalityPreference aggregationTemporality, bool enableKeyValues = false, bool enableExemplars = false, bool disposeMeterEarly = false, bool experimentalEmitNoRecordedValue = false)
=======
    [InlineData("test_histogram", null, null, 123L, null, MetricReaderTemporalityPreference.Cumulative)]
    [InlineData("test_histogram", null, null, null, 123.45, MetricReaderTemporalityPreference.Cumulative)]
    [InlineData("test_histogram", null, null, 123L, null, MetricReaderTemporalityPreference.Cumulative, false, true)]
    [InlineData("test_histogram", null, null, null, 123.45, MetricReaderTemporalityPreference.Cumulative, false, true)]
    [InlineData("test_histogram", null, null, -123L, null, MetricReaderTemporalityPreference.Cumulative)]
    [InlineData("test_histogram", null, null, null, -123.45, MetricReaderTemporalityPreference.Cumulative)]
    [InlineData("test_histogram", null, null, 123L, null, MetricReaderTemporalityPreference.Delta)]
    [InlineData("test_histogram", null, null, null, 123.45, MetricReaderTemporalityPreference.Delta)]
    [InlineData("test_histogram", null, null, 123L, null, MetricReaderTemporalityPreference.Delta, false, true)]
    [InlineData("test_histogram", null, null, null, 123.45, MetricReaderTemporalityPreference.Delta, false, true)]
    [InlineData("test_histogram", "description", "unit", 123L, null, MetricReaderTemporalityPreference.Cumulative)]
    [InlineData("test_histogram", null, null, 123L, null, MetricReaderTemporalityPreference.Delta, true)]
    public void TestExponentialHistogramToOtlpMetric(string name, string? description, string? unit, long? longValue, double? doubleValue, MetricReaderTemporalityPreference aggregationTemporality, bool enableKeyValues = false, bool enableExemplars = false)
>>>>>>> 0c775e58
    {
        var metrics = new List<Metric>();

        using var meter = new Meter(Utils.GetCurrentMethodName());
        using var provider = Sdk.CreateMeterProviderBuilder()
            .AddMeter(meter.Name)
            .SetExemplarFilter(enableExemplars ? ExemplarFilterType.AlwaysOn : ExemplarFilterType.AlwaysOff)
            .AddInMemoryExporter(metrics, metricReaderOptions =>
            {
                metricReaderOptions.TemporalityPreference = aggregationTemporality;
            })
            .AddView(instrument =>
            {
                return new Base2ExponentialBucketHistogramConfiguration();
            })
            .Build();

        var attributes = enableKeyValues ? KeyValues : Array.Empty<KeyValuePair<string, object?>>();
        if (longValue.HasValue)
        {
            var histogram = meter.CreateHistogram<long>(name, unit, description);
            histogram.Record(longValue.Value, attributes);
            histogram.Record(0, attributes);
        }
        else
        {
            var histogram = meter.CreateHistogram<double>(name, unit, description);
            histogram.Record(doubleValue!.Value, attributes);
            histogram.Record(0, attributes);
        }

        if (disposeMeterEarly)
        {
            meter.Dispose();
        }

        provider.ForceFlush();

        var batch = new Batch<Metric>(metrics.ToArray(), metrics.Count);
<<<<<<< HEAD

        var request = new OtlpCollector.ExportMetricsServiceRequest();
        if (useCustomSerializer)
        {
            request = CreateMetricExportRequest(batch, ResourceBuilder.CreateEmpty().Build());
        }
        else
        {
            request.AddMetrics(ResourceBuilder.CreateEmpty().Build().ToOtlpResource(), batch, experimentalEmitNoRecordedValue);
        }
=======
        var request = CreateMetricExportRequest(batch, ResourceBuilder.CreateEmpty().Build());
>>>>>>> 0c775e58

        var resourceMetric = request.ResourceMetrics.Single();
        var scopeMetrics = resourceMetric.ScopeMetrics.Single();
        var actual = scopeMetrics.Metrics.Single();

        Assert.Equal(name, actual.Name);
        Assert.Equal(description ?? string.Empty, actual.Description);
        Assert.Equal(unit ?? string.Empty, actual.Unit);

        Assert.Equal(OtlpMetrics.Metric.DataOneofCase.ExponentialHistogram, actual.DataCase);

        Assert.Null(actual.Gauge);
        Assert.Null(actual.Sum);
        Assert.Null(actual.Histogram);
        Assert.NotNull(actual.ExponentialHistogram);
        Assert.Null(actual.Summary);

        var otlpAggregationTemporality = aggregationTemporality == MetricReaderTemporalityPreference.Cumulative
            ? OtlpMetrics.AggregationTemporality.Cumulative
            : OtlpMetrics.AggregationTemporality.Delta;
        Assert.Equal(otlpAggregationTemporality, actual.ExponentialHistogram.AggregationTemporality);

        if (!disposeMeterEarly || !experimentalEmitNoRecordedValue)
        {
            Assert.Single(actual.ExponentialHistogram.DataPoints);
        }
        else
        {
            Assert.Equal(2, actual.ExponentialHistogram.DataPoints.Count);
        }

        for (var index = 0; index < actual.ExponentialHistogram.DataPoints.Count; index++)
        {
            var dataPoint = actual.ExponentialHistogram.DataPoints[index];
            bool isNoRecordedValueDataPoint = index == 1;

            Assert.True(dataPoint.StartTimeUnixNano > 0);
            Assert.True(dataPoint.TimeUnixNano > 0);

            if (!isNoRecordedValueDataPoint)
            {
                Assert.Equal(20, dataPoint.Scale);
                Assert.Equal(1UL, dataPoint.ZeroCount);
                if (longValue > 0 || doubleValue > 0)
                {
                    Assert.Equal(2UL, dataPoint.Count);
                }
                else
                {
                    Assert.Equal(1UL, dataPoint.Count);
                }

                if (longValue.HasValue)
                {
                    if (longValue > 0)
                    {
                        Assert.Equal((double)longValue, dataPoint.Sum);
                        Assert.Null(dataPoint.Negative);
                        Assert.True(dataPoint.Positive.Offset > 0);
                        Assert.Equal(1UL, dataPoint.Positive.BucketCounts[0]);
                    }
                    else
                    {
                        Assert.Equal(0, dataPoint.Sum);
                        Assert.Null(dataPoint.Negative);
                        Assert.Equal(0, dataPoint.Positive.Offset);
                        Assert.Empty(dataPoint.Positive.BucketCounts);
                    }
                }
                else
                {
                    if (doubleValue > 0)
                    {
                        Assert.Equal(doubleValue, dataPoint.Sum);
                        Assert.Null(dataPoint.Negative);
                        Assert.True(dataPoint.Positive.Offset > 0);
                        Assert.Equal(1UL, dataPoint.Positive.BucketCounts[0]);
                    }
                    else
                    {
                        Assert.Equal(0, dataPoint.Sum);
                        Assert.Null(dataPoint.Negative);
                        Assert.Equal(0, dataPoint.Positive.Offset);
                        Assert.Empty(dataPoint.Positive.BucketCounts);
                    }
                }

                Assert.Equal((uint)OtlpMetrics.DataPointFlags.DoNotUse, dataPoint.Flags);
            }
            else
            {
                Assert.Equal(0UL, dataPoint.Count);
                Assert.Equal((uint)OtlpMetrics.DataPointFlags.NoRecordedValueMask, dataPoint.Flags);
            }

            if (attributes.Length > 0)
            {
                OtlpTestHelpers.AssertOtlpAttributes(attributes, dataPoint.Attributes);
            }
            else
            {
                Assert.Empty(dataPoint.Attributes);
            }

            if (!isNoRecordedValueDataPoint)
            {
                VerifyExemplars(null, longValue ?? doubleValue, enableExemplars, d => d.Exemplars.FirstOrDefault(), dataPoint);
                if (enableExemplars)
                {
                    VerifyExemplars(null, 0, enableExemplars, d => d.Exemplars.Skip(1).FirstOrDefault(), dataPoint);
                }
            }
            else
            {
                Assert.Empty(dataPoint.Exemplars);
            }
        }
    }

    [Theory]
<<<<<<< HEAD
    [InlineData(true, "test_histogram", null, null, 123L, null, MetricReaderTemporalityPreference.Cumulative)]
    [InlineData(true, "test_histogram", null, null, null, 123.45, MetricReaderTemporalityPreference.Cumulative)]
    [InlineData(true, "test_histogram", null, null, 123L, null, MetricReaderTemporalityPreference.Cumulative, false, true)]
    [InlineData(true, "test_histogram", null, null, null, 123.45, MetricReaderTemporalityPreference.Cumulative, false, true)]
    [InlineData(true, "test_histogram", null, null, -123L, null, MetricReaderTemporalityPreference.Cumulative)]
    [InlineData(true, "test_histogram", null, null, null, -123.45, MetricReaderTemporalityPreference.Cumulative)]
    [InlineData(true, "test_histogram", null, null, 123L, null, MetricReaderTemporalityPreference.Delta)]
    [InlineData(true, "test_histogram", null, null, null, 123.45, MetricReaderTemporalityPreference.Delta)]
    [InlineData(true, "test_histogram", null, null, 123L, null, MetricReaderTemporalityPreference.Delta, false, true)]
    [InlineData(true, "test_histogram", null, null, null, 123.45, MetricReaderTemporalityPreference.Delta, false, true)]
    [InlineData(true, "test_histogram", "description", "unit", 123L, null, MetricReaderTemporalityPreference.Cumulative)]
    [InlineData(true, "test_histogram", null, null, 123L, null, MetricReaderTemporalityPreference.Delta, true)]

    [InlineData(false, "test_histogram", null, null, 123L, null, MetricReaderTemporalityPreference.Cumulative)]
    [InlineData(false, "test_histogram", null, null, null, 123.45, MetricReaderTemporalityPreference.Cumulative)]
    [InlineData(false, "test_histogram", null, null, 123L, null, MetricReaderTemporalityPreference.Cumulative, false, true)]
    [InlineData(false, "test_histogram", null, null, null, 123.45, MetricReaderTemporalityPreference.Cumulative, false, true)]
    [InlineData(false, "test_histogram", null, null, -123L, null, MetricReaderTemporalityPreference.Cumulative)]
    [InlineData(false, "test_histogram", null, null, null, -123.45, MetricReaderTemporalityPreference.Cumulative)]
    [InlineData(false, "test_histogram", null, null, 123L, null, MetricReaderTemporalityPreference.Delta)]
    [InlineData(false, "test_histogram", null, null, null, 123.45, MetricReaderTemporalityPreference.Delta)]
    [InlineData(false, "test_histogram", null, null, 123L, null, MetricReaderTemporalityPreference.Delta, false, true)]
    [InlineData(false, "test_histogram", null, null, null, 123.45, MetricReaderTemporalityPreference.Delta, false, true)]
    [InlineData(false, "test_histogram", "description", "unit", 123L, null, MetricReaderTemporalityPreference.Cumulative)]
    [InlineData(false, "test_histogram", null, null, 123L, null, MetricReaderTemporalityPreference.Delta, true)]
    [InlineData(false, "test_histogram", null, null, 123L, null, MetricReaderTemporalityPreference.Delta, false, false, true)]
    [InlineData(false, "test_histogram", null, null, 123L, null, MetricReaderTemporalityPreference.Delta, false, false, true, true)]
    public void TestHistogramToOtlpMetric(bool useCustomSerializer, string name, string? description, string? unit, long? longValue, double? doubleValue, MetricReaderTemporalityPreference aggregationTemporality, bool enableKeyValues = false, bool enableExemplars = false, bool disposeMeterEarly = false, bool experimentalEmitNoRecordedValue = false)
=======
    [InlineData("test_histogram", null, null, 123L, null, MetricReaderTemporalityPreference.Cumulative)]
    [InlineData("test_histogram", null, null, null, 123.45, MetricReaderTemporalityPreference.Cumulative)]
    [InlineData("test_histogram", null, null, 123L, null, MetricReaderTemporalityPreference.Cumulative, false, true)]
    [InlineData("test_histogram", null, null, null, 123.45, MetricReaderTemporalityPreference.Cumulative, false, true)]
    [InlineData("test_histogram", null, null, -123L, null, MetricReaderTemporalityPreference.Cumulative)]
    [InlineData("test_histogram", null, null, null, -123.45, MetricReaderTemporalityPreference.Cumulative)]
    [InlineData("test_histogram", null, null, 123L, null, MetricReaderTemporalityPreference.Delta)]
    [InlineData("test_histogram", null, null, null, 123.45, MetricReaderTemporalityPreference.Delta)]
    [InlineData("test_histogram", null, null, 123L, null, MetricReaderTemporalityPreference.Delta, false, true)]
    [InlineData("test_histogram", null, null, null, 123.45, MetricReaderTemporalityPreference.Delta, false, true)]
    [InlineData("test_histogram", "description", "unit", 123L, null, MetricReaderTemporalityPreference.Cumulative)]
    [InlineData("test_histogram", null, null, 123L, null, MetricReaderTemporalityPreference.Delta, true)]
    public void TestHistogramToOtlpMetric(string name, string? description, string? unit, long? longValue, double? doubleValue, MetricReaderTemporalityPreference aggregationTemporality, bool enableKeyValues = false, bool enableExemplars = false)
>>>>>>> 0c775e58
    {
        var metrics = new List<Metric>();

        using var meter = new Meter(Utils.GetCurrentMethodName());

        using var provider = Sdk.CreateMeterProviderBuilder()
            .AddMeter(meter.Name)
            .SetExemplarFilter(enableExemplars ? ExemplarFilterType.AlwaysOn : ExemplarFilterType.AlwaysOff)
            .AddInMemoryExporter(metrics, metricReaderOptions =>
            {
                metricReaderOptions.TemporalityPreference = aggregationTemporality;
            })
            .Build();

        var attributes = enableKeyValues ? KeyValues : Array.Empty<KeyValuePair<string, object?>>();
        if (longValue.HasValue)
        {
            var histogram = meter.CreateHistogram<long>(name, unit, description);
            histogram.Record(longValue.Value, attributes);
        }
        else
        {
            var histogram = meter.CreateHistogram<double>(name, unit, description);
            histogram.Record(doubleValue!.Value, attributes);
        }

        if (disposeMeterEarly)
        {
            meter.Dispose();
        }

        provider.ForceFlush();

        var batch = new Batch<Metric>(metrics.ToArray(), metrics.Count);
<<<<<<< HEAD

        var request = new OtlpCollector.ExportMetricsServiceRequest();
        if (useCustomSerializer)
        {
            request = CreateMetricExportRequest(batch, ResourceBuilder.CreateEmpty().Build());
        }
        else
        {
            request.AddMetrics(ResourceBuilder.CreateEmpty().Build().ToOtlpResource(), batch, experimentalEmitNoRecordedValue);
        }
=======
        var request = CreateMetricExportRequest(batch, ResourceBuilder.CreateEmpty().Build());
>>>>>>> 0c775e58

        var resourceMetric = request.ResourceMetrics.Single();
        var scopeMetrics = resourceMetric.ScopeMetrics.Single();
        var actual = scopeMetrics.Metrics.Single();

        Assert.Equal(name, actual.Name);
        Assert.Equal(description ?? string.Empty, actual.Description);
        Assert.Equal(unit ?? string.Empty, actual.Unit);

        Assert.Equal(OtlpMetrics.Metric.DataOneofCase.Histogram, actual.DataCase);

        Assert.Null(actual.Gauge);
        Assert.Null(actual.Sum);
        Assert.NotNull(actual.Histogram);
        Assert.Null(actual.ExponentialHistogram);
        Assert.Null(actual.Summary);

        var otlpAggregationTemporality = aggregationTemporality == MetricReaderTemporalityPreference.Cumulative
            ? OtlpMetrics.AggregationTemporality.Cumulative
            : OtlpMetrics.AggregationTemporality.Delta;
        Assert.Equal(otlpAggregationTemporality, actual.Histogram.AggregationTemporality);

        if (!disposeMeterEarly || !experimentalEmitNoRecordedValue)
        {
            Assert.Single(actual.Histogram.DataPoints);
        }
        else
        {
            Assert.Equal(2, actual.Histogram.DataPoints.Count);
        }

        for (var index = 0; index < actual.Histogram.DataPoints.Count; index++)
        {
            var dataPoint = actual.Histogram.DataPoints[index];
            bool isNoRecordedValueDataPoint = index == 1;

            Assert.True(dataPoint.StartTimeUnixNano > 0);
            Assert.True(dataPoint.TimeUnixNano > 0);

            if (!isNoRecordedValueDataPoint)
            {
                Assert.Equal(1UL, dataPoint.Count);

                // Known issue: Negative measurements affect the Sum. Per the spec, they should not.
                if (longValue.HasValue)
                {
                    Assert.Equal((double)longValue, dataPoint.Sum);
                }
                else
                {
                    Assert.Equal(doubleValue, dataPoint.Sum);
                }

                int bucketIndex;
                for (bucketIndex = 0; bucketIndex < dataPoint.ExplicitBounds.Count; ++bucketIndex)
                {
                    if (dataPoint.Sum <= dataPoint.ExplicitBounds[bucketIndex])
                    {
                        break;
                    }

                    Assert.Equal(0UL, dataPoint.BucketCounts[bucketIndex]);
                }

                Assert.Equal(1UL, dataPoint.BucketCounts[bucketIndex]);

                Assert.Equal((uint)OtlpMetrics.DataPointFlags.DoNotUse, dataPoint.Flags);
            }
            else
            {
                Assert.Equal(0UL, dataPoint.Count);
                Assert.Equal((uint)OtlpMetrics.DataPointFlags.NoRecordedValueMask, dataPoint.Flags);
            }

            if (attributes.Length > 0)
            {
                OtlpTestHelpers.AssertOtlpAttributes(attributes, dataPoint.Attributes);
            }
            else
            {
                Assert.Empty(dataPoint.Attributes);
            }

            if (!isNoRecordedValueDataPoint)
            {
                VerifyExemplars(null, longValue ?? doubleValue, enableExemplars, d => d.Exemplars.FirstOrDefault(), dataPoint);
            }
            else
            {
                Assert.Empty(dataPoint.Exemplars);
            }
        }
    }

    [Theory]
    [InlineData("cuMulative", MetricReaderTemporalityPreference.Cumulative)]
    [InlineData("DeltA", MetricReaderTemporalityPreference.Delta)]
    [InlineData("invalid", MetricReaderTemporalityPreference.Cumulative)]
    public void TestTemporalityPreferenceUsingConfiguration(string configValue, MetricReaderTemporalityPreference expectedTemporality)
    {
        var testExecuted = false;

        var configData = new Dictionary<string, string?> { [OtlpSpecConfigDefinitionTests.MetricsData.TemporalityKeyName] = configValue };
        var configuration = new ConfigurationBuilder()
            .AddInMemoryCollection(configData)
            .Build();

        using var meterProvider = Sdk.CreateMeterProviderBuilder()
            .ConfigureServices(services =>
            {
                services.AddSingleton<IConfiguration>(configuration);

                services.PostConfigure<MetricReaderOptions>(o =>
                {
                    testExecuted = true;
                    Assert.Equal(expectedTemporality, o.TemporalityPreference);
                });
            })
            .AddOtlpExporter()
            .Build();

        Assert.True(testExecuted);
    }

    [Theory]
    [InlineData("cuMulative", MetricReaderTemporalityPreference.Cumulative)]
    [InlineData("DeltA", MetricReaderTemporalityPreference.Delta)]
    [InlineData("invalid", MetricReaderTemporalityPreference.Cumulative)]
    public void TestTemporalityPreferenceUsingEnvVar(string configValue, MetricReaderTemporalityPreference expectedTemporality)
    {
        Environment.SetEnvironmentVariable(OtlpSpecConfigDefinitionTests.MetricsData.TemporalityKeyName, configValue);

        var testExecuted = false;

        using var meterProvider = Sdk.CreateMeterProviderBuilder()
            .ConfigureServices(services =>
            {
                services.PostConfigure<MetricReaderOptions>(o =>
                {
                    testExecuted = true;
                    Assert.Equal(expectedTemporality, o.TemporalityPreference);
                });
            })
            .AddOtlpExporter()
            .Build();

        Assert.True(testExecuted);
    }

    [Theory]
    [InlineData(false, false)]
    [InlineData(true, false)]
    [InlineData(false, true)]
    [InlineData(true, true)]
    public void ToOtlpExemplarTests(bool enableTagFiltering, bool enableTracing)
    {
        ActivitySource? activitySource = null;
        Activity? activity = null;
        TracerProvider? tracerProvider = null;

        using var meter = new Meter(Utils.GetCurrentMethodName());

        var exportedItems = new List<Metric>();

        using var meterProvider = Sdk.CreateMeterProviderBuilder()
            .AddMeter(meter.Name)
            .SetExemplarFilter(ExemplarFilterType.AlwaysOn)
            .AddView(i =>
            {
                return !enableTagFiltering
                    ? null
                    : new MetricStreamConfiguration
                    {
                        TagKeys = Array.Empty<string>(),
                    };
            })
            .AddInMemoryExporter(exportedItems)
            .Build();

        if (enableTracing)
        {
            activitySource = new ActivitySource(Utils.GetCurrentMethodName());
            tracerProvider = Sdk.CreateTracerProviderBuilder()
                .AddSource(activitySource.Name)
                .SetSampler(new AlwaysOnSampler())
                .Build();

            activity = activitySource.StartActivity("testActivity");
        }

        var counterDouble = meter.CreateCounter<double>("testCounterDouble");
        var counterLong = meter.CreateCounter<long>("testCounterLong");

        counterDouble.Add(1.18D, new KeyValuePair<string, object?>("key1", "value1"));
        counterLong.Add(18L, new KeyValuePair<string, object?>("key1", "value1"));

        meterProvider.ForceFlush();

        var batch = new Batch<Metric>(exportedItems.ToArray(), exportedItems.Count);
        var request = CreateMetricExportRequest(batch, ResourceBuilder.CreateEmpty().Build());

        Assert.Single(request.ResourceMetrics);
        var resourceMetric = request.ResourceMetrics.First();
        var otlpResource = resourceMetric.Resource;

        Assert.Single(resourceMetric.ScopeMetrics);
        var instrumentationLibraryMetrics = resourceMetric.ScopeMetrics.First();
        Assert.Equal(meter.Name, instrumentationLibraryMetrics.Scope.Name);

        var scopeMetrics = resourceMetric.ScopeMetrics.Single();
        var otlpCounterDoubleMetric = scopeMetrics.Metrics.Single(m => m.Name == counterDouble.Name);
        var otlpCounterLongMetric = scopeMetrics.Metrics.Single(m => m.Name == counterLong.Name);

        AssertExemplars(1.18D, otlpCounterDoubleMetric);
        AssertExemplars(18L, otlpCounterLongMetric);

        activity?.Dispose();
        tracerProvider?.Dispose();
        activitySource?.Dispose();

        void AssertExemplars<T>(T value, OtlpMetrics.Metric metric)
            where T : struct
        {
            Assert.Single(metric.Sum.DataPoints);
            var dataPoint = metric.Sum.DataPoints.First();
            var otlpExemplar = dataPoint.Exemplars.First();

            Assert.NotEqual(default, otlpExemplar.TimeUnixNano);
            if (!enableTracing)
            {
                Assert.Equal(ByteString.Empty, otlpExemplar.TraceId);
                Assert.Equal(ByteString.Empty, otlpExemplar.SpanId);
            }
            else
            {
                byte[] traceIdBytes = new byte[16];
                Assert.NotNull(activity);
                activity.TraceId.CopyTo(traceIdBytes);

                byte[] spanIdBytes = new byte[8];
                activity.SpanId.CopyTo(spanIdBytes);

                Assert.Equal(ByteString.CopyFrom(traceIdBytes), otlpExemplar.TraceId);
                Assert.Equal(ByteString.CopyFrom(spanIdBytes), otlpExemplar.SpanId);
            }

            if (typeof(T) == typeof(long))
            {
                Assert.Equal((long)(object)value, otlpExemplar.AsInt);
            }
            else if (typeof(T) == typeof(double))
            {
                Assert.Equal((double)(object)value, otlpExemplar.AsDouble);
            }
            else
            {
                Assert.Fail("Unexpected type");
            }

            if (!enableTagFiltering)
            {
                var tagEnumerator = otlpExemplar.FilteredAttributes.GetEnumerator();
                Assert.False(tagEnumerator.MoveNext());
            }
            else
            {
                var tagEnumerator = otlpExemplar.FilteredAttributes.GetEnumerator();
                Assert.True(tagEnumerator.MoveNext());

                var tag = tagEnumerator.Current;
                Assert.Equal("key1", tag.Key);
                Assert.Equal("value1", tag.Value.StringValue);
            }
        }
    }

    public void Dispose()
    {
        OtlpSpecConfigDefinitionTests.ClearEnvVars();
        GC.SuppressFinalize(this);
    }

    private static void VerifyExemplars<T>(long? longValue, double? doubleValue, bool enableExemplars, Func<T, OtlpMetrics.Exemplar?> getExemplarFunc, T state)
    {
        var exemplar = getExemplarFunc(state);

        if (enableExemplars)
        {
            Assert.NotNull(exemplar);
            Assert.NotEqual(default, exemplar.TimeUnixNano);
            if (longValue.HasValue)
            {
                Assert.Equal(longValue.Value, exemplar.AsInt);
            }
            else
            {
                Assert.NotNull(doubleValue);
                Assert.Equal(doubleValue.Value, exemplar.AsDouble);
            }
        }
        else
        {
            Assert.Null(exemplar);
        }
    }

    private static OtlpCollector.ExportMetricsServiceRequest CreateMetricExportRequest(in Batch<Metric> batch, Resource resource)
    {
        var buffer = new byte[4096];
        var writePosition = ProtobufOtlpMetricSerializer.WriteMetricsData(buffer, 0, resource, in batch);
        using var stream = new MemoryStream(buffer, 0, writePosition);

        var metricsData = OtlpMetrics.MetricsData.Parser.ParseFrom(stream);

        var request = new OtlpCollector.ExportMetricsServiceRequest();
        request.ResourceMetrics.Add(metricsData.ResourceMetrics);
        return request;
    }
}<|MERGE_RESOLUTION|>--- conflicted
+++ resolved
@@ -194,7 +194,7 @@
         provider.ForceFlush();
 
         var batch = new Batch<Metric>(metrics.ToArray(), metrics.Count);
-        var request = CreateMetricExportRequest(batch, resourceBuilder.Build());
+        var request = CreateMetricExportRequest(batch, resourceBuilder.Build(), false);
 
         Assert.Single(request.ResourceMetrics);
         var resourceMetric = request.ResourceMetrics.First();
@@ -222,29 +222,14 @@
     }
 
     [Theory]
-<<<<<<< HEAD
-    [InlineData(true, "test_gauge", null, null, 123L, null)]
-    [InlineData(true, "test_gauge", null, null, null, 123.45)]
-    [InlineData(true, "test_gauge", null, null, 123L, null, true)]
-    [InlineData(true, "test_gauge", null, null, null, 123.45, true)]
-    [InlineData(true, "test_gauge", "description", "unit", 123L, null)]
-
-    [InlineData(false, "test_gauge", null, null, 123L, null)]
-    [InlineData(false, "test_gauge", null, null, null, 123.45)]
-    [InlineData(false, "test_gauge", null, null, 123L, null, true)]
-    [InlineData(false, "test_gauge", null, null, null, 123.45, true)]
-    [InlineData(false, "test_gauge", "description", "unit", 123L, null)]
-    [InlineData(false, "test_gauge", "description", "unit", 123L, null, false, true)]
-    [InlineData(false, "test_gauge", "description", "unit", 123L, null, false, true, true)]
-    public void TestGaugeToOtlpMetric(bool useCustomSerializer, string name, string? description, string? unit, long? longValue, double? doubleValue, bool enableExemplars = false, bool disposeMeterEarly = false, bool experimentalEmitNoRecordedValue = false)
-=======
     [InlineData("test_gauge", null, null, 123L, null)]
     [InlineData("test_gauge", null, null, null, 123.45)]
     [InlineData("test_gauge", null, null, 123L, null, true)]
     [InlineData("test_gauge", null, null, null, 123.45, true)]
     [InlineData("test_gauge", "description", "unit", 123L, null)]
-    public void TestGaugeToOtlpMetric(string name, string? description, string? unit, long? longValue, double? doubleValue, bool enableExemplars = false)
->>>>>>> 0c775e58
+    [InlineData("test_gauge", "description", "unit", 123L, null, false, true)]
+    [InlineData("test_gauge", "description", "unit", 123L, null, false, true, true)]
+    public void TestGaugeToOtlpMetric(string name, string? description, string? unit, long? longValue, double? doubleValue, bool enableExemplars = false, bool disposeMeterEarly = false, bool experimentalEmitNoRecordedValue = false)
     {
         var metrics = new List<Metric>();
 
@@ -276,20 +261,7 @@
 
         var batch = new Batch<Metric>(metrics.ToArray(), metrics.Count);
 
-<<<<<<< HEAD
-        var request = new OtlpCollector.ExportMetricsServiceRequest();
-
-        if (useCustomSerializer)
-        {
-            request = CreateMetricExportRequest(batch, ResourceBuilder.CreateEmpty().Build());
-        }
-        else
-        {
-            request.AddMetrics(ResourceBuilder.CreateEmpty().Build().ToOtlpResource(), batch, experimentalEmitNoRecordedValue);
-        }
-=======
-        var request = CreateMetricExportRequest(batch, ResourceBuilder.CreateEmpty().Build());
->>>>>>> 0c775e58
+        var request = CreateMetricExportRequest(batch, ResourceBuilder.CreateEmpty().Build(), experimentalEmitNoRecordedValue);
 
         var resourceMetric = request.ResourceMetrics.Single();
         var scopeMetrics = resourceMetric.ScopeMetrics.Single();
@@ -321,7 +293,15 @@
             var dataPoint = actual.Gauge.DataPoints[index];
             bool isNoRecordedValueDataPoint = index == 1;
 
-            Assert.True(dataPoint.StartTimeUnixNano > 0);
+            if (isNoRecordedValueDataPoint)
+            {
+                Assert.Equal(0UL, dataPoint.StartTimeUnixNano);
+            }
+            else
+            {
+                Assert.NotEqual(0UL, dataPoint.StartTimeUnixNano);
+            }
+
             Assert.True(dataPoint.TimeUnixNano > 0);
 
             if (!isNoRecordedValueDataPoint)
@@ -358,32 +338,6 @@
     }
 
     [Theory]
-<<<<<<< HEAD
-    [InlineData(true, "test_counter", null, null, 123L, null, MetricReaderTemporalityPreference.Cumulative)]
-    [InlineData(true, "test_counter", null, null, null, 123.45, MetricReaderTemporalityPreference.Cumulative)]
-    [InlineData(true, "test_counter", null, null, 123L, null, MetricReaderTemporalityPreference.Cumulative, false, true)]
-    [InlineData(true, "test_counter", null, null, null, 123.45, MetricReaderTemporalityPreference.Cumulative, false, true)]
-    [InlineData(true, "test_counter", null, null, 123L, null, MetricReaderTemporalityPreference.Delta)]
-    [InlineData(true, "test_counter", null, null, null, 123.45, MetricReaderTemporalityPreference.Delta)]
-    [InlineData(true, "test_counter", null, null, 123L, null, MetricReaderTemporalityPreference.Delta, false, true)]
-    [InlineData(true, "test_counter", null, null, null, 123.45, MetricReaderTemporalityPreference.Delta, false, true)]
-    [InlineData(true, "test_counter", "description", "unit", 123L, null, MetricReaderTemporalityPreference.Cumulative)]
-    [InlineData(true, "test_counter", null, null, 123L, null, MetricReaderTemporalityPreference.Delta, true)]
-
-    [InlineData(false, "test_counter", null, null, 123L, null, MetricReaderTemporalityPreference.Cumulative)]
-    [InlineData(false, "test_counter", null, null, null, 123.45, MetricReaderTemporalityPreference.Cumulative)]
-    [InlineData(false, "test_counter", null, null, 123L, null, MetricReaderTemporalityPreference.Cumulative, false, true)]
-    [InlineData(false, "test_counter", null, null, null, 123.45, MetricReaderTemporalityPreference.Cumulative, false, true)]
-    [InlineData(false, "test_counter", null, null, 123L, null, MetricReaderTemporalityPreference.Delta)]
-    [InlineData(false, "test_counter", null, null, null, 123.45, MetricReaderTemporalityPreference.Delta)]
-    [InlineData(false, "test_counter", null, null, 123L, null, MetricReaderTemporalityPreference.Delta, false, true)]
-    [InlineData(false, "test_counter", null, null, null, 123.45, MetricReaderTemporalityPreference.Delta, false, true)]
-    [InlineData(false, "test_counter", "description", "unit", 123L, null, MetricReaderTemporalityPreference.Cumulative)]
-    [InlineData(false, "test_counter", null, null, 123L, null, MetricReaderTemporalityPreference.Delta, true)]
-    [InlineData(false, "test_counter", null, null, 123L, null, MetricReaderTemporalityPreference.Delta, false, false, true)]
-    [InlineData(false, "test_counter", null, null, 123L, null, MetricReaderTemporalityPreference.Delta, false, false, true, true)]
-    public void TestCounterToOtlpMetric(bool useCustomSerializer, string name, string? description, string? unit, long? longValue, double? doubleValue, MetricReaderTemporalityPreference aggregationTemporality, bool enableKeyValues = false, bool enableExemplars = false, bool disposeMeterEarly = false, bool experimentalEmitNoRecordedValue = false)
-=======
     [InlineData("test_counter", null, null, 123L, null, MetricReaderTemporalityPreference.Cumulative)]
     [InlineData("test_counter", null, null, null, 123.45, MetricReaderTemporalityPreference.Cumulative)]
     [InlineData("test_counter", null, null, 123L, null, MetricReaderTemporalityPreference.Cumulative, false, true)]
@@ -394,8 +348,9 @@
     [InlineData("test_counter", null, null, null, 123.45, MetricReaderTemporalityPreference.Delta, false, true)]
     [InlineData("test_counter", "description", "unit", 123L, null, MetricReaderTemporalityPreference.Cumulative)]
     [InlineData("test_counter", null, null, 123L, null, MetricReaderTemporalityPreference.Delta, true)]
-    public void TestCounterToOtlpMetric(string name, string? description, string? unit, long? longValue, double? doubleValue, MetricReaderTemporalityPreference aggregationTemporality, bool enableKeyValues = false, bool enableExemplars = false)
->>>>>>> 0c775e58
+    [InlineData("test_counter", null, null, null, 123.45, MetricReaderTemporalityPreference.Delta, false, false, true)]
+    [InlineData("test_counter", null, null, null, 123.45, MetricReaderTemporalityPreference.Delta, false, false, true, true)]
+    public void TestCounterToOtlpMetric(string name, string? description, string? unit, long? longValue, double? doubleValue, MetricReaderTemporalityPreference aggregationTemporality, bool enableKeyValues = false, bool enableExemplars = false, bool disposeMeterEarly = false, bool experimentalEmitNoRecordedValue = false)
     {
         var metrics = new List<Metric>();
 
@@ -429,21 +384,7 @@
         provider.ForceFlush();
 
         var batch = new Batch<Metric>(metrics.ToArray(), metrics.Count);
-<<<<<<< HEAD
-
-        var request = new OtlpCollector.ExportMetricsServiceRequest();
-
-        if (useCustomSerializer)
-        {
-            request = CreateMetricExportRequest(batch, ResourceBuilder.CreateEmpty().Build());
-        }
-        else
-        {
-            request.AddMetrics(ResourceBuilder.CreateEmpty().Build().ToOtlpResource(), batch, experimentalEmitNoRecordedValue);
-        }
-=======
-        var request = CreateMetricExportRequest(batch, ResourceBuilder.CreateEmpty().Build());
->>>>>>> 0c775e58
+        var request = CreateMetricExportRequest(batch, ResourceBuilder.CreateEmpty().Build(), experimentalEmitNoRecordedValue);
 
         var resourceMetric = request.ResourceMetrics.Single();
         var scopeMetrics = resourceMetric.ScopeMetrics.Single();
@@ -482,7 +423,15 @@
             var dataPoint = actual.Sum.DataPoints[index];
             bool isNoRecordedValueDataPoint = index == 1;
 
-            Assert.True(dataPoint.StartTimeUnixNano > 0);
+            if (isNoRecordedValueDataPoint)
+            {
+                Assert.Equal(0UL, dataPoint.StartTimeUnixNano);
+            }
+            else
+            {
+                Assert.NotEqual(0UL, dataPoint.StartTimeUnixNano);
+            }
+
             Assert.True(dataPoint.TimeUnixNano > 0);
 
             if (!isNoRecordedValueDataPoint)
@@ -526,36 +475,6 @@
     }
 
     [Theory]
-<<<<<<< HEAD
-    [InlineData(true, "test_counter", null, null, 123L, null, MetricReaderTemporalityPreference.Cumulative)]
-    [InlineData(true, "test_counter", null, null, null, 123.45, MetricReaderTemporalityPreference.Cumulative)]
-    [InlineData(true, "test_counter", null, null, 123L, null, MetricReaderTemporalityPreference.Cumulative, false, true)]
-    [InlineData(true, "test_counter", null, null, null, 123.45, MetricReaderTemporalityPreference.Cumulative, false, true)]
-    [InlineData(true, "test_counter", null, null, -123L, null, MetricReaderTemporalityPreference.Cumulative)]
-    [InlineData(true, "test_counter", null, null, null, -123.45, MetricReaderTemporalityPreference.Cumulative)]
-    [InlineData(true, "test_counter", null, null, 123L, null, MetricReaderTemporalityPreference.Delta)]
-    [InlineData(true, "test_counter", null, null, null, -123.45, MetricReaderTemporalityPreference.Delta)]
-    [InlineData(true, "test_counter", null, null, 123L, null, MetricReaderTemporalityPreference.Delta, false, true)]
-    [InlineData(true, "test_counter", null, null, null, -123.45, MetricReaderTemporalityPreference.Delta, false, true)]
-    [InlineData(true, "test_counter", "description", "unit", 123L, null, MetricReaderTemporalityPreference.Cumulative)]
-    [InlineData(true, "test_counter", null, null, 123L, null, MetricReaderTemporalityPreference.Delta, true)]
-
-    [InlineData(false, "test_counter", null, null, 123L, null, MetricReaderTemporalityPreference.Cumulative)]
-    [InlineData(false, "test_counter", null, null, null, 123.45, MetricReaderTemporalityPreference.Cumulative)]
-    [InlineData(false, "test_counter", null, null, 123L, null, MetricReaderTemporalityPreference.Cumulative, false, true)]
-    [InlineData(false, "test_counter", null, null, null, 123.45, MetricReaderTemporalityPreference.Cumulative, false, true)]
-    [InlineData(false, "test_counter", null, null, -123L, null, MetricReaderTemporalityPreference.Cumulative)]
-    [InlineData(false, "test_counter", null, null, null, -123.45, MetricReaderTemporalityPreference.Cumulative)]
-    [InlineData(false, "test_counter", null, null, 123L, null, MetricReaderTemporalityPreference.Delta)]
-    [InlineData(false, "test_counter", null, null, null, -123.45, MetricReaderTemporalityPreference.Delta)]
-    [InlineData(false, "test_counter", null, null, 123L, null, MetricReaderTemporalityPreference.Delta, false, true)]
-    [InlineData(false, "test_counter", null, null, null, -123.45, MetricReaderTemporalityPreference.Delta, false, true)]
-    [InlineData(false, "test_counter", "description", "unit", 123L, null, MetricReaderTemporalityPreference.Cumulative)]
-    [InlineData(false, "test_counter", null, null, 123L, null, MetricReaderTemporalityPreference.Delta, true)]
-    [InlineData(false, "test_counter", null, null, 123L, null, MetricReaderTemporalityPreference.Delta, false, false, true)]
-    [InlineData(false, "test_counter", null, null, 123L, null, MetricReaderTemporalityPreference.Delta, false, false, true, true)]
-    public void TestUpDownCounterToOtlpMetric(bool useCustomSerializer, string name, string? description, string? unit, long? longValue, double? doubleValue, MetricReaderTemporalityPreference aggregationTemporality, bool enableKeyValues = false, bool enableExemplars = false, bool disposeMeterEarly = false, bool experimentalEmitNoRecordedValue = false)
-=======
     [InlineData("test_counter", null, null, 123L, null, MetricReaderTemporalityPreference.Cumulative)]
     [InlineData("test_counter", null, null, null, 123.45, MetricReaderTemporalityPreference.Cumulative)]
     [InlineData("test_counter", null, null, 123L, null, MetricReaderTemporalityPreference.Cumulative, false, true)]
@@ -568,8 +487,9 @@
     [InlineData("test_counter", null, null, null, -123.45, MetricReaderTemporalityPreference.Delta, false, true)]
     [InlineData("test_counter", "description", "unit", 123L, null, MetricReaderTemporalityPreference.Cumulative)]
     [InlineData("test_counter", null, null, 123L, null, MetricReaderTemporalityPreference.Delta, true)]
-    public void TestUpDownCounterToOtlpMetric(string name, string? description, string? unit, long? longValue, double? doubleValue, MetricReaderTemporalityPreference aggregationTemporality, bool enableKeyValues = false, bool enableExemplars = false)
->>>>>>> 0c775e58
+    [InlineData("test_counter", null, null, 123L, null, MetricReaderTemporalityPreference.Delta, false, false, true)]
+    [InlineData("test_counter", null, null, 123L, null, MetricReaderTemporalityPreference.Delta, false, false, true, true)]
+    public void TestUpDownCounterToOtlpMetric(string name, string? description, string? unit, long? longValue, double? doubleValue, MetricReaderTemporalityPreference aggregationTemporality, bool enableKeyValues = false, bool enableExemplars = false, bool disposeMeterEarly = false, bool experimentalEmitNoRecordedValue = false)
     {
         var metrics = new List<Metric>();
 
@@ -604,19 +524,7 @@
 
         var batch = new Batch<Metric>(metrics.ToArray(), metrics.Count);
 
-<<<<<<< HEAD
-        var request = new OtlpCollector.ExportMetricsServiceRequest();
-        if (useCustomSerializer)
-        {
-            request = CreateMetricExportRequest(batch, ResourceBuilder.CreateEmpty().Build());
-        }
-        else
-        {
-            request.AddMetrics(ResourceBuilder.CreateEmpty().Build().ToOtlpResource(), batch, experimentalEmitNoRecordedValue);
-        }
-=======
-        var request = CreateMetricExportRequest(batch, ResourceBuilder.CreateEmpty().Build());
->>>>>>> 0c775e58
+        var request = CreateMetricExportRequest(batch, ResourceBuilder.CreateEmpty().Build(), experimentalEmitNoRecordedValue);
 
         var resourceMetric = request.ResourceMetrics.Single();
         var scopeMetrics = resourceMetric.ScopeMetrics.Single();
@@ -655,7 +563,15 @@
             var dataPoint = actual.Sum.DataPoints[index];
             bool isNoRecordedValueDataPoint = index == 1;
 
-            Assert.True(dataPoint.StartTimeUnixNano > 0);
+            if (isNoRecordedValueDataPoint)
+            {
+                Assert.Equal(0UL, dataPoint.StartTimeUnixNano);
+            }
+            else
+            {
+                Assert.NotEqual(0UL, dataPoint.StartTimeUnixNano);
+            }
+
             Assert.True(dataPoint.TimeUnixNano > 0);
 
             if (!isNoRecordedValueDataPoint)
@@ -699,36 +615,6 @@
     }
 
     [Theory]
-<<<<<<< HEAD
-    [InlineData(true, "test_histogram", null, null, 123L, null, MetricReaderTemporalityPreference.Cumulative)]
-    [InlineData(true, "test_histogram", null, null, null, 123.45, MetricReaderTemporalityPreference.Cumulative)]
-    [InlineData(true, "test_histogram", null, null, 123L, null, MetricReaderTemporalityPreference.Cumulative, false, true)]
-    [InlineData(true, "test_histogram", null, null, null, 123.45, MetricReaderTemporalityPreference.Cumulative, false, true)]
-    [InlineData(true, "test_histogram", null, null, -123L, null, MetricReaderTemporalityPreference.Cumulative)]
-    [InlineData(true, "test_histogram", null, null, null, -123.45, MetricReaderTemporalityPreference.Cumulative)]
-    [InlineData(true, "test_histogram", null, null, 123L, null, MetricReaderTemporalityPreference.Delta)]
-    [InlineData(true, "test_histogram", null, null, null, 123.45, MetricReaderTemporalityPreference.Delta)]
-    [InlineData(true, "test_histogram", null, null, 123L, null, MetricReaderTemporalityPreference.Delta, false, true)]
-    [InlineData(true, "test_histogram", null, null, null, 123.45, MetricReaderTemporalityPreference.Delta, false, true)]
-    [InlineData(true, "test_histogram", "description", "unit", 123L, null, MetricReaderTemporalityPreference.Cumulative)]
-    [InlineData(true, "test_histogram", null, null, 123L, null, MetricReaderTemporalityPreference.Delta, true)]
-
-    [InlineData(false, "test_histogram", null, null, 123L, null, MetricReaderTemporalityPreference.Cumulative)]
-    [InlineData(false, "test_histogram", null, null, null, 123.45, MetricReaderTemporalityPreference.Cumulative)]
-    [InlineData(false, "test_histogram", null, null, 123L, null, MetricReaderTemporalityPreference.Cumulative, false, true)]
-    [InlineData(false, "test_histogram", null, null, null, 123.45, MetricReaderTemporalityPreference.Cumulative, false, true)]
-    [InlineData(false, "test_histogram", null, null, -123L, null, MetricReaderTemporalityPreference.Cumulative)]
-    [InlineData(false, "test_histogram", null, null, null, -123.45, MetricReaderTemporalityPreference.Cumulative)]
-    [InlineData(false, "test_histogram", null, null, 123L, null, MetricReaderTemporalityPreference.Delta)]
-    [InlineData(false, "test_histogram", null, null, null, 123.45, MetricReaderTemporalityPreference.Delta)]
-    [InlineData(false, "test_histogram", null, null, 123L, null, MetricReaderTemporalityPreference.Delta, false, true)]
-    [InlineData(false, "test_histogram", null, null, null, 123.45, MetricReaderTemporalityPreference.Delta, false, true)]
-    [InlineData(false, "test_histogram", "description", "unit", 123L, null, MetricReaderTemporalityPreference.Cumulative)]
-    [InlineData(false, "test_histogram", null, null, 123L, null, MetricReaderTemporalityPreference.Delta, true)]
-    [InlineData(false, "test_histogram", null, null, 123L, null, MetricReaderTemporalityPreference.Delta, false, false, true)]
-    [InlineData(false, "test_histogram", null, null, 123L, null, MetricReaderTemporalityPreference.Delta, false, false, true, true)]
-    public void TestExponentialHistogramToOtlpMetric(bool useCustomSerializer, string name, string? description, string? unit, long? longValue, double? doubleValue, MetricReaderTemporalityPreference aggregationTemporality, bool enableKeyValues = false, bool enableExemplars = false, bool disposeMeterEarly = false, bool experimentalEmitNoRecordedValue = false)
-=======
     [InlineData("test_histogram", null, null, 123L, null, MetricReaderTemporalityPreference.Cumulative)]
     [InlineData("test_histogram", null, null, null, 123.45, MetricReaderTemporalityPreference.Cumulative)]
     [InlineData("test_histogram", null, null, 123L, null, MetricReaderTemporalityPreference.Cumulative, false, true)]
@@ -741,8 +627,9 @@
     [InlineData("test_histogram", null, null, null, 123.45, MetricReaderTemporalityPreference.Delta, false, true)]
     [InlineData("test_histogram", "description", "unit", 123L, null, MetricReaderTemporalityPreference.Cumulative)]
     [InlineData("test_histogram", null, null, 123L, null, MetricReaderTemporalityPreference.Delta, true)]
-    public void TestExponentialHistogramToOtlpMetric(string name, string? description, string? unit, long? longValue, double? doubleValue, MetricReaderTemporalityPreference aggregationTemporality, bool enableKeyValues = false, bool enableExemplars = false)
->>>>>>> 0c775e58
+    [InlineData("test_histogram", null, null, 123L, null, MetricReaderTemporalityPreference.Delta, false, false, true)]
+    [InlineData("test_histogram", null, null, 123L, null, MetricReaderTemporalityPreference.Delta, false, false, true, true)]
+    public void TestExponentialHistogramToOtlpMetric(string name, string? description, string? unit, long? longValue, double? doubleValue, MetricReaderTemporalityPreference aggregationTemporality, bool enableKeyValues = false, bool enableExemplars = false, bool disposeMeterEarly = false, bool experimentalEmitNoRecordedValue = false)
     {
         var metrics = new List<Metric>();
 
@@ -782,20 +669,7 @@
         provider.ForceFlush();
 
         var batch = new Batch<Metric>(metrics.ToArray(), metrics.Count);
-<<<<<<< HEAD
-
-        var request = new OtlpCollector.ExportMetricsServiceRequest();
-        if (useCustomSerializer)
-        {
-            request = CreateMetricExportRequest(batch, ResourceBuilder.CreateEmpty().Build());
-        }
-        else
-        {
-            request.AddMetrics(ResourceBuilder.CreateEmpty().Build().ToOtlpResource(), batch, experimentalEmitNoRecordedValue);
-        }
-=======
-        var request = CreateMetricExportRequest(batch, ResourceBuilder.CreateEmpty().Build());
->>>>>>> 0c775e58
+        var request = CreateMetricExportRequest(batch, ResourceBuilder.CreateEmpty().Build(), experimentalEmitNoRecordedValue);
 
         var resourceMetric = request.ResourceMetrics.Single();
         var scopeMetrics = resourceMetric.ScopeMetrics.Single();
@@ -832,7 +706,15 @@
             var dataPoint = actual.ExponentialHistogram.DataPoints[index];
             bool isNoRecordedValueDataPoint = index == 1;
 
-            Assert.True(dataPoint.StartTimeUnixNano > 0);
+            if (isNoRecordedValueDataPoint)
+            {
+                Assert.Equal(0UL, dataPoint.StartTimeUnixNano);
+            }
+            else
+            {
+                Assert.NotEqual(0UL, dataPoint.StartTimeUnixNano);
+            }
+
             Assert.True(dataPoint.TimeUnixNano > 0);
 
             if (!isNoRecordedValueDataPoint)
@@ -916,36 +798,6 @@
     }
 
     [Theory]
-<<<<<<< HEAD
-    [InlineData(true, "test_histogram", null, null, 123L, null, MetricReaderTemporalityPreference.Cumulative)]
-    [InlineData(true, "test_histogram", null, null, null, 123.45, MetricReaderTemporalityPreference.Cumulative)]
-    [InlineData(true, "test_histogram", null, null, 123L, null, MetricReaderTemporalityPreference.Cumulative, false, true)]
-    [InlineData(true, "test_histogram", null, null, null, 123.45, MetricReaderTemporalityPreference.Cumulative, false, true)]
-    [InlineData(true, "test_histogram", null, null, -123L, null, MetricReaderTemporalityPreference.Cumulative)]
-    [InlineData(true, "test_histogram", null, null, null, -123.45, MetricReaderTemporalityPreference.Cumulative)]
-    [InlineData(true, "test_histogram", null, null, 123L, null, MetricReaderTemporalityPreference.Delta)]
-    [InlineData(true, "test_histogram", null, null, null, 123.45, MetricReaderTemporalityPreference.Delta)]
-    [InlineData(true, "test_histogram", null, null, 123L, null, MetricReaderTemporalityPreference.Delta, false, true)]
-    [InlineData(true, "test_histogram", null, null, null, 123.45, MetricReaderTemporalityPreference.Delta, false, true)]
-    [InlineData(true, "test_histogram", "description", "unit", 123L, null, MetricReaderTemporalityPreference.Cumulative)]
-    [InlineData(true, "test_histogram", null, null, 123L, null, MetricReaderTemporalityPreference.Delta, true)]
-
-    [InlineData(false, "test_histogram", null, null, 123L, null, MetricReaderTemporalityPreference.Cumulative)]
-    [InlineData(false, "test_histogram", null, null, null, 123.45, MetricReaderTemporalityPreference.Cumulative)]
-    [InlineData(false, "test_histogram", null, null, 123L, null, MetricReaderTemporalityPreference.Cumulative, false, true)]
-    [InlineData(false, "test_histogram", null, null, null, 123.45, MetricReaderTemporalityPreference.Cumulative, false, true)]
-    [InlineData(false, "test_histogram", null, null, -123L, null, MetricReaderTemporalityPreference.Cumulative)]
-    [InlineData(false, "test_histogram", null, null, null, -123.45, MetricReaderTemporalityPreference.Cumulative)]
-    [InlineData(false, "test_histogram", null, null, 123L, null, MetricReaderTemporalityPreference.Delta)]
-    [InlineData(false, "test_histogram", null, null, null, 123.45, MetricReaderTemporalityPreference.Delta)]
-    [InlineData(false, "test_histogram", null, null, 123L, null, MetricReaderTemporalityPreference.Delta, false, true)]
-    [InlineData(false, "test_histogram", null, null, null, 123.45, MetricReaderTemporalityPreference.Delta, false, true)]
-    [InlineData(false, "test_histogram", "description", "unit", 123L, null, MetricReaderTemporalityPreference.Cumulative)]
-    [InlineData(false, "test_histogram", null, null, 123L, null, MetricReaderTemporalityPreference.Delta, true)]
-    [InlineData(false, "test_histogram", null, null, 123L, null, MetricReaderTemporalityPreference.Delta, false, false, true)]
-    [InlineData(false, "test_histogram", null, null, 123L, null, MetricReaderTemporalityPreference.Delta, false, false, true, true)]
-    public void TestHistogramToOtlpMetric(bool useCustomSerializer, string name, string? description, string? unit, long? longValue, double? doubleValue, MetricReaderTemporalityPreference aggregationTemporality, bool enableKeyValues = false, bool enableExemplars = false, bool disposeMeterEarly = false, bool experimentalEmitNoRecordedValue = false)
-=======
     [InlineData("test_histogram", null, null, 123L, null, MetricReaderTemporalityPreference.Cumulative)]
     [InlineData("test_histogram", null, null, null, 123.45, MetricReaderTemporalityPreference.Cumulative)]
     [InlineData("test_histogram", null, null, 123L, null, MetricReaderTemporalityPreference.Cumulative, false, true)]
@@ -958,13 +810,13 @@
     [InlineData("test_histogram", null, null, null, 123.45, MetricReaderTemporalityPreference.Delta, false, true)]
     [InlineData("test_histogram", "description", "unit", 123L, null, MetricReaderTemporalityPreference.Cumulative)]
     [InlineData("test_histogram", null, null, 123L, null, MetricReaderTemporalityPreference.Delta, true)]
-    public void TestHistogramToOtlpMetric(string name, string? description, string? unit, long? longValue, double? doubleValue, MetricReaderTemporalityPreference aggregationTemporality, bool enableKeyValues = false, bool enableExemplars = false)
->>>>>>> 0c775e58
+    [InlineData("test_histogram", null, null, 123L, null, MetricReaderTemporalityPreference.Delta, false, false, true)]
+    [InlineData("test_histogram", null, null, 123L, null, MetricReaderTemporalityPreference.Delta, false, false, true, true)]
+    public void TestHistogramToOtlpMetric(string name, string? description, string? unit, long? longValue, double? doubleValue, MetricReaderTemporalityPreference aggregationTemporality, bool enableKeyValues = false, bool enableExemplars = false, bool disposeMeterEarly = false, bool experimentalEmitNoRecordedValue = false)
     {
         var metrics = new List<Metric>();
 
         using var meter = new Meter(Utils.GetCurrentMethodName());
-
         using var provider = Sdk.CreateMeterProviderBuilder()
             .AddMeter(meter.Name)
             .SetExemplarFilter(enableExemplars ? ExemplarFilterType.AlwaysOn : ExemplarFilterType.AlwaysOff)
@@ -994,20 +846,7 @@
         provider.ForceFlush();
 
         var batch = new Batch<Metric>(metrics.ToArray(), metrics.Count);
-<<<<<<< HEAD
-
-        var request = new OtlpCollector.ExportMetricsServiceRequest();
-        if (useCustomSerializer)
-        {
-            request = CreateMetricExportRequest(batch, ResourceBuilder.CreateEmpty().Build());
-        }
-        else
-        {
-            request.AddMetrics(ResourceBuilder.CreateEmpty().Build().ToOtlpResource(), batch, experimentalEmitNoRecordedValue);
-        }
-=======
-        var request = CreateMetricExportRequest(batch, ResourceBuilder.CreateEmpty().Build());
->>>>>>> 0c775e58
+        var request = CreateMetricExportRequest(batch, ResourceBuilder.CreateEmpty().Build(), experimentalEmitNoRecordedValue);
 
         var resourceMetric = request.ResourceMetrics.Single();
         var scopeMetrics = resourceMetric.ScopeMetrics.Single();
@@ -1044,7 +883,15 @@
             var dataPoint = actual.Histogram.DataPoints[index];
             bool isNoRecordedValueDataPoint = index == 1;
 
-            Assert.True(dataPoint.StartTimeUnixNano > 0);
+            if (isNoRecordedValueDataPoint)
+            {
+                Assert.Equal(0UL, dataPoint.StartTimeUnixNano);
+            }
+            else
+            {
+                Assert.NotEqual(0UL, dataPoint.StartTimeUnixNano);
+            }
+
             Assert.True(dataPoint.TimeUnixNano > 0);
 
             if (!isNoRecordedValueDataPoint)
@@ -1207,7 +1054,7 @@
         meterProvider.ForceFlush();
 
         var batch = new Batch<Metric>(exportedItems.ToArray(), exportedItems.Count);
-        var request = CreateMetricExportRequest(batch, ResourceBuilder.CreateEmpty().Build());
+        var request = CreateMetricExportRequest(batch, ResourceBuilder.CreateEmpty().Build(), false);
 
         Assert.Single(request.ResourceMetrics);
         var resourceMetric = request.ResourceMetrics.First();
@@ -1314,10 +1161,10 @@
         }
     }
 
-    private static OtlpCollector.ExportMetricsServiceRequest CreateMetricExportRequest(in Batch<Metric> batch, Resource resource)
+    private static OtlpCollector.ExportMetricsServiceRequest CreateMetricExportRequest(in Batch<Metric> batch, Resource resource, bool experimentalEmitNoRecordedValue)
     {
         var buffer = new byte[4096];
-        var writePosition = ProtobufOtlpMetricSerializer.WriteMetricsData(buffer, 0, resource, in batch);
+        var writePosition = ProtobufOtlpMetricSerializer.WriteMetricsData(buffer, 0, resource, in batch, experimentalEmitNoRecordedValue);
         using var stream = new MemoryStream(buffer, 0, writePosition);
 
         var metricsData = OtlpMetrics.MetricsData.Parser.ParseFrom(stream);
