// <copyright file="OtlpLogExporterTests.cs" company="OpenTelemetry Authors">
// Copyright The OpenTelemetry Authors
//
// Licensed under the Apache License, Version 2.0 (the "License");
// you may not use this file except in compliance with the License.
// You may obtain a copy of the License at
//
//     http://www.apache.org/licenses/LICENSE-2.0
//
// Unless required by applicable law or agreed to in writing, software
// distributed under the License is distributed on an "AS IS" BASIS,
// WITHOUT WARRANTIES OR CONDITIONS OF ANY KIND, either express or implied.
// See the License for the specific language governing permissions and
// limitations under the License.
// </copyright>

using System.Collections.ObjectModel;
using System.Diagnostics;
using Microsoft.Extensions.DependencyInjection;
using Microsoft.Extensions.Hosting;
using Microsoft.Extensions.Logging;
using Moq;
using OpenTelemetry.Exporter.OpenTelemetryProtocol.Implementation;
using OpenTelemetry.Exporter.OpenTelemetryProtocol.Implementation.ExportClient;
using OpenTelemetry.Internal;
using OpenTelemetry.Logs;
using OpenTelemetry.Tests;
using OpenTelemetry.Trace;
using Xunit;
using static OpenTelemetry.Proto.Common.V1.AnyValue;
using OtlpCollector = OpenTelemetry.Proto.Collector.Logs.V1;
using OtlpCommon = OpenTelemetry.Proto.Common.V1;
using OtlpLogs = OpenTelemetry.Proto.Logs.V1;

namespace OpenTelemetry.Exporter.OpenTelemetryProtocol.Tests
{
    public class OtlpLogExporterTests : Http2UnencryptedSupportTests
    {
        private static readonly SdkLimitOptions DefaultSdkLimitOptions = new();

        [Fact]
        public void AddOtlpLogExporterReceivesAttributesWithParseStateValueSetToFalse()
        {
            bool optionsValidated = false;

            AppContext.SetSwitch("System.Net.Http.SocketsHttpHandler.Http2UnencryptedSupport", true);
            var logRecords = new List<LogRecord>();
            using var loggerFactory = LoggerFactory.Create(builder =>
            {
                builder
                    .AddOpenTelemetry(options => options
                        .AddInMemoryExporter(logRecords)
                        .AddOtlpExporter());

                builder.Services.Configure<OpenTelemetryLoggerOptions>(o =>
                {
                    optionsValidated = true;
                    Assert.False(o.ParseStateValues);
                });
            });

            Assert.True(optionsValidated);

            var logger = loggerFactory.CreateLogger("OtlpLogExporterTests");
            logger.LogInformation("Hello from {name} {price}.", "tomato", 2.99);
            Assert.Single(logRecords);
            var logRecord = logRecords[0];
#pragma warning disable CS0618 // Type or member is obsolete
            Assert.Null(logRecord.State);
#pragma warning restore CS0618 // Type or member is obsolete
            Assert.NotNull(logRecord.Attributes);
        }

        [Theory]
        [InlineData(true)]
        [InlineData(false)]
        public void AddOtlpLogExporterParseStateValueCanBeTurnedOff(bool parseState)
        {
            AppContext.SetSwitch("System.Net.Http.SocketsHttpHandler.Http2UnencryptedSupport", true);
            var logRecords = new List<LogRecord>();
            using var loggerFactory = LoggerFactory.Create(builder =>
            {
                builder
                    .AddOpenTelemetry(options =>
                    {
                        options.ParseStateValues = parseState;
                        options
                            .AddInMemoryExporter(logRecords)
                            .AddOtlpExporter();
                    });
            });

            var logger = loggerFactory.CreateLogger("OtlpLogExporterTests");
            logger.Log(LogLevel.Information, default, new { propertyA = "valueA" }, null, (s, e) => "Custom state log message");
            Assert.Single(logRecords);

            var logRecord = logRecords[0];

#pragma warning disable CS0618 // Type or member is obsolete
            if (parseState)
            {
                Assert.Null(logRecord.State);
                Assert.NotNull(logRecord.Attributes);
                Assert.Contains(logRecord.Attributes, kvp => kvp.Key == "propertyA" && (string)kvp.Value == "valueA");
            }
            else
            {
                Assert.NotNull(logRecord.State);
                Assert.Null(logRecord.Attributes);
            }
#pragma warning restore CS0618 // Type or member is obsolete
        }

        [Theory]
        [InlineData(true)]
        [InlineData(false)]
        public void AddOtlpLogExporterParseStateValueCanBeTurnedOffHosting(bool parseState)
        {
            var logRecords = new List<LogRecord>();

            AppContext.SetSwitch("System.Net.Http.SocketsHttpHandler.Http2UnencryptedSupport", true);
            var hostBuilder = new HostBuilder();
            hostBuilder.ConfigureLogging(logging => logging
                .AddOpenTelemetry(options => options
                    .AddInMemoryExporter(logRecords)
                    .AddOtlpExporter()));

            hostBuilder.ConfigureServices(services =>
            services.Configure<OpenTelemetryLoggerOptions>(options => options.ParseStateValues = parseState));

            var host = hostBuilder.Build();
            var loggerFactory = host.Services.GetService<ILoggerFactory>();
            var logger = loggerFactory.CreateLogger("OtlpLogExporterTests");
            logger.Log(LogLevel.Information, default, new { propertyA = "valueA" }, null, (s, e) => "Custom state log message");
            Assert.Single(logRecords);

            var logRecord = logRecords[0];

#pragma warning disable CS0618 // Type or member is obsolete
            if (parseState)
            {
                Assert.Null(logRecord.State);
                Assert.NotNull(logRecord.Attributes);
                Assert.Contains(logRecord.Attributes, kvp => kvp.Key == "propertyA" && (string)kvp.Value == "valueA");
            }
            else
            {
                Assert.NotNull(logRecord.State);
                Assert.Null(logRecord.Attributes);
            }
#pragma warning restore CS0618 // Type or member is obsolete
        }

        [Fact]
        public void OtlpLogRecordTestWhenStateValuesArePopulated()
        {
            var logRecords = new List<LogRecord>();
            using var loggerFactory = LoggerFactory.Create(builder =>
            {
                builder.AddOpenTelemetry(options =>
                {
                    options.IncludeFormattedMessage = true;
                    options.ParseStateValues = true;
                    options.AddInMemoryExporter(logRecords);
                });
            });

            var logger = loggerFactory.CreateLogger("OtlpLogExporterTests");
            logger.LogInformation("Hello from {name} {price}.", "tomato", 2.99);

            Assert.Single(logRecords);

            var logRecord = logRecords[0];
            var otlpLogRecord = logRecord.ToOtlpLog(DefaultSdkLimitOptions);

            Assert.NotNull(otlpLogRecord);
            Assert.Equal("Hello from tomato 2.99.", otlpLogRecord.Body.StringValue);
            Assert.Equal(4, otlpLogRecord.Attributes.Count);

            var attribute = otlpLogRecord.Attributes[0];
            Assert.Equal("dotnet.ilogger.category", attribute.Key);
            Assert.Equal("OtlpLogExporterTests", attribute.Value.StringValue);

            attribute = otlpLogRecord.Attributes[1];
            Assert.Equal("name", attribute.Key);
            Assert.Equal("tomato", attribute.Value.StringValue);

            attribute = otlpLogRecord.Attributes[2];
            Assert.Equal("price", attribute.Key);
            Assert.Equal(2.99, attribute.Value.DoubleValue);

            attribute = otlpLogRecord.Attributes[3];
            Assert.Equal("{OriginalFormat}", attribute.Key);
            Assert.Equal("Hello from {name} {price}.", attribute.Value.StringValue);
        }

        [Fact]
        public void CheckToOtlpLogRecordLoggerCategory()
        {
            var logRecords = new List<LogRecord>();
            using var loggerFactory = LoggerFactory.Create(builder =>
            {
                builder.AddOpenTelemetry(options =>
                {
                    options.AddInMemoryExporter(logRecords);
                });
            });

            var logger1 = loggerFactory.CreateLogger("CategoryA");
            logger1.LogInformation("Hello");
            Assert.Single(logRecords);

            var logRecord = logRecords[0];
            var otlpLogRecord = logRecord.ToOtlpLog(DefaultSdkLimitOptions);
            Assert.NotNull(otlpLogRecord);
            Assert.Single(otlpLogRecord.Attributes);

            var attribute = otlpLogRecord.Attributes[0];
            Assert.Equal("dotnet.ilogger.category", attribute.Key);
            Assert.Equal("CategoryA", attribute.Value.StringValue);

            logRecords.Clear();
            var logger2 = loggerFactory.CreateLogger(string.Empty);
            logger2.LogInformation("Hello");
            Assert.Single(logRecords);

            logRecord = logRecords[0];
            otlpLogRecord = logRecord.ToOtlpLog(DefaultSdkLimitOptions);
            Assert.NotNull(otlpLogRecord);
            Assert.Empty(otlpLogRecord.Attributes);
        }

        [Fact]
        public void CheckToOtlpLogRecordEventId()
        {
            var logRecords = new List<LogRecord>();
            using var loggerFactory = LoggerFactory.Create(builder =>
            {
                builder.AddOpenTelemetry(options =>
                {
                    options.IncludeFormattedMessage = true;
                    options.ParseStateValues = true;
                    options.AddInMemoryExporter(logRecords);
                });
            });

            var logger = loggerFactory.CreateLogger("OtlpLogExporterTests");
            logger.LogInformation(new EventId(10, null), "Hello from {name} {price}.", "tomato", 2.99);
            Assert.Single(logRecords);

            var logRecord = logRecords[0];
            var otlpLogRecord = logRecord.ToOtlpLog(DefaultSdkLimitOptions);

            Assert.NotNull(otlpLogRecord);
            Assert.Equal("Hello from tomato 2.99.", otlpLogRecord.Body.StringValue);

            var otlpLogRecordAttributes = otlpLogRecord.Attributes.ToString();

            // Event
            Assert.Contains("Id", otlpLogRecordAttributes);
            Assert.Contains("10", otlpLogRecordAttributes);

            logRecords.Clear();

            logger.LogInformation(new EventId(10, "MyEvent10"), "Hello from {name} {price}.", "tomato", 2.99);
            Assert.Single(logRecords);

            logRecord = logRecords[0];
            otlpLogRecord = logRecord.ToOtlpLog(DefaultSdkLimitOptions);
            Assert.NotNull(otlpLogRecord);
            Assert.Equal("Hello from tomato 2.99.", otlpLogRecord.Body.StringValue);

            otlpLogRecordAttributes = otlpLogRecord.Attributes.ToString();

            // Event
            Assert.Contains("Id", otlpLogRecordAttributes);
            Assert.Contains("10", otlpLogRecordAttributes);
            Assert.Contains("Name", otlpLogRecordAttributes);
            Assert.Contains("MyEvent10", otlpLogRecordAttributes);
        }

        [Fact]
        public void CheckToOtlpLogRecordTimestamps()
        {
            var logRecords = new List<LogRecord>();
            using var loggerFactory = LoggerFactory.Create(builder =>
            {
                builder.AddOpenTelemetry(options =>
                {
                    options.AddInMemoryExporter(logRecords);
                });
            });

            var logger = loggerFactory.CreateLogger("OtlpLogExporterTests");
            logger.LogInformation("Log message");
            var logRecord = logRecords[0];
            var otlpLogRecord = logRecord.ToOtlpLog(DefaultSdkLimitOptions);

            Assert.True(otlpLogRecord.TimeUnixNano > 0);
            Assert.True(otlpLogRecord.ObservedTimeUnixNano > 0);
        }

        [Fact]
        public void CheckToOtlpLogRecordTraceIdSpanIdFlagWithNoActivity()
        {
            var logRecords = new List<LogRecord>();
            using var loggerFactory = LoggerFactory.Create(builder =>
            {
                builder.AddOpenTelemetry(options =>
                {
                    options.AddInMemoryExporter(logRecords);
                });
            });

            var logger = loggerFactory.CreateLogger("OtlpLogExporterTests");
            logger.LogInformation("Log when there is no activity.");
            var logRecord = logRecords[0];
            var otlpLogRecord = logRecord.ToOtlpLog(DefaultSdkLimitOptions);

            Assert.Null(Activity.Current);
            Assert.True(otlpLogRecord.TraceId.IsEmpty);
            Assert.True(otlpLogRecord.SpanId.IsEmpty);
            Assert.True(otlpLogRecord.Flags == 0);
        }

        [Fact]
        public void CheckToOtlpLogRecordSpanIdTraceIdAndFlag()
        {
            var logRecords = new List<LogRecord>();
            using var loggerFactory = LoggerFactory.Create(builder =>
            {
                builder.AddOpenTelemetry(options =>
                {
                    options.AddInMemoryExporter(logRecords);
                });
            });

            var logger = loggerFactory.CreateLogger("OtlpLogExporterTests");

            ActivityTraceId expectedTraceId = default;
            ActivitySpanId expectedSpanId = default;
            using (var activity = new Activity(Utils.GetCurrentMethodName()).Start())
            {
                logger.LogInformation("Log within an activity.");

                expectedTraceId = activity.TraceId;
                expectedSpanId = activity.SpanId;
            }

            var logRecord = logRecords[0];
            var otlpLogRecord = logRecord.ToOtlpLog(DefaultSdkLimitOptions);

            Assert.Equal(expectedTraceId.ToString(), ActivityTraceId.CreateFromBytes(otlpLogRecord.TraceId.ToByteArray()).ToString());
            Assert.Equal(expectedSpanId.ToString(), ActivitySpanId.CreateFromBytes(otlpLogRecord.SpanId.ToByteArray()).ToString());
            Assert.Equal((uint)logRecord.TraceFlags, otlpLogRecord.Flags);
        }

        [Theory]
        [InlineData(LogLevel.Trace)]
        [InlineData(LogLevel.Debug)]
        [InlineData(LogLevel.Information)]
        [InlineData(LogLevel.Warning)]
        [InlineData(LogLevel.Error)]
        [InlineData(LogLevel.Critical)]
        public void CheckToOtlpLogRecordSeverityLevelAndText(LogLevel logLevel)
        {
            var logRecords = new List<LogRecord>();
            using var loggerFactory = LoggerFactory.Create(builder =>
            {
                builder.AddOpenTelemetry(options =>
                {
                    options.AddInMemoryExporter(logRecords);
                    options.IncludeFormattedMessage = true;
                })
                .AddFilter("CheckToOtlpLogRecordSeverityLevelAndText", LogLevel.Trace);
            });

            var logger = loggerFactory.CreateLogger("CheckToOtlpLogRecordSeverityLevelAndText");
            logger.Log(logLevel, "Hello from {name} {price}.", "tomato", 2.99);
            Assert.Single(logRecords);

            var logRecord = logRecords[0];
            var otlpLogRecord = logRecord.ToOtlpLog(DefaultSdkLimitOptions);

            Assert.NotNull(otlpLogRecord);
#pragma warning disable CS0618 // Type or member is obsolete
            Assert.Equal(logRecord.LogLevel.ToString(), otlpLogRecord.SeverityText);
#pragma warning restore CS0618 // Type or member is obsolete
            Assert.Equal((int)logRecord.Severity, (int)otlpLogRecord.SeverityNumber);
            switch (logLevel)
            {
                case LogLevel.Trace:
                    Assert.Equal(OtlpLogs.SeverityNumber.Trace, otlpLogRecord.SeverityNumber);
                    break;
                case LogLevel.Debug:
                    Assert.Equal(OtlpLogs.SeverityNumber.Debug, otlpLogRecord.SeverityNumber);
                    break;
                case LogLevel.Information:
                    Assert.Equal(OtlpLogs.SeverityNumber.Info, otlpLogRecord.SeverityNumber);
                    break;
                case LogLevel.Warning:
                    Assert.Equal(OtlpLogs.SeverityNumber.Warn, otlpLogRecord.SeverityNumber);
                    break;
                case LogLevel.Error:
                    Assert.Equal(OtlpLogs.SeverityNumber.Error, otlpLogRecord.SeverityNumber);
                    break;
                case LogLevel.Critical:
                    Assert.Equal(OtlpLogs.SeverityNumber.Fatal, otlpLogRecord.SeverityNumber);
                    break;
            }
        }

        [Theory]
        [InlineData(true)]
        [InlineData(false)]
        public void CheckToOtlpLogRecordBodyIsPopulated(bool includeFormattedMessage)
        {
            var logRecords = new List<LogRecord>();
            using var loggerFactory = LoggerFactory.Create(builder =>
            {
                builder.AddOpenTelemetry(options =>
                {
                    options.AddInMemoryExporter(logRecords);
                    options.IncludeFormattedMessage = includeFormattedMessage;
                    options.ParseStateValues = true;
                });
            });

            var logger = loggerFactory.CreateLogger("OtlpLogExporterTests");

            // Scenario 1 - Using ExtensionMethods on ILogger.Log
            logger.LogInformation("OpenTelemetry {Greeting} {Subject}!", "Hello", "World");
            Assert.Single(logRecords);

            var logRecord = logRecords[0];
            var otlpLogRecord = logRecord.ToOtlpLog(DefaultSdkLimitOptions);

            Assert.NotNull(otlpLogRecord);
            if (includeFormattedMessage)
            {
                Assert.Equal(logRecord.FormattedMessage, otlpLogRecord.Body.StringValue);
            }
            else
            {
                Assert.Equal("OpenTelemetry {Greeting} {Subject}!", otlpLogRecord.Body.StringValue);
            }

            logRecords.Clear();

            // Scenario 2 - Using the raw ILogger.Log Method
            logger.Log(LogLevel.Information, default, "state", exception: null, (st, ex) => "Formatted Message");
            Assert.Single(logRecords);

            logRecord = logRecords[0];
            otlpLogRecord = logRecord.ToOtlpLog(DefaultSdkLimitOptions);

            Assert.NotNull(otlpLogRecord);

            // Formatter is always called if no template can be found.
            Assert.Equal(logRecord.FormattedMessage, otlpLogRecord.Body.StringValue);
            Assert.Equal(logRecord.Body, otlpLogRecord.Body.StringValue);

            logRecords.Clear();

            // Scenario 3 - Using the raw ILogger.Log Method, but with null
            // formatter.
            logger.Log(LogLevel.Information, default, "state", exception: null, formatter: null);
            Assert.Single(logRecords);

            logRecord = logRecords[0];
            otlpLogRecord = logRecord.ToOtlpLog(DefaultSdkLimitOptions);

            Assert.NotNull(otlpLogRecord);

            // There is no formatter, we call ToString on state
            Assert.Equal("state", otlpLogRecord.Body.StringValue);
        }

        [Fact]
        public void CheckToOtlpLogRecordExceptionAttributes()
        {
            var logRecords = new List<LogRecord>();
            using var loggerFactory = LoggerFactory.Create(builder =>
            {
                builder.AddOpenTelemetry(options =>
                {
                    options.AddInMemoryExporter(logRecords);
                });
            });

            var logger = loggerFactory.CreateLogger("OtlpLogExporterTests");
            logger.LogInformation(new Exception("Exception Message"), "Exception Occurred");

            var logRecord = logRecords[0];
            var loggedException = logRecord.Exception;
            var otlpLogRecord = logRecord.ToOtlpLog(DefaultSdkLimitOptions);

            Assert.NotNull(otlpLogRecord);
            var otlpLogRecordAttributes = otlpLogRecord.Attributes.ToString();
            Assert.Contains(SemanticConventions.AttributeExceptionType, otlpLogRecordAttributes);
            Assert.Contains(logRecord.Exception.GetType().Name, otlpLogRecordAttributes);

            Assert.Contains(SemanticConventions.AttributeExceptionMessage, otlpLogRecordAttributes);
            Assert.Contains(logRecord.Exception.Message, otlpLogRecordAttributes);

            Assert.Contains(SemanticConventions.AttributeExceptionStacktrace, otlpLogRecordAttributes);
            Assert.Contains(logRecord.Exception.ToInvariantString(), otlpLogRecordAttributes);
        }

        [Fact]
        public void CheckToOtlpLogRecordRespectsAttributeLimits()
        {
            var sdkLimitOptions = new SdkLimitOptions
            {
                AttributeCountLimit = 3, // 3 => LogCategory, exception.type and exception.message
                AttributeValueLengthLimit = 8,
            };

            var logRecords = new List<LogRecord>();
            using var loggerFactory = LoggerFactory.Create(builder =>
            {
                builder.AddOpenTelemetry(options =>
                {
                    options.AddInMemoryExporter(logRecords);
                });
            });

            var logger = loggerFactory.CreateLogger("OtlpLogExporterTests");
            logger.LogInformation(new NotSupportedException("I'm the exception message."), "Exception Occurred");

            var logRecord = logRecords[0];
            var otlpLogRecord = logRecord.ToOtlpLog(sdkLimitOptions);

            Assert.NotNull(otlpLogRecord);
            Assert.Equal(1u, otlpLogRecord.DroppedAttributesCount);

            var exceptionTypeAtt = TryGetAttribute(otlpLogRecord, SemanticConventions.AttributeExceptionType);
            Assert.NotNull(exceptionTypeAtt);

            // "NotSuppo" == first 8 chars from the exception typename "NotSupportedException"
            Assert.Equal("NotSuppo", exceptionTypeAtt.Value.StringValue);
            var exceptionMessageAtt = TryGetAttribute(otlpLogRecord, SemanticConventions.AttributeExceptionMessage);
            Assert.NotNull(exceptionMessageAtt);

            // "I'm the " == first 8 chars from the exception message
            Assert.Equal("I'm the ", exceptionMessageAtt.Value.StringValue);

            var exceptionStackTraceAtt = TryGetAttribute(otlpLogRecord, SemanticConventions.AttributeExceptionStacktrace);
            Assert.Null(exceptionStackTraceAtt);
        }

        [Fact]
        public void Export_WhenExportClientIsProvidedInCtor_UsesProvidedExportClient()
        {
            // Arrange.
            var fakeExportClient = new Mock<IExportClient<OtlpCollector.ExportLogsServiceRequest>>();
            var emptyLogRecords = Array.Empty<LogRecord>();
            var emptyBatch = new Batch<LogRecord>(emptyLogRecords, emptyLogRecords.Length);
            var sut = new OtlpLogExporter(
                            new OtlpExporterOptions(),
                            new SdkLimitOptions(),
                            fakeExportClient.Object);

            // Act.
            var result = sut.Export(emptyBatch);

            // Assert.
            fakeExportClient.Verify(x => x.SendExportRequest(It.IsAny<OtlpCollector.ExportLogsServiceRequest>(), default), Times.Once());
        }

        [Fact]
        public void Export_WhenExportClientThrowsException_ReturnsExportResultFailure()
        {
            // Arrange.
            var fakeExportClient = new Mock<IExportClient<OtlpCollector.ExportLogsServiceRequest>>();
            var emptyLogRecords = Array.Empty<LogRecord>();
            var emptyBatch = new Batch<LogRecord>(emptyLogRecords, emptyLogRecords.Length);
            fakeExportClient
                .Setup(_ => _.SendExportRequest(It.IsAny<OtlpCollector.ExportLogsServiceRequest>(), default))
                .Throws(new Exception("Test Exception"));
            var sut = new OtlpLogExporter(
                            new OtlpExporterOptions(),
                            new SdkLimitOptions(),
                            fakeExportClient.Object);

            // Act.
            var result = sut.Export(emptyBatch);

            // Assert.
            Assert.Equal(ExportResult.Failure, result);
        }

        [Fact]
        public void Export_WhenExportIsSuccessful_ReturnsExportResultSuccess()
        {
            // Arrange.
            var fakeExportClient = new Mock<IExportClient<OtlpCollector.ExportLogsServiceRequest>>();
            var emptyLogRecords = Array.Empty<LogRecord>();
            var emptyBatch = new Batch<LogRecord>(emptyLogRecords, emptyLogRecords.Length);
            fakeExportClient
                .Setup(_ => _.SendExportRequest(It.IsAny<OtlpCollector.ExportLogsServiceRequest>(), default))
                .Returns(true);
            var sut = new OtlpLogExporter(
                            new OtlpExporterOptions(),
                            new SdkLimitOptions(),
                            fakeExportClient.Object);

            // Act.
            var result = sut.Export(emptyBatch);

            // Assert.
            Assert.Equal(ExportResult.Success, result);
        }

        [Fact]
        public void ToOtlpLog_WhenOptionsIncludeScopesIsFalse_DoesNotContainScopeAttribute()
        {
            // Arrange.
            var logRecords = new List<LogRecord>(1);
            using var loggerFactory = LoggerFactory.Create(builder =>
            {
                builder.AddOpenTelemetry(options =>
                {
                    options.IncludeScopes = false;
                    options.AddInMemoryExporter(logRecords);
                });
            });
            var logger = loggerFactory.CreateLogger("Some category");

            const string expectedScopeKey = "Some scope key";
            const string expectedScopeValue = "Some scope value";

            // Act.
            using (logger.BeginScope(new List<KeyValuePair<string, object>>
            {
                new KeyValuePair<string, object>(expectedScopeKey, expectedScopeValue),
            }))
            {
                logger.LogInformation("Some log information message.");
            }

            // Assert.
            var logRecord = logRecords.Single();
            var otlpLogRecord = logRecord.ToOtlpLog(DefaultSdkLimitOptions);
            var actualScope = TryGetAttribute(otlpLogRecord, expectedScopeKey);
            Assert.Null(actualScope);
        }

        [Theory]
        [InlineData("Some scope value")]
        [InlineData('a')]
        public void ToOtlpLog_WhenOptionsIncludeScopesIsTrue_ContainsScopeAttributeStringValue(object scopeValue)
        {
            // Arrange.
            var logRecords = new List<LogRecord>(1);
            using var loggerFactory = LoggerFactory.Create(builder =>
            {
                builder.AddOpenTelemetry(options =>
                {
                    options.IncludeScopes = true;
                    options.AddInMemoryExporter(logRecords);
                });
            });
            var logger = loggerFactory.CreateLogger(nameof(OtlpLogExporterTests));

            const string scopeKey = "Some scope key";

            // Act.
            using (logger.BeginScope(new List<KeyValuePair<string, object>>
            {
                new KeyValuePair<string, object>(scopeKey, scopeValue),
            }))
            {
                logger.LogInformation("Some log information message.");
            }

            // Assert.
            var logRecord = logRecords.Single();
            var otlpLogRecord = logRecord.ToOtlpLog(DefaultSdkLimitOptions);
            Assert.Equal(2, otlpLogRecord.Attributes.Count);
            var actualScope = TryGetAttribute(otlpLogRecord, scopeKey);
            Assert.NotNull(actualScope);
            Assert.Equal(scopeKey, actualScope.Key);
            Assert.Equal(ValueOneofCase.StringValue, actualScope.Value.ValueCase);
            Assert.Equal(scopeValue.ToString(), actualScope.Value.StringValue);
        }

        [Theory]
        [InlineData(true)]
        [InlineData(false)]
        public void ToOtlpLog_WhenOptionsIncludeScopesIsTrue_ContainsScopeAttributeBoolValue(bool scopeValue)
        {
            // Arrange.
            var logRecords = new List<LogRecord>(1);
            using var loggerFactory = LoggerFactory.Create(builder =>
            {
                builder.AddOpenTelemetry(options =>
                {
                    options.IncludeScopes = true;
                    options.AddInMemoryExporter(logRecords);
                });
            });
            var logger = loggerFactory.CreateLogger(nameof(OtlpLogExporterTests));

            const string scopeKey = "Some scope key";

            // Act.
            using (logger.BeginScope(new List<KeyValuePair<string, object>>
            {
                new KeyValuePair<string, object>(scopeKey, scopeValue),
            }))
            {
                logger.LogInformation("Some log information message.");
            }

            // Assert.
            var logRecord = logRecords.Single();
            var otlpLogRecord = logRecord.ToOtlpLog(DefaultSdkLimitOptions);
            Assert.Equal(2, otlpLogRecord.Attributes.Count);
            var actualScope = TryGetAttribute(otlpLogRecord, scopeKey);
            Assert.NotNull(actualScope);
            Assert.Equal(scopeKey, actualScope.Key);
            Assert.Equal(ValueOneofCase.BoolValue, actualScope.Value.ValueCase);
            Assert.Equal(scopeValue.ToString(), actualScope.Value.BoolValue.ToString());
        }

        [Theory]
        [InlineData(byte.MinValue)]
        [InlineData(byte.MaxValue)]
        [InlineData(sbyte.MinValue)]
        [InlineData(sbyte.MaxValue)]
        [InlineData(short.MinValue)]
        [InlineData(short.MaxValue)]
        [InlineData(ushort.MinValue)]
        [InlineData(ushort.MaxValue)]
        [InlineData(int.MinValue)]
        [InlineData(int.MaxValue)]
        [InlineData(uint.MinValue)]
        [InlineData(uint.MaxValue)]
        [InlineData(long.MinValue)]
        [InlineData(long.MaxValue)]
        public void ToOtlpLog_WhenOptionsIncludeScopesIsTrue_ContainsScopeAttributeIntValue(object scopeValue)
        {
            // Arrange.
            var logRecords = new List<LogRecord>(1);
            using var loggerFactory = LoggerFactory.Create(builder =>
            {
                builder.AddOpenTelemetry(options =>
                {
                    options.IncludeScopes = true;
                    options.AddInMemoryExporter(logRecords);
                });
            });
            var logger = loggerFactory.CreateLogger(nameof(OtlpLogExporterTests));

            const string scopeKey = "Some scope key";

            // Act.
            using (logger.BeginScope(new List<KeyValuePair<string, object>>
            {
                new KeyValuePair<string, object>(scopeKey, scopeValue),
            }))
            {
                logger.LogInformation("Some log information message.");
            }

            // Assert.
            var logRecord = logRecords.Single();
            var otlpLogRecord = logRecord.ToOtlpLog(DefaultSdkLimitOptions);
            Assert.Equal(2, otlpLogRecord.Attributes.Count);
            var actualScope = TryGetAttribute(otlpLogRecord, scopeKey);
            Assert.NotNull(actualScope);
            Assert.Equal(scopeKey, actualScope.Key);
            Assert.Equal(ValueOneofCase.IntValue, actualScope.Value.ValueCase);
            Assert.Equal(scopeValue.ToString(), actualScope.Value.IntValue.ToString());
        }

        [Theory]
        [InlineData(float.MinValue)]
        [InlineData(float.MaxValue)]
        public void ToOtlpLog_WhenOptionsIncludeScopesIsTrue_ContainsScopeAttributeDoubleValueForFloat(float scopeValue)
        {
            // Arrange.
            var logRecords = new List<LogRecord>(1);
            using var loggerFactory = LoggerFactory.Create(builder =>
            {
                builder.AddOpenTelemetry(options =>
                {
                    options.IncludeScopes = true;
                    options.AddInMemoryExporter(logRecords);
                });
            });
            var logger = loggerFactory.CreateLogger(nameof(OtlpLogExporterTests));

            const string scopeKey = "Some scope key";

            // Act.
            using (logger.BeginScope(new List<KeyValuePair<string, object>>
            {
                new KeyValuePair<string, object>(scopeKey, scopeValue),
            }))
            {
                logger.LogInformation("Some log information message.");
            }

            // Assert.
            var logRecord = logRecords.Single();
            var otlpLogRecord = logRecord.ToOtlpLog(DefaultSdkLimitOptions);
            Assert.Equal(2, otlpLogRecord.Attributes.Count);
            var actualScope = TryGetAttribute(otlpLogRecord, scopeKey);
            Assert.NotNull(actualScope);
            Assert.Equal(scopeKey, actualScope.Key);
            Assert.Equal(ValueOneofCase.DoubleValue, actualScope.Value.ValueCase);
            Assert.Equal(((double)scopeValue).ToString(), actualScope.Value.DoubleValue.ToString());
        }

        [Theory]
        [InlineData(double.MinValue)]
        [InlineData(double.MaxValue)]
        public void ToOtlpLog_WhenOptionsIncludeScopesIsTrue_ContainsScopeAttributeDoubleValueForDouble(double scopeValue)
        {
            // Arrange.
            var logRecords = new List<LogRecord>(1);
            using var loggerFactory = LoggerFactory.Create(builder =>
            {
                builder.AddOpenTelemetry(options =>
                {
                    options.IncludeScopes = true;
                    options.AddInMemoryExporter(logRecords);
                });
            });
            var logger = loggerFactory.CreateLogger(nameof(OtlpLogExporterTests));

            const string scopeKey = "Some scope key";

            // Act.
            using (logger.BeginScope(new List<KeyValuePair<string, object>>
            {
                new KeyValuePair<string, object>(scopeKey, scopeValue),
            }))
            {
                logger.LogInformation("Some log information message.");
            }

            // Assert.
            var logRecord = logRecords.Single();
            var otlpLogRecord = logRecord.ToOtlpLog(DefaultSdkLimitOptions);
            Assert.Equal(2, otlpLogRecord.Attributes.Count);
            var actualScope = TryGetAttribute(otlpLogRecord, scopeKey);
            Assert.NotNull(actualScope);
            Assert.Equal(scopeKey, actualScope.Key);
            Assert.Equal(scopeValue.ToString(), actualScope.Value.DoubleValue.ToString());
        }

        [Fact]
<<<<<<< HEAD
        public void TestAddOtlpExporter_NamedOptions()
        {
            int defaultExporterOptionsConfigureOptionsInvocations = 0;
            int namedExporterOptionsConfigureOptionsInvocations = 0;

            using var loggerProvider = Sdk.CreateLoggerProviderBuilder()
                .ConfigureServices(services =>
                {
                    services.Configure<OtlpExporterOptions>(o => defaultExporterOptionsConfigureOptionsInvocations++);
                    services.Configure<LogRecordExportProcessorOptions>(o => defaultExporterOptionsConfigureOptionsInvocations++);

                    services.Configure<OtlpExporterOptions>("Exporter2", o => namedExporterOptionsConfigureOptionsInvocations++);
                    services.Configure<LogRecordExportProcessorOptions>("Exporter2", o => namedExporterOptionsConfigureOptionsInvocations++);

                    services.Configure<OtlpExporterOptions>("Exporter3", o => namedExporterOptionsConfigureOptionsInvocations++);
                    services.Configure<LogRecordExportProcessorOptions>("Exporter3", o => namedExporterOptionsConfigureOptionsInvocations++);
                })
                .AddOtlpExporter()
                .AddOtlpExporter("Exporter2", o => { })
                .AddOtlpExporter("Exporter3", (eo, po) => { })
                .Build();

            Assert.Equal(2, defaultExporterOptionsConfigureOptionsInvocations);
            Assert.Equal(4, namedExporterOptionsConfigureOptionsInvocations);
=======
        public void ToOtlpLog_WhenOptionsIncludeScopesIsTrue_AndScopeStateIsOfTypeString_ScopeIsIgnored()
        {
            // Arrange.
            var logRecords = new List<LogRecord>(1);
            using var loggerFactory = LoggerFactory.Create(builder =>
            {
                builder.AddOpenTelemetry(options =>
                {
                    options.IncludeScopes = true;
                    options.AddInMemoryExporter(logRecords);
                });
            });
            var logger = loggerFactory.CreateLogger(nameof(OtlpLogExporterTests));

            const string scopeState = "Some scope state";

            // Act.
            using (logger.BeginScope(scopeState))
            {
                logger.LogInformation("Some log information message.");
            }

            // Assert.
            var logRecord = logRecords.Single();
            var otlpLogRecord = logRecord.ToOtlpLog(DefaultSdkLimitOptions);
            Assert.NotNull(otlpLogRecord);
            Assert.Single(otlpLogRecord.Attributes);
        }

        [Theory]
        [InlineData(typeof(int))]
        [InlineData(typeof(float))]
        [InlineData(typeof(decimal))]
        [InlineData(typeof(char))]
        [InlineData(typeof(bool))]
        public void ToOtlpLog_WhenOptionsIncludeScopesIsTrue_AndScopeStateIsOfPrimitiveTypes_ScopeIsIgnored(Type typeOfScopeState)
        {
            // Arrange.
            var logRecords = new List<LogRecord>(1);
            using var loggerFactory = LoggerFactory.Create(builder =>
            {
                builder.AddOpenTelemetry(options =>
                {
                    options.IncludeScopes = true;
                    options.AddInMemoryExporter(logRecords);
                });
            });
            var logger = loggerFactory.CreateLogger(nameof(OtlpLogExporterTests));

            var scopeState = Activator.CreateInstance(typeOfScopeState);

            // Act.
            using (logger.BeginScope(scopeState))
            {
                logger.LogInformation("Some log information message.");
            }

            // Assert.
            var logRecord = logRecords.Single();
            var otlpLogRecord = logRecord.ToOtlpLog(DefaultSdkLimitOptions);
            Assert.NotNull(otlpLogRecord);
            Assert.Single(otlpLogRecord.Attributes);
        }

        [Fact]
        public void ToOtlpLog_WhenOptionsIncludeScopesIsTrue_AndScopeStateIsOfDictionaryType_ScopeIsProcessed()
        {
            // Arrange.
            var logRecords = new List<LogRecord>(1);
            using var loggerFactory = LoggerFactory.Create(builder =>
            {
                builder.AddOpenTelemetry(options =>
                {
                    options.IncludeScopes = true;
                    options.AddInMemoryExporter(logRecords);
                });
            });
            var logger = loggerFactory.CreateLogger(nameof(OtlpLogExporterTests));

            const string scopeKey = "Some scope key";
            var scopeState = new Dictionary<string, object>() { { scopeKey, "Some scope value" } };

            // Act.
            using (logger.BeginScope(scopeState))
            {
                logger.LogInformation("Some log information message.");
            }

            // Assert.
            var logRecord = logRecords.Single();
            var otlpLogRecord = logRecord.ToOtlpLog(DefaultSdkLimitOptions);
            Assert.Equal(2, otlpLogRecord.Attributes.Count);
            var actualScope = TryGetAttribute(otlpLogRecord, scopeKey);
            Assert.NotNull(actualScope);
            Assert.Equal(scopeKey, actualScope.Key);
        }

        [Theory]
        [InlineData(typeof(List<KeyValuePair<string, object>>))]
        [InlineData(typeof(ReadOnlyCollection<KeyValuePair<string, object>>))]
        [InlineData(typeof(HashSet<KeyValuePair<string, object>>))]
        public void ToOtlpLog_WhenOptionsIncludeScopesIsTrue_AndScopeStateIsOfEnumerableType_ScopeIsProcessed(Type typeOfScopeState)
        {
            // Arrange.
            var logRecords = new List<LogRecord>(1);
            using var loggerFactory = LoggerFactory.Create(builder =>
            {
                builder.AddOpenTelemetry(options =>
                {
                    options.IncludeScopes = true;
                    options.AddInMemoryExporter(logRecords);
                });
            });
            var logger = loggerFactory.CreateLogger(nameof(OtlpLogExporterTests));

            const string scopeKey = "Some scope key";
            var scopeValues = new List<KeyValuePair<string, object>> { new KeyValuePair<string, object>(scopeKey, "Some scope value") };
            var scopeState = Activator.CreateInstance(typeOfScopeState, scopeValues) as ICollection<KeyValuePair<string, object>>;

            // Act.
            using (logger.BeginScope(scopeState))
            {
                logger.LogInformation("Some log information message.");
            }

            // Assert.
            var logRecord = logRecords.Single();
            var otlpLogRecord = logRecord.ToOtlpLog(DefaultSdkLimitOptions);
            Assert.Equal(2, otlpLogRecord.Attributes.Count);
            var actualScope = TryGetAttribute(otlpLogRecord, scopeKey);
            Assert.NotNull(actualScope);
            Assert.Equal(scopeKey, actualScope.Key);
        }

        [Theory]
        [InlineData("Same scope key", "Same scope key")]
        [InlineData("Scope key 1", "Scope key 2")]
        public void ToOtlpLog_WhenOptionsIncludeScopesIsTrue_AndMultipleScopesAreAdded_ContainsAllAddedScopeValues(string scopeKey1, string scopeKey2)
        {
            // Arrange.
            var logRecords = new List<LogRecord>(1);
            using var loggerFactory = LoggerFactory.Create(builder =>
            {
                builder.AddOpenTelemetry(options =>
                {
                    options.IncludeScopes = true;
                    options.AddInMemoryExporter(logRecords);
                });
            });
            var logger = loggerFactory.CreateLogger(nameof(OtlpLogExporterTests));

            const string scopeValue1 = "Some scope value";
            const string scopeValue2 = "Some other scope value";

            // Act.
            using (logger.BeginScope(new List<KeyValuePair<string, object>>
            {
                new KeyValuePair<string, object>(scopeKey1, scopeValue1),
                new KeyValuePair<string, object>(scopeKey2, scopeValue2),
            }))
            {
                logger.LogInformation("Some log information message.");
            }

            // Assert.
            var logRecord = logRecords.Single();
            var otlpLogRecord = logRecord.ToOtlpLog(DefaultSdkLimitOptions);
            var allScopeValues = otlpLogRecord.Attributes
                .Where(_ => _.Key == scopeKey1 || _.Key == scopeKey2)
                .Select(_ => _.Value.StringValue);
            Assert.Equal(2, allScopeValues.Count());
            Assert.Contains(scopeValue1, allScopeValues);
            Assert.Contains(scopeValue2, allScopeValues);
        }

        [Theory]
        [InlineData("Same scope key", "Same scope key")]
        [InlineData("Scope key 1", "Scope key 2")]
        public void ToOtlpLog_WhenOptionsIncludeScopesIsTrue_AndMultipleScopeLevelsAreAdded_ContainsAllAddedScopeValues(string scopeKey1, string scopeKey2)
        {
            // Arrange.
            var logRecords = new List<LogRecord>(1);
            using var loggerFactory = LoggerFactory.Create(builder =>
            {
                builder.AddOpenTelemetry(options =>
                {
                    options.IncludeScopes = true;
                    options.AddInMemoryExporter(logRecords);
                });
            });
            var logger = loggerFactory.CreateLogger(nameof(OtlpLogExporterTests));

            const string scopeValue1 = "Some scope value";
            const string scopeValue2 = "Some other scope value";

            // Act.
            using (logger.BeginScope(new List<KeyValuePair<string, object>> { new KeyValuePair<string, object>(scopeKey1, scopeValue1) }))
            {
                using (logger.BeginScope(new List<KeyValuePair<string, object>> { new KeyValuePair<string, object>(scopeKey2, scopeValue2) }))
                {
                    logger.LogInformation("Some log information message.");
                }
            }

            // Assert.
            var logRecord = logRecords.Single();
            var otlpLogRecord = logRecord.ToOtlpLog(DefaultSdkLimitOptions);
            var allScopeValues = otlpLogRecord.Attributes
                .Where(_ => _.Key == scopeKey1 || _.Key == scopeKey2)
                .Select(_ => _.Value.StringValue);
            Assert.Equal(2, allScopeValues.Count());
            Assert.Contains(scopeValue1, allScopeValues);
            Assert.Contains(scopeValue2, allScopeValues);
        }

        [Theory]
        [InlineData("Same scope key", "Same scope key")]
        [InlineData("Scope key 1", "Scope key 2")]
        public void ToOtlpLog_WhenOptionsIncludeScopesIsTrue_AndScopeIsUsedInLogMethod_ContainsAllAddedScopeValues(string scopeKey1, string scopeKey2)
        {
            // Arrange.
            var logRecords = new List<LogRecord>(1);
            using var loggerFactory = LoggerFactory.Create(builder =>
            {
                builder.AddOpenTelemetry(options =>
                {
                    options.IncludeScopes = true;
                    options.AddInMemoryExporter(logRecords);
                });
            });
            var logger = loggerFactory.CreateLogger(nameof(OtlpLogExporterTests));

            const string scopeValue1 = "Some scope value";
            const string scopeValue2 = "Some other scope value";

            // Act.
            using (logger.BeginScope(new List<KeyValuePair<string, object>>
            {
                new KeyValuePair<string, object>(scopeKey1, scopeValue1),
            }))
            {
                logger.Log(
                    LogLevel.Error,
                    new EventId(1),
                    new List<KeyValuePair<string, object>> { new KeyValuePair<string, object>(scopeKey2, scopeValue2) },
                    exception: new Exception("Some exception message"),
                    formatter: (s, e) => string.Empty);
            }

            // Assert.
            var logRecord = logRecords.Single();
            var otlpLogRecord = logRecord.ToOtlpLog(DefaultSdkLimitOptions);
            var allScopeValues = otlpLogRecord.Attributes
                .Where(_ => _.Key == scopeKey1 || _.Key == scopeKey2)
                .Select(_ => _.Value.StringValue);
            Assert.Equal(2, allScopeValues.Count());
            Assert.Contains(scopeValue1, allScopeValues);
            Assert.Contains(scopeValue2, allScopeValues);
>>>>>>> bd0d8d6a
        }

        private static OtlpCommon.KeyValue TryGetAttribute(OtlpLogs.LogRecord record, string key)
        {
            return record.Attributes.FirstOrDefault(att => att.Key == key);
        }
    }
}<|MERGE_RESOLUTION|>--- conflicted
+++ resolved
@@ -853,7 +853,6 @@
         }
 
         [Fact]
-<<<<<<< HEAD
         public void TestAddOtlpExporter_NamedOptions()
         {
             int defaultExporterOptionsConfigureOptionsInvocations = 0;
@@ -878,7 +877,8 @@
 
             Assert.Equal(2, defaultExporterOptionsConfigureOptionsInvocations);
             Assert.Equal(4, namedExporterOptionsConfigureOptionsInvocations);
-=======
+        }
+
         public void ToOtlpLog_WhenOptionsIncludeScopesIsTrue_AndScopeStateIsOfTypeString_ScopeIsIgnored()
         {
             // Arrange.
@@ -1137,7 +1137,6 @@
             Assert.Equal(2, allScopeValues.Count());
             Assert.Contains(scopeValue1, allScopeValues);
             Assert.Contains(scopeValue2, allScopeValues);
->>>>>>> bd0d8d6a
         }
 
         private static OtlpCommon.KeyValue TryGetAttribute(OtlpLogs.LogRecord record, string key)
