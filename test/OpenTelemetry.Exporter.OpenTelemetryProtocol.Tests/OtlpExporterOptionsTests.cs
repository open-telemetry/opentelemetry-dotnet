// Copyright The OpenTelemetry Authors
// SPDX-License-Identifier: Apache-2.0

using Microsoft.Extensions.Configuration;
using Xunit;

namespace OpenTelemetry.Exporter.OpenTelemetryProtocol.Tests;

public class OtlpExporterOptionsTests : IDisposable
{
    public OtlpExporterOptionsTests()
    {
        ClearEnvVars();
    }

    public static IEnumerable<object[]> GetOtlpExporterOptionsTestCases()
    {
        yield return new object[]
        {
            OtlpExporterOptionsConfigurationType.Default,
            OtlpSpecConfigDefinitions.DefaultEndpointEnvVarName,
            OtlpSpecConfigDefinitions.DefaultHeadersEnvVarName,
            OtlpSpecConfigDefinitions.DefaultTimeoutEnvVarName,
            OtlpSpecConfigDefinitions.DefaultProtocolEnvVarName,
            true,
        };

        yield return new object[]
        {
            OtlpExporterOptionsConfigurationType.Logs,
            OtlpSpecConfigDefinitions.LogsEndpointEnvVarName,
            OtlpSpecConfigDefinitions.LogsHeadersEnvVarName,
            OtlpSpecConfigDefinitions.LogsTimeoutEnvVarName,
            OtlpSpecConfigDefinitions.LogsProtocolEnvVarName,
            false,
        };

        yield return new object[]
        {
            OtlpExporterOptionsConfigurationType.Metrics,
            OtlpSpecConfigDefinitions.MetricsEndpointEnvVarName,
            OtlpSpecConfigDefinitions.MetricsHeadersEnvVarName,
            OtlpSpecConfigDefinitions.MetricsTimeoutEnvVarName,
            OtlpSpecConfigDefinitions.MetricsProtocolEnvVarName,
            false,
        };

        yield return new object[]
        {
            OtlpExporterOptionsConfigurationType.Traces,
            OtlpSpecConfigDefinitions.TracesEndpointEnvVarName,
            OtlpSpecConfigDefinitions.TracesHeadersEnvVarName,
            OtlpSpecConfigDefinitions.TracesTimeoutEnvVarName,
            OtlpSpecConfigDefinitions.TracesProtocolEnvVarName,
            false,
        };
    }

    public void Dispose()
    {
        ClearEnvVars();
        GC.SuppressFinalize(this);
    }

    [Fact]
    public void OtlpExporterOptions_Defaults()
    {
        var options = new OtlpExporterOptions();

        Assert.Equal(new Uri(OtlpExporterOptions.DefaultGrpcEndpoint), options.Endpoint);
        Assert.Null(options.Headers);
        Assert.Equal(10000, options.TimeoutMilliseconds);
        Assert.Equal(OtlpExporterOptions.DefaultOtlpExportProtocol, options.Protocol);
    }

    [Fact]
    public void OtlpExporterOptions_DefaultsForHttpProtobuf()
    {
        var options = new OtlpExporterOptions
        {
            Protocol = OtlpExportProtocol.HttpProtobuf,
        };
        Assert.Equal(new Uri(OtlpExporterOptions.DefaultHttpEndpoint), options.Endpoint);
        Assert.Null(options.Headers);
        Assert.Equal(10000, options.TimeoutMilliseconds);
        Assert.Equal(OtlpExportProtocol.HttpProtobuf, options.Protocol);
    }

    [Theory]
    [MemberData(nameof(GetOtlpExporterOptionsTestCases))]
    public void OtlpExporterOptions_EnvironmentVariableOverride(
        int configurationType,
        string endpointEnvVarKeyName,
        string headersEnvVarKeyName,
        string timeoutEnvVarKeyName,
        string protocolEnvVarKeyName,
        bool appendSignalPathToEndpoint)
    {
        Environment.SetEnvironmentVariable(endpointEnvVarKeyName, "http://test:8888");
        Environment.SetEnvironmentVariable(headersEnvVarKeyName, "A=2,B=3");
        Environment.SetEnvironmentVariable(timeoutEnvVarKeyName, "2000");
        Environment.SetEnvironmentVariable(protocolEnvVarKeyName, "http/protobuf");

        var options = new OtlpExporterOptions((OtlpExporterOptionsConfigurationType)configurationType);

        Assert.Equal(new Uri("http://test:8888"), options.Endpoint);
        Assert.Equal("A=2,B=3", options.Headers);
        Assert.Equal(2000, options.TimeoutMilliseconds);
        Assert.Equal(OtlpExportProtocol.HttpProtobuf, options.Protocol);
        Assert.Equal(appendSignalPathToEndpoint, options.AppendSignalPathToEndpoint);
    }

    [Theory]
    [MemberData(nameof(GetOtlpExporterOptionsTestCases))]
    public void OtlpExporterOptions_UsingIConfiguration(
        int configurationType,
        string endpointEnvVarKeyName,
        string headersEnvVarKeyName,
        string timeoutEnvVarKeyName,
        string protocolEnvVarKeyName,
        bool appendSignalPathToEndpoint)
    {
        var values = new Dictionary<string, string>()
        {
            [endpointEnvVarKeyName] = "http://test:8888",
            [headersEnvVarKeyName] = "A=2,B=3",
            [timeoutEnvVarKeyName] = "2000",
            [protocolEnvVarKeyName] = "http/protobuf",
        };

        var configuration = new ConfigurationBuilder()
            .AddInMemoryCollection(values)
            .Build();

<<<<<<< HEAD
        var options = new OtlpExporterOptions(configuration, OtlpExporterSignals.None, new());
=======
        var options = new OtlpExporterOptions(configuration, (OtlpExporterOptionsConfigurationType)configurationType, new());
>>>>>>> 85933659

        Assert.Equal(new Uri("http://test:8888"), options.Endpoint);
        Assert.Equal("A=2,B=3", options.Headers);
        Assert.Equal(2000, options.TimeoutMilliseconds);
        Assert.Equal(OtlpExportProtocol.HttpProtobuf, options.Protocol);
        Assert.Equal(appendSignalPathToEndpoint, options.AppendSignalPathToEndpoint);
    }

    [Fact]
    public void OtlpExporterOptions_InvalidEnvironmentVariableOverride()
    {
        var values = new Dictionary<string, string>()
        {
            ["EndpointWithInvalidValue"] = "invalid",
            ["TimeoutWithInvalidValue"] = "invalid",
            ["ProtocolWithInvalidValue"] = "invalid",
        };

        var configuration = new ConfigurationBuilder()
            .AddInMemoryCollection(values)
            .Build();

        var options = new OtlpExporterOptions();

        options.ApplyConfigurationUsingSpecificationEnvVars(
            configuration,
            "EndpointWithInvalidValue",
            appendSignalPathToEndpoint: true,
            "ProtocolWithInvalidValue",
            "NoopHeaders",
            "TimeoutWithInvalidValue");

        Assert.Equal(new Uri(OtlpExporterOptions.DefaultGrpcEndpoint), options.Endpoint);
        Assert.Equal(10000, options.TimeoutMilliseconds);
        Assert.Equal(OtlpExporterOptions.DefaultOtlpExportProtocol, options.Protocol);
        Assert.Null(options.Headers);
    }

    [Fact]
    public void OtlpExporterOptions_SetterOverridesEnvironmentVariable()
    {
        var values = new Dictionary<string, string>()
        {
            ["Endpoint"] = "http://test:8888",
            ["Timeout"] = "2000",
            ["Protocol"] = "grpc",
            ["Headers"] = "A=2,B=3",
        };

        var configuration = new ConfigurationBuilder()
            .AddInMemoryCollection(values)
            .Build();

        var options = new OtlpExporterOptions();

        options.ApplyConfigurationUsingSpecificationEnvVars(
            configuration,
            "Endpoint",
            appendSignalPathToEndpoint: true,
            "Protocol",
            "Headers",
            "Timeout");

        options.Endpoint = new Uri("http://localhost:200");
        options.Headers = "C=3";
        options.TimeoutMilliseconds = 40000;
        options.Protocol = OtlpExportProtocol.HttpProtobuf;

        Assert.Equal(new Uri("http://localhost:200"), options.Endpoint);
        Assert.Equal("C=3", options.Headers);
        Assert.Equal(40000, options.TimeoutMilliseconds);
        Assert.Equal(OtlpExportProtocol.HttpProtobuf, options.Protocol);
        Assert.False(options.AppendSignalPathToEndpoint);
    }

    [Fact]
    public void OtlpExporterOptions_EndpointGetterUsesProtocolWhenNull()
    {
        var options = new OtlpExporterOptions();

        Assert.Equal(new Uri(OtlpExporterOptions.DefaultGrpcEndpoint), options.Endpoint);
        Assert.Equal(OtlpExporterOptions.DefaultOtlpExportProtocol, options.Protocol);

        options.Protocol = OtlpExportProtocol.HttpProtobuf;

        Assert.Equal(new Uri(OtlpExporterOptions.DefaultHttpEndpoint), options.Endpoint);

        options.Protocol = OtlpExportProtocol.Grpc;

        Assert.Equal(new Uri(OtlpExporterOptions.DefaultGrpcEndpoint), options.Endpoint);
    }

    [Fact]
    public void OtlpExporterOptions_EndpointGetterIgnoresProtocolWhenNotNull()
    {
        var options = new OtlpExporterOptions { Endpoint = new Uri("http://test:8888"), Protocol = OtlpExportProtocol.Grpc };

        Assert.Equal(new Uri("http://test:8888"), options.Endpoint);
        Assert.Equal(OtlpExportProtocol.Grpc, options.Protocol);
    }

    [Fact]
    public void OtlpExporterOptions_EnvironmentVariableNames()
    {
        Assert.Equal("OTEL_EXPORTER_OTLP_ENDPOINT", OtlpSpecConfigDefinitions.DefaultEndpointEnvVarName);
        Assert.Equal("OTEL_EXPORTER_OTLP_HEADERS", OtlpSpecConfigDefinitions.DefaultHeadersEnvVarName);
        Assert.Equal("OTEL_EXPORTER_OTLP_TIMEOUT", OtlpSpecConfigDefinitions.DefaultTimeoutEnvVarName);
        Assert.Equal("OTEL_EXPORTER_OTLP_PROTOCOL", OtlpSpecConfigDefinitions.DefaultProtocolEnvVarName);
    }

    private static void ClearEnvVars()
    {
        foreach (var item in GetOtlpExporterOptionsTestCases())
        {
            Environment.SetEnvironmentVariable((string)item[1], null);
            Environment.SetEnvironmentVariable((string)item[2], null);
            Environment.SetEnvironmentVariable((string)item[3], null);
            Environment.SetEnvironmentVariable((string)item[4], null);
        }
    }
}<|MERGE_RESOLUTION|>--- conflicted
+++ resolved
@@ -132,11 +132,7 @@
             .AddInMemoryCollection(values)
             .Build();
 
-<<<<<<< HEAD
-        var options = new OtlpExporterOptions(configuration, OtlpExporterSignals.None, new());
-=======
         var options = new OtlpExporterOptions(configuration, (OtlpExporterOptionsConfigurationType)configurationType, new());
->>>>>>> 85933659
 
         Assert.Equal(new Uri("http://test:8888"), options.Endpoint);
         Assert.Equal("A=2,B=3", options.Headers);
