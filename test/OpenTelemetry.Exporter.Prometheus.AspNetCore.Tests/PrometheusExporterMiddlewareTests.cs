--- conflicted
+++ resolved
@@ -240,15 +240,6 @@
     }
 
     [Fact]
-<<<<<<< HEAD
-    public async Task PrometheusExporterMiddlewareIntegration_DisableOpenMetrics()
-    {
-        await RunPrometheusExporterMiddlewareIntegrationTest(
-            "/metrics",
-            app => app.UseOpenTelemetryPrometheusScrapingEndpoint(),
-            configureOptions: o => o.OpenMetricsEnabled = false,
-            useOpenMetrics: false);
-=======
     public Task PrometheusExporterMiddlewareIntegration_TextPlainResponse()
     {
         return RunPrometheusExporterMiddlewareIntegrationTest(
@@ -264,7 +255,6 @@
             "/metrics",
             app => app.UseOpenTelemetryPrometheusScrapingEndpoint(),
             acceptHeader: "application/openmetrics-text; version=1.0.0");
->>>>>>> 7419d854
     }
 
     private static async Task RunPrometheusExporterMiddlewareIntegrationTest(
@@ -275,11 +265,7 @@
         bool registerMeterProvider = true,
         Action<PrometheusAspNetCoreOptions> configureOptions = null,
         bool skipMetrics = false,
-<<<<<<< HEAD
-        bool useOpenMetrics = true)
-=======
         string acceptHeader = "application/openmetrics-text")
->>>>>>> 7419d854
     {
         var requestOpenMetrics = acceptHeader.StartsWith("application/openmetrics-text");
 
@@ -322,15 +308,9 @@
 
         using var client = host.GetTestClient();
 
-<<<<<<< HEAD
-        if (useOpenMetrics)
-        {
-            client.DefaultRequestHeaders.Accept.Add(new MediaTypeWithQualityHeaderValue("application/openmetrics-text"));
-=======
         if (!string.IsNullOrEmpty(acceptHeader))
         {
             client.DefaultRequestHeaders.Add("Accept", acceptHeader);
->>>>>>> 7419d854
         }
 
         using var response = await client.GetAsync(path);
@@ -342,11 +322,7 @@
             Assert.Equal(HttpStatusCode.OK, response.StatusCode);
             Assert.True(response.Content.Headers.Contains("Last-Modified"));
 
-<<<<<<< HEAD
-            if (useOpenMetrics)
-=======
             if (requestOpenMetrics)
->>>>>>> 7419d854
             {
                 Assert.Equal("application/openmetrics-text; version=1.0.0; charset=utf-8", response.Content.Headers.ContentType.ToString());
             }
@@ -357,30 +333,15 @@
 
             string content = await response.Content.ReadAsStringAsync();
 
-<<<<<<< HEAD
-            string expected = useOpenMetrics
-                ? "# TYPE otel_scope_info info\n"
-                  + "# HELP otel_scope_info Scope metadata\n"
-                  + $"otel_scope_info{{otel_scope_name='{MeterName}'}} 1\n"
-                  + "# TYPE counter_double_total counter\n"
-                  + $"counter_double_total{{otel_scope_name='{MeterName}',key1='value1',key2='value2'}} 101.17 (\\d+\\.\\d{{3}})\n"
-=======
             string expected = requestOpenMetrics
                 ? "# TYPE counter_double_total counter\n"
                   + "counter_double_total{key1='value1',key2='value2'} 101.17 (\\d+\\.\\d{3})\n"
->>>>>>> 7419d854
                   + "# EOF\n"
                 : "# TYPE counter_double_total counter\n"
                   + "counter_double_total{key1='value1',key2='value2'} 101.17 (\\d+)\n"
                   + "# EOF\n";
 
-<<<<<<< HEAD
-            var matches = Regex.Matches(
-                content,
-                ("^" + expected + "$").Replace('\'', '"'));
-=======
             var matches = Regex.Matches(content, ("^" + expected + "$").Replace('\'', '"'));
->>>>>>> 7419d854
 
             Assert.Single(matches);
 
