--- conflicted
+++ resolved
@@ -893,12 +893,7 @@
                 Assert.Equal(hostNameAndPort, activity.Tags.FirstOrDefault(i => i.Key == SemanticConventions.AttributeHTTPHost).Value);
             }
 
-<<<<<<< HEAD
-            Assert.Equal(url, activity.Tags.FirstOrDefault(i => i.Key == SpanAttributeConstants.HttpUrlKey).Value);
-=======
             Assert.Equal(url, activity.Tags.FirstOrDefault(i => i.Key == SemanticConventions.AttributeHTTPURL).Value);
-            Assert.Equal("1.1", activity.Tags.FirstOrDefault(i => i.Key == SemanticConventions.AttributeHTTPFlavor).Value);
->>>>>>> f6891630
         }
 
         private static void VerifyActivityStopTags(string statusCode, string statusText, Activity activity)
