﻿// <copyright file="SqlClientTests.cs" company="OpenTelemetry Authors">
// Copyright The OpenTelemetry Authors
//
// Licensed under the Apache License, Version 2.0 (the "License");
// you may not use this file except in compliance with the License.
// You may obtain a copy of the License at
//
//     http://www.apache.org/licenses/LICENSE-2.0
//
// Unless required by applicable law or agreed to in writing, software
// distributed under the License is distributed on an "AS IS" BASIS,
// WITHOUT WARRANTIES OR CONDITIONS OF ANY KIND, either express or implied.
// See the License for the specific language governing permissions and
// limitations under the License.
// </copyright>

using System;
using System.Data;
using System.Diagnostics;
using System.Linq;
using Microsoft.Data.SqlClient;
using Moq;
using OpenTelemetry.Instrumentation.Dependencies.Implementation;
using OpenTelemetry.Trace;
using OpenTelemetry.Trace.Configuration;
using OpenTelemetry.Trace.Export;
using Xunit;

namespace OpenTelemetry.Instrumentation.Dependencies.Tests
{
    public class SqlClientTests : IDisposable
    {
        private const string TestConnectionString = "Data Source=(localdb)\\MSSQLLocalDB;Database=master";

        private readonly FakeSqlClientDiagnosticSource fakeSqlClientDiagnosticSource;

        public SqlClientTests()
        {
            this.fakeSqlClientDiagnosticSource = new FakeSqlClientDiagnosticSource();
        }

        public void Dispose()
        {
            this.fakeSqlClientDiagnosticSource.Dispose();
        }

        [Theory]
        [InlineData(SqlClientDiagnosticListener.SqlDataBeforeExecuteCommand, SqlClientDiagnosticListener.SqlDataAfterExecuteCommand, CommandType.StoredProcedure, "SP_GetOrders", true, false)]
        [InlineData(SqlClientDiagnosticListener.SqlDataBeforeExecuteCommand, SqlClientDiagnosticListener.SqlDataAfterExecuteCommand, CommandType.Text, "select * from sys.databases", true, false)]
        [InlineData(SqlClientDiagnosticListener.SqlMicrosoftBeforeExecuteCommand, SqlClientDiagnosticListener.SqlMicrosoftAfterExecuteCommand, CommandType.StoredProcedure, "SP_GetOrders", false, true)]
        [InlineData(SqlClientDiagnosticListener.SqlMicrosoftBeforeExecuteCommand, SqlClientDiagnosticListener.SqlMicrosoftAfterExecuteCommand, CommandType.Text, "select * from sys.databases", false, true)]
        public void SqlClientCallsAreCollectedSuccessfully(
            string beforeCommand,
            string afterCommand,
            CommandType commandType,
            string commandText,
            bool captureStoredProcedureCommandName,
            bool captureTextCommandContent)
        {
            var activity = new Activity("Current").AddBaggage("Stuff", "123");

            var spanProcessor = new Mock<ActivityProcessor>();
            using (OpenTelemetrySdk.Default.EnableOpenTelemetry(
                    (builder) => builder.AddSqlClientDependencyInstrumentation(
<<<<<<< HEAD
                        (opt)=> {
                            opt.CaptureTextCommandContent = captureTextCommandContent;
                            opt.CaptureStoredProcedureCommandName = captureStoredProcedureCommandName;
                            })
                    .SetProcessorPipeline((p => p.AddProcessor(n => spanProcessor.Object)))))
=======
                        (opt) =>
                        {
                            opt.CaptureTextCommandContent = captureTextCommandContent;
                            opt.CaptureStoredProcedureCommandName = captureStoredProcedureCommandName;
                            })
                    .SetProcessorPipeline(p => p.AddProcessor(n => spanProcessor.Object))))
>>>>>>> 5da574c1
            {
                var operationId = Guid.NewGuid();
                var sqlConnection = new SqlConnection(TestConnectionString);
                var sqlCommand = sqlConnection.CreateCommand();
                sqlCommand.CommandType = commandType;
                sqlCommand.CommandText = commandText;

                var beforeExecuteEventData = new
                {
                    OperationId = operationId,
                    Command = sqlCommand,
                    Timestamp = (long?)1000000L,
                };

                activity.Start();

                this.fakeSqlClientDiagnosticSource.Write(
                    beforeCommand,
                    beforeExecuteEventData);

                var afterExecuteEventData = new
                {
                    OperationId = operationId,
                    Command = sqlCommand,
                    Timestamp = 2000000L,
                };

                this.fakeSqlClientDiagnosticSource.Write(
                    afterCommand,
                    afterExecuteEventData);
                activity.Stop();
            }

            Assert.Equal(2, spanProcessor.Invocations.Count); // begin and end was called

            var span = (Activity)spanProcessor.Invocations[1].Arguments[0];
<<<<<<< HEAD

            Assert.Equal("master", span.DisplayName);
            Assert.Equal(ActivityKind.Client, span.Kind);

            // TODO: Should Ok status be assigned when no error occurs automatically?
            // Assert.Equal("Ok", span.Tags.FirstOrDefault(i => i.Key == SpanAttributeConstants.StatusCodeKey).Value);
            Assert.Null(span.Tags.FirstOrDefault(i => i.Key == SpanAttributeConstants.StatusDescriptionKey).Value);



=======

            Assert.Equal("master", span.DisplayName);
            Assert.Equal(ActivityKind.Client, span.Kind);

            // TODO: Should Ok status be assigned when no error occurs automatically?
            // Assert.Equal("Ok", span.Tags.FirstOrDefault(i => i.Key == SpanAttributeConstants.StatusCodeKey).Value);
            Assert.Null(span.Tags.FirstOrDefault(i => i.Key == SpanAttributeConstants.StatusDescriptionKey).Value);

>>>>>>> 5da574c1
            Assert.Equal("sql", span.Tags.FirstOrDefault(i => i.Key == SpanAttributeConstants.ComponentKey).Value);
            Assert.Equal("sql", span.Tags.FirstOrDefault(i => i.Key == SpanAttributeConstants.DatabaseTypeKey).Value);
            Assert.Equal("master", span.Tags.FirstOrDefault(i => i.Key == SpanAttributeConstants.DatabaseInstanceKey).Value);

            switch (commandType)
            {
                case CommandType.StoredProcedure:
                    if (captureStoredProcedureCommandName)
                    {
                        Assert.Equal(commandText, span.Tags.FirstOrDefault(i => i.Key == SpanAttributeConstants.DatabaseStatementKey).Value);
                    }
                    else
                    {
                        Assert.Null(span.Tags.FirstOrDefault(i => i.Key == SpanAttributeConstants.DatabaseStatementKey).Value);
                    }

                    break;

                case CommandType.Text:
                    if (captureTextCommandContent)
                    {
                        Assert.Equal(commandText, span.Tags.FirstOrDefault(i => i.Key == SpanAttributeConstants.DatabaseStatementKey).Value);
                    }
                    else
                    {
                        Assert.Null(span.Tags.FirstOrDefault(i => i.Key == SpanAttributeConstants.DatabaseStatementKey).Value);
                    }

                    break;
            }

            Assert.Equal("(localdb)\\MSSQLLocalDB", span.Tags.FirstOrDefault(i => i.Key == SpanAttributeConstants.PeerServiceKey).Value);
        }

        [Theory]
        [InlineData(SqlClientDiagnosticListener.SqlDataBeforeExecuteCommand, SqlClientDiagnosticListener.SqlDataWriteCommandError)]
        [InlineData(SqlClientDiagnosticListener.SqlMicrosoftBeforeExecuteCommand, SqlClientDiagnosticListener.SqlMicrosoftWriteCommandError)]
        public void SqlClientErrorsAreCollectedSuccessfully(string beforeCommand, string errorCommand)
        {
            var activity = new Activity("Current").AddBaggage("Stuff", "123");
            var spanProcessor = new Mock<ActivityProcessor>();

            using (OpenTelemetrySdk.Default.EnableOpenTelemetry(
                (builder) => builder.AddSqlClientDependencyInstrumentation()
<<<<<<< HEAD
                .SetProcessorPipeline((p => p.AddProcessor(n => spanProcessor.Object)))))
=======
                .SetProcessorPipeline(p => p.AddProcessor(n => spanProcessor.Object))))
>>>>>>> 5da574c1
            {
                var operationId = Guid.NewGuid();
                var sqlConnection = new SqlConnection(TestConnectionString);
                var sqlCommand = sqlConnection.CreateCommand();
                sqlCommand.CommandText = "SP_GetOrders";
                sqlCommand.CommandType = CommandType.StoredProcedure;

                var beforeExecuteEventData = new
                {
                    OperationId = operationId,
                    Command = sqlCommand,
                    Timestamp = (long?)1000000L,
                };

                activity.Start();
                this.fakeSqlClientDiagnosticSource.Write(
                    beforeCommand,
                    beforeExecuteEventData);

                var commandErrorEventData = new
                {
                    OperationId = operationId,
                    Command = sqlCommand,
                    Exception = new Exception("Boom!"),
                    Timestamp = 2000000L,
                };

                this.fakeSqlClientDiagnosticSource.Write(
                    errorCommand,
                    commandErrorEventData);

                activity.Stop();
            }

            Assert.Equal(2, spanProcessor.Invocations.Count); // begin and end was called

            var span = (Activity)spanProcessor.Invocations[0].Arguments[0];

            Assert.Equal("master", span.DisplayName);
            Assert.Equal(ActivityKind.Client, span.Kind);

            Assert.Equal("Unknown", span.Tags.FirstOrDefault(i => i.Key == SpanAttributeConstants.StatusCodeKey).Value);
            Assert.Equal("Boom!", span.Tags.FirstOrDefault(i => i.Key == SpanAttributeConstants.StatusDescriptionKey).Value);
            Assert.Equal("sql", span.Tags.FirstOrDefault(i => i.Key == SpanAttributeConstants.ComponentKey).Value);
            Assert.Equal("sql", span.Tags.FirstOrDefault(i => i.Key == SpanAttributeConstants.DatabaseTypeKey).Value);
            Assert.Equal("master", span.Tags.FirstOrDefault(i => i.Key == SpanAttributeConstants.DatabaseInstanceKey).Value);
            Assert.Equal("SP_GetOrders", span.Tags.FirstOrDefault(i => i.Key == SpanAttributeConstants.DatabaseStatementKey).Value);
            Assert.Equal("(localdb)\\MSSQLLocalDB", span.Tags.FirstOrDefault(i => i.Key == SpanAttributeConstants.PeerServiceKey).Value);
        }

        private class FakeSqlClientDiagnosticSource : IDisposable
        {
            private readonly DiagnosticListener listener;

            public FakeSqlClientDiagnosticSource()
            {
                this.listener = new DiagnosticListener(SqlClientInstrumentation.SqlClientDiagnosticListenerName);
            }

            public void Write(string name, object value)
            {
                this.listener.Write(name, value);
            }

            public void Dispose()
            {
                this.listener.Dispose();
            }
        }
    }
}<|MERGE_RESOLUTION|>--- conflicted
+++ resolved
@@ -62,20 +62,12 @@
             var spanProcessor = new Mock<ActivityProcessor>();
             using (OpenTelemetrySdk.Default.EnableOpenTelemetry(
                     (builder) => builder.AddSqlClientDependencyInstrumentation(
-<<<<<<< HEAD
-                        (opt)=> {
-                            opt.CaptureTextCommandContent = captureTextCommandContent;
-                            opt.CaptureStoredProcedureCommandName = captureStoredProcedureCommandName;
-                            })
-                    .SetProcessorPipeline((p => p.AddProcessor(n => spanProcessor.Object)))))
-=======
                         (opt) =>
                         {
                             opt.CaptureTextCommandContent = captureTextCommandContent;
                             opt.CaptureStoredProcedureCommandName = captureStoredProcedureCommandName;
                             })
                     .SetProcessorPipeline(p => p.AddProcessor(n => spanProcessor.Object))))
->>>>>>> 5da574c1
             {
                 var operationId = Guid.NewGuid();
                 var sqlConnection = new SqlConnection(TestConnectionString);
@@ -112,7 +104,6 @@
             Assert.Equal(2, spanProcessor.Invocations.Count); // begin and end was called
 
             var span = (Activity)spanProcessor.Invocations[1].Arguments[0];
-<<<<<<< HEAD
 
             Assert.Equal("master", span.DisplayName);
             Assert.Equal(ActivityKind.Client, span.Kind);
@@ -121,18 +112,6 @@
             // Assert.Equal("Ok", span.Tags.FirstOrDefault(i => i.Key == SpanAttributeConstants.StatusCodeKey).Value);
             Assert.Null(span.Tags.FirstOrDefault(i => i.Key == SpanAttributeConstants.StatusDescriptionKey).Value);
 
-
-
-=======
-
-            Assert.Equal("master", span.DisplayName);
-            Assert.Equal(ActivityKind.Client, span.Kind);
-
-            // TODO: Should Ok status be assigned when no error occurs automatically?
-            // Assert.Equal("Ok", span.Tags.FirstOrDefault(i => i.Key == SpanAttributeConstants.StatusCodeKey).Value);
-            Assert.Null(span.Tags.FirstOrDefault(i => i.Key == SpanAttributeConstants.StatusDescriptionKey).Value);
-
->>>>>>> 5da574c1
             Assert.Equal("sql", span.Tags.FirstOrDefault(i => i.Key == SpanAttributeConstants.ComponentKey).Value);
             Assert.Equal("sql", span.Tags.FirstOrDefault(i => i.Key == SpanAttributeConstants.DatabaseTypeKey).Value);
             Assert.Equal("master", span.Tags.FirstOrDefault(i => i.Key == SpanAttributeConstants.DatabaseInstanceKey).Value);
@@ -177,11 +156,7 @@
 
             using (OpenTelemetrySdk.Default.EnableOpenTelemetry(
                 (builder) => builder.AddSqlClientDependencyInstrumentation()
-<<<<<<< HEAD
-                .SetProcessorPipeline((p => p.AddProcessor(n => spanProcessor.Object)))))
-=======
                 .SetProcessorPipeline(p => p.AddProcessor(n => spanProcessor.Object))))
->>>>>>> 5da574c1
             {
                 var operationId = Guid.NewGuid();
                 var sqlConnection = new SqlConnection(TestConnectionString);
