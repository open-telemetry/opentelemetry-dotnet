--- conflicted
+++ resolved
@@ -93,7 +93,6 @@
 
             var d = new Dictionary<string, string>()
             {
-<<<<<<< HEAD
                 { "Ok", "OK"},
                 { "Cancelled", "CANCELLED"},
                 { "Unknown", "UNKNOWN"},
@@ -111,25 +110,6 @@
                 { "Unavailable", "UNAVAILABLE"},
                 { "DataLoss", "DATA_LOSS"},
                 { "Unauthenticated", "UNAUTHENTICATED"},
-=======
-                { StatusCanonicalCode.Ok, "OK" },
-                { StatusCanonicalCode.Cancelled, "CANCELLED" },
-                { StatusCanonicalCode.Unknown, "UNKNOWN" },
-                { StatusCanonicalCode.InvalidArgument, "INVALID_ARGUMENT" },
-                { StatusCanonicalCode.DeadlineExceeded, "DEADLINE_EXCEEDED" },
-                { StatusCanonicalCode.NotFound, "NOT_FOUND" },
-                { StatusCanonicalCode.AlreadyExists, "ALREADY_EXISTS" },
-                { StatusCanonicalCode.PermissionDenied, "PERMISSION_DENIED" },
-                { StatusCanonicalCode.ResourceExhausted, "RESOURCE_EXHAUSTED" },
-                { StatusCanonicalCode.FailedPrecondition, "FAILED_PRECONDITION" },
-                { StatusCanonicalCode.Aborted, "ABORTED" },
-                { StatusCanonicalCode.OutOfRange, "OUT_OF_RANGE" },
-                { StatusCanonicalCode.Unimplemented, "UNIMPLEMENTED" },
-                { StatusCanonicalCode.Internal, "INTERNAL" },
-                { StatusCanonicalCode.Unavailable, "UNAVAILABLE" },
-                { StatusCanonicalCode.DataLoss, "DATA_LOSS" },
-                { StatusCanonicalCode.Unauthenticated, "UNAUTHENTICATED" },
->>>>>>> 8ed37a6f
             };
 
             // Assert.Equal(tc.SpanStatus, d[span.Status.CanonicalCode]);
@@ -141,16 +121,13 @@
 
             if (tc.SpanStatusHasDescription.HasValue)
             {
-<<<<<<< HEAD
                 var desc = span.Tags.FirstOrDefault(i => i.Key == SpanAttributeConstants.StatusDescriptionKey).Value;
                 Assert.Equal(tc.SpanStatusHasDescription.Value, !string.IsNullOrEmpty(desc));
-=======
-                Assert.Equal(tc.SpanStatusHasDescription.Value, !string.IsNullOrEmpty(span.Status.Description));
->>>>>>> 8ed37a6f
             }
 
             var normalizedAttributes = span.Tags.Where(kv => !kv.Key.StartsWith("ot")).ToImmutableSortedDictionary(x => x.Key, x => x.Value.ToString());
             var normalizedAttributesTestCase = tc.SpanAttributes.ToDictionary(x => x.Key, x => HttpTestData.NormalizeValues(x.Value, host, port));
+            }
 
             Assert.Equal(normalizedAttributesTestCase.Count, normalizedAttributes.Count);
 
