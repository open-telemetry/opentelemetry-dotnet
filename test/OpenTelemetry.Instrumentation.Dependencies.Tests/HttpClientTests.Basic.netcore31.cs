﻿// <copyright file="HttpClientTests.Basic.netcore31.cs" company="OpenTelemetry Authors">
// Copyright The OpenTelemetry Authors
//
// Licensed under the Apache License, Version 2.0 (the "License");
// you may not use this file except in compliance with the License.
// You may obtain a copy of the License at
//
//     http://www.apache.org/licenses/LICENSE-2.0
//
// Unless required by applicable law or agreed to in writing, software
// distributed under the License is distributed on an "AS IS" BASIS,
// WITHOUT WARRANTIES OR CONDITIONS OF ANY KIND, either express or implied.
// See the License for the specific language governing permissions and
// limitations under the License.
// </copyright>
#if NETCOREAPP3_1
using System;
using System.Diagnostics;
using System.Linq;
using System.Net.Http;
using System.Threading;
using System.Threading.Tasks;
using Moq;
using OpenTelemetry.Context.Propagation;
using OpenTelemetry.Internal.Test;
using OpenTelemetry.Trace;
using OpenTelemetry.Trace.Configuration;
using OpenTelemetry.Trace.Export;
using Xunit;

namespace OpenTelemetry.Instrumentation.Dependencies.Tests
{
    public partial class HttpClientTests : IDisposable
    {
        private readonly IDisposable serverLifeTime;
        private readonly string url;

        public HttpClientTests()
        {
            this.serverLifeTime = TestHttpServer.RunServer(
                (ctx) =>
                {
                    ctx.Response.StatusCode = 200;
                    ctx.Response.OutputStream.Close();
                },
                out var host,
                out var port);

            this.url = $"http://{host}:{port}/";
        }

        [Fact]
        public void AddDependencyInstrumentation_BadArgs()
        {
            OpenTelemetryBuilder builder = null;
            Assert.Throws<ArgumentNullException>(() => builder.AddDependencyInstrumentation());
        }

        [Fact]
        public async Task HttpDependenciesInstrumentationInjectsHeadersAsync()
        {
            var spanProcessor = new Mock<ActivityProcessor>();
            var request = new HttpRequestMessage
            {
                RequestUri = new Uri(this.url),
                Method = new HttpMethod("GET"),
            };

            var parent = new Activity("parent")
                .SetIdFormat(ActivityIdFormat.W3C)
                .Start();
            parent.TraceStateString = "k1=v1,k2=v2";
            parent.ActivityTraceFlags = ActivityTraceFlags.Recorded;

            using (OpenTelemetrySdk.Default.EnableOpenTelemetry(
                        (builder) => builder.AddHttpClientDependencyInstrumentation()
<<<<<<< HEAD
                        .SetProcessorPipeline((p => p.AddProcessor(n => spanProcessor.Object)))))
=======
                        .SetProcessorPipeline(p => p.AddProcessor(n => spanProcessor.Object))))
>>>>>>> 5da574c1
            {
                using var c = new HttpClient();
                await c.SendAsync(request);
            }

            Assert.Equal(2, spanProcessor.Invocations.Count); // begin and end was called
            var span = (Activity)spanProcessor.Invocations[1].Arguments[0];

            Assert.Equal(parent.TraceId, span.Context.TraceId);
            Assert.Equal(parent.SpanId, span.ParentSpanId);
            Assert.NotEqual(parent.SpanId, span.Context.SpanId);
            Assert.NotEqual(default, span.Context.SpanId);

            Assert.True(request.Headers.TryGetValues("traceparent", out var traceparents));
            Assert.True(request.Headers.TryGetValues("tracestate", out var tracestates));
            Assert.Single(traceparents);
            Assert.Single(tracestates);

            Assert.Equal($"00-{span.Context.TraceId}-{span.Context.SpanId}-01", traceparents.Single());
            Assert.Equal("k1=v1,k2=v2", tracestates.Single());
        }

        [Fact(Skip = "TODO: Reenable once custom format support is added")]
        public async Task HttpDependenciesInstrumentationInjectsHeadersAsync_CustomFormat()
        {
            var textFormat = new Mock<ITextFormat>();
            textFormat.Setup(m => m.Inject<HttpRequestMessage>(It.IsAny<SpanContext>(), It.IsAny<HttpRequestMessage>(), It.IsAny<Action<HttpRequestMessage, string, string>>()))
                .Callback<SpanContext, HttpRequestMessage, Action<HttpRequestMessage, string, string>>((context, message, action) =>
                {
                    action(message, "custom_traceparent", $"00/{context.TraceId}/{context.SpanId}/01");
                    action(message, "custom_tracestate", Activity.Current.TraceStateString);
                });

            var spanProcessor = new Mock<ActivityProcessor>();

            var request = new HttpRequestMessage
            {
                RequestUri = new Uri(this.url),
                Method = new HttpMethod("GET"),
            };

            var parent = new Activity("parent")
                .SetIdFormat(ActivityIdFormat.W3C)
                .Start();
            parent.TraceStateString = "k1=v1,k2=v2";
            parent.ActivityTraceFlags = ActivityTraceFlags.Recorded;

            using (OpenTelemetrySdk.Default.EnableOpenTelemetry(
                   (builder) => builder.AddHttpClientDependencyInstrumentation((opt) => opt.TextFormat = textFormat.Object)
<<<<<<< HEAD
                   .SetProcessorPipeline((p => p.AddProcessor(n => spanProcessor.Object)))))
=======
                   .SetProcessorPipeline(p => p.AddProcessor(n => spanProcessor.Object))))
>>>>>>> 5da574c1
            {
                using var c = new HttpClient();
                await c.SendAsync(request);
            }

            Assert.Equal(2, spanProcessor.Invocations.Count); // begin and end was called
            var span = (Activity)spanProcessor.Invocations[1].Arguments[0];

            Assert.Equal(parent.TraceId, span.Context.TraceId);
            Assert.Equal(parent.SpanId, span.ParentSpanId);
            Assert.NotEqual(parent.SpanId, span.Context.SpanId);
            Assert.NotEqual(default, span.Context.SpanId);

            Assert.True(request.Headers.TryGetValues("custom_traceparent", out var traceparents));
            Assert.True(request.Headers.TryGetValues("custom_tracestate", out var tracestates));
            Assert.Single(traceparents);
            Assert.Single(tracestates);

            Assert.Equal($"00/{span.Context.TraceId}/{span.Context.SpanId}/01", traceparents.Single());
            Assert.Equal("k1=v1,k2=v2", tracestates.Single());
        }

        [Fact]
        public async Task HttpDependenciesInstrumentation_AddViaFactory_HttpInstrumentation_CollectsSpans()
        {
            var spanProcessor = new Mock<ActivityProcessor>();

            using (OpenTelemetrySdk.Default.EnableOpenTelemetry(
                        (builder) => builder.AddHttpClientDependencyInstrumentation()
<<<<<<< HEAD
                        .SetProcessorPipeline((p => p.AddProcessor(n => spanProcessor.Object)))))
=======
                        .SetProcessorPipeline(p => p.AddProcessor(n => spanProcessor.Object))))
>>>>>>> 5da574c1
            {
                using var c = new HttpClient();
                await c.GetAsync(this.url);
            }

            Assert.Single(spanProcessor.Invocations.Where(i => i.Method.Name == "OnStart"));
            Assert.Single(spanProcessor.Invocations.Where(i => i.Method.Name == "OnEnd"));
            Assert.IsType<Activity>(spanProcessor.Invocations[1].Arguments[0]);
        }

        [Fact]
        public async Task HttpDependenciesInstrumentation_AddViaFactory_DependencyInstrumentation_CollectsSpans()
        {
            var spanProcessor = new Mock<ActivityProcessor>();

            using (OpenTelemetrySdk.Default.EnableOpenTelemetry(
                        (builder) => builder.AddHttpClientDependencyInstrumentation()
<<<<<<< HEAD
                        .SetProcessorPipeline((p => p.AddProcessor(n => spanProcessor.Object)))))
=======
                        .SetProcessorPipeline(p => p.AddProcessor(n => spanProcessor.Object))))
>>>>>>> 5da574c1
            {
                using var c = new HttpClient();
                await c.GetAsync(this.url);
            }

            Assert.Single(spanProcessor.Invocations.Where(i => i.Method.Name == "OnStart"));
            Assert.Single(spanProcessor.Invocations.Where(i => i.Method.Name == "OnEnd"));
            Assert.IsType<Activity>(spanProcessor.Invocations[1].Arguments[0]);
        }

        [Fact(Skip = "TODO: Reenable once filtering is fixed")]
        public async Task HttpDependenciesInstrumentationBacksOffIfAlreadyInstrumented()
        {
            var spanProcessor = new Mock<ActivityProcessor>();

            var request = new HttpRequestMessage
            {
                RequestUri = new Uri(this.url),
                Method = new HttpMethod("GET"),
            };

            request.Headers.Add("traceparent", "00-0123456789abcdef0123456789abcdef-0123456789abcdef-01");

            using (OpenTelemetrySdk.Default.EnableOpenTelemetry(
                        (builder) => builder.AddHttpClientDependencyInstrumentation()
<<<<<<< HEAD
                        .SetProcessorPipeline((p => p.AddProcessor(n => spanProcessor.Object)))))
=======
                        .SetProcessorPipeline(p => p.AddProcessor(n => spanProcessor.Object))))
>>>>>>> 5da574c1
            {
                using var c = new HttpClient();
                await c.SendAsync(request);
            }

            Assert.Equal(0, spanProcessor.Invocations.Count);
        }

        [Fact(Skip = "TODO: Reenable once filtering is fixed")]
        public void HttpDependenciesInstrumentationFiltersOutRequests()
        {
            var spanProcessor = new Mock<ActivityProcessor>();

            /*
            using (OpenTelemetrySdk.EnableOpenTelemetry(
                   (builder) => builder.AddHttpClientDependencyInstrumentation((opt) => opt.EventFilter = (activityName, arg1, _) => !(activityName == "System.Net.Http.HttpRequestOut" &&
                                                                                        arg1 is HttpRequestMessage request &&
                                                                                        request.RequestUri.OriginalString.Contains(this.url)))
                   .SetProcessorPipeline((p => p.AddProcessor(n => spanProcessor.Object)))))
            {
                using var c = new HttpClient();
                await c.GetAsync(this.url);
            }
            */

            Assert.Equal(0, spanProcessor.Invocations.Count);
        }

        [Fact(Skip = "TODO: Reenable once filtering is fixed")]
        public async Task HttpDependenciesInstrumentationFiltersOutRequestsToExporterEndpoints()
        {
            var spanProcessor = new Mock<ActivityProcessor>();

            using (OpenTelemetrySdk.Default.EnableOpenTelemetry(
                        (builder) => builder.AddHttpClientDependencyInstrumentation()
<<<<<<< HEAD
                        .SetProcessorPipeline((p => p.AddProcessor(n => spanProcessor.Object)))))
=======
                        .SetProcessorPipeline(p => p.AddProcessor(n => spanProcessor.Object))))
>>>>>>> 5da574c1
            {
                using var c = new HttpClient();
                using var cts = new CancellationTokenSource(TimeSpan.FromMilliseconds(100));
                try
                {
                    await c.PostAsync("https://dc.services.visualstudio.com/", new StringContent(string.Empty), cts.Token);
                    await c.PostAsync("https://localhost:9411/api/v2/spans", new StringContent(string.Empty), cts.Token);
                }
                catch
                {
                    // ignore all, whatever response is, we don't want anything tracked
                }
            }

            Assert.Equal(0, spanProcessor.Invocations.Count);
        }

        public void Dispose()
        {
            this.serverLifeTime?.Dispose();
            Activity.Current = null;
        }
    }
}
#endif<|MERGE_RESOLUTION|>--- conflicted
+++ resolved
@@ -74,11 +74,7 @@
 
             using (OpenTelemetrySdk.Default.EnableOpenTelemetry(
                         (builder) => builder.AddHttpClientDependencyInstrumentation()
-<<<<<<< HEAD
-                        .SetProcessorPipeline((p => p.AddProcessor(n => spanProcessor.Object)))))
-=======
-                        .SetProcessorPipeline(p => p.AddProcessor(n => spanProcessor.Object))))
->>>>>>> 5da574c1
+                        .SetProcessorPipeline(p => p.AddProcessor(n => spanProcessor.Object))))
             {
                 using var c = new HttpClient();
                 await c.SendAsync(request);
@@ -128,11 +124,7 @@
 
             using (OpenTelemetrySdk.Default.EnableOpenTelemetry(
                    (builder) => builder.AddHttpClientDependencyInstrumentation((opt) => opt.TextFormat = textFormat.Object)
-<<<<<<< HEAD
-                   .SetProcessorPipeline((p => p.AddProcessor(n => spanProcessor.Object)))))
-=======
                    .SetProcessorPipeline(p => p.AddProcessor(n => spanProcessor.Object))))
->>>>>>> 5da574c1
             {
                 using var c = new HttpClient();
                 await c.SendAsync(request);
@@ -162,11 +154,7 @@
 
             using (OpenTelemetrySdk.Default.EnableOpenTelemetry(
                         (builder) => builder.AddHttpClientDependencyInstrumentation()
-<<<<<<< HEAD
-                        .SetProcessorPipeline((p => p.AddProcessor(n => spanProcessor.Object)))))
-=======
-                        .SetProcessorPipeline(p => p.AddProcessor(n => spanProcessor.Object))))
->>>>>>> 5da574c1
+                        .SetProcessorPipeline(p => p.AddProcessor(n => spanProcessor.Object))))
             {
                 using var c = new HttpClient();
                 await c.GetAsync(this.url);
@@ -184,11 +172,7 @@
 
             using (OpenTelemetrySdk.Default.EnableOpenTelemetry(
                         (builder) => builder.AddHttpClientDependencyInstrumentation()
-<<<<<<< HEAD
-                        .SetProcessorPipeline((p => p.AddProcessor(n => spanProcessor.Object)))))
-=======
-                        .SetProcessorPipeline(p => p.AddProcessor(n => spanProcessor.Object))))
->>>>>>> 5da574c1
+                        .SetProcessorPipeline(p => p.AddProcessor(n => spanProcessor.Object))))
             {
                 using var c = new HttpClient();
                 await c.GetAsync(this.url);
@@ -214,11 +198,7 @@
 
             using (OpenTelemetrySdk.Default.EnableOpenTelemetry(
                         (builder) => builder.AddHttpClientDependencyInstrumentation()
-<<<<<<< HEAD
-                        .SetProcessorPipeline((p => p.AddProcessor(n => spanProcessor.Object)))))
-=======
-                        .SetProcessorPipeline(p => p.AddProcessor(n => spanProcessor.Object))))
->>>>>>> 5da574c1
+                        .SetProcessorPipeline(p => p.AddProcessor(n => spanProcessor.Object))))
             {
                 using var c = new HttpClient();
                 await c.SendAsync(request);
@@ -252,13 +232,7 @@
         {
             var spanProcessor = new Mock<ActivityProcessor>();
 
-            using (OpenTelemetrySdk.Default.EnableOpenTelemetry(
-                        (builder) => builder.AddHttpClientDependencyInstrumentation()
-<<<<<<< HEAD
-                        .SetProcessorPipeline((p => p.AddProcessor(n => spanProcessor.Object)))))
-=======
-                        .SetProcessorPipeline(p => p.AddProcessor(n => spanProcessor.Object))))
->>>>>>> 5da574c1
+            using (new HttpClientInstrumentation(tracer, options))
             {
                 using var c = new HttpClient();
                 using var cts = new CancellationTokenSource(TimeSpan.FromMilliseconds(100));
