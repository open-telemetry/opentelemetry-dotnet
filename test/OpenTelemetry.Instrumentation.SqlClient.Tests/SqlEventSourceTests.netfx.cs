--- conflicted
+++ resolved
@@ -56,12 +56,8 @@
                 .AddProcessor(activityProcessor.Object)
                 .AddSqlClientInstrumentation(options =>
                 {
-<<<<<<< HEAD
-                    options.SetStoredProcedureCommandName = captureText;
+                    options.SetStatementText = captureText;
                     options.RecordException = recordException;
-=======
-                    options.SetStatementText = captureText;
->>>>>>> 27b57ea0
                 })
                 .Build();
 
@@ -90,31 +86,18 @@
 
             var activity = (Activity)activityProcessor.Invocations[1].Arguments[0];
 
-<<<<<<< HEAD
-            VerifyActivityData(commandType, commandText, captureText, isFailure, recordException, dataSource, activity);
-        }
-
-        [Theory]
-        [InlineData(CommandType.Text, "select 1/1", false)]
-        [InlineData(CommandType.Text, "select 1/0", false, true, false)]
-        [InlineData(CommandType.Text, "select 1/0", false, true, true)]
-        [InlineData(CommandType.StoredProcedure, "sp_who", false)]
-        [InlineData(CommandType.StoredProcedure, "sp_who", true, false, false, 0, true)]
-        [InlineData(CommandType.Text, "select 1/0", false, true, true, 1, true)]
-=======
-            VerifyActivityData(commandText, captureText, isFailure, dataSource, activity);
+            VerifyActivityData(commandText, captureText, isFailure, recordException, dataSource, activity);
         }
 
         [Theory]
         [InlineData(typeof(FakeBehavingAdoNetSqlEventSource), CommandType.Text, "select 1/1", false)]
         [InlineData(typeof(FakeBehavingAdoNetSqlEventSource), CommandType.Text, "select 1/0", false, true)]
         [InlineData(typeof(FakeBehavingAdoNetSqlEventSource), CommandType.StoredProcedure, "sp_who", false)]
-        [InlineData(typeof(FakeBehavingAdoNetSqlEventSource), CommandType.StoredProcedure, "sp_who", true, false, 0, true)]
+        [InlineData(typeof(FakeBehavingAdoNetSqlEventSource), CommandType.StoredProcedure, "sp_who", true, false, false, 0, true)]
         [InlineData(typeof(FakeBehavingMdsSqlEventSource), CommandType.Text, "select 1/1", false)]
         [InlineData(typeof(FakeBehavingMdsSqlEventSource), CommandType.Text, "select 1/0", false, true)]
         [InlineData(typeof(FakeBehavingMdsSqlEventSource), CommandType.StoredProcedure, "sp_who", false)]
-        [InlineData(typeof(FakeBehavingMdsSqlEventSource), CommandType.StoredProcedure, "sp_who", true, false, 0, true)]
->>>>>>> 27b57ea0
+        [InlineData(typeof(FakeBehavingMdsSqlEventSource), CommandType.StoredProcedure, "sp_who", true, false, false, 0, true)]
         public void EventSourceFakeTests(
             Type eventSourceType,
             CommandType commandType,
@@ -159,14 +142,10 @@
 
             var activity = (Activity)activityProcessor.Invocations[2].Arguments[0];
 
-<<<<<<< HEAD
-            // Instrumentation won't record SqlException if EventSource didn't sent isSqlException flag
+            // Instrumentation won't record SqlException if EventSource didn't set isSqlException flag
             bool willRecordSqlException = recordException && isSqlExceptionFlag == 0b010;
 
-            VerifyActivityData(commandType, commandText, captureText, isFailure, willRecordSqlException, "127.0.0.1", activity, enableConnectionLevelAttributes);
-=======
-            VerifyActivityData(commandText, captureText, isFailure, "127.0.0.1", activity, enableConnectionLevelAttributes);
->>>>>>> 27b57ea0
+            VerifyActivityData(commandText, captureText, isFailure, willRecordSqlException, "127.0.0.1", activity, enableConnectionLevelAttributes);
         }
 
         [Theory]
@@ -246,7 +225,7 @@
             var activity = (Activity)activityProcessor.Invocations[2].Arguments[0];
 
             const bool captureText = false;
-            VerifyActivityData(commandText, captureText, false, "127.0.0.1", activity, false);
+            VerifyActivityData(commandText, captureText, false, false, "127.0.0.1", activity, false);
         }
 
         private static void VerifyActivityData(
