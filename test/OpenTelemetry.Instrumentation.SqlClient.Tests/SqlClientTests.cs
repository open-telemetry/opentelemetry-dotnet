// <copyright file="SqlClientTests.cs" company="OpenTelemetry Authors">
// Copyright The OpenTelemetry Authors
//
// Licensed under the Apache License, Version 2.0 (the "License");
// you may not use this file except in compliance with the License.
// You may obtain a copy of the License at
//
//     http://www.apache.org/licenses/LICENSE-2.0
//
// Unless required by applicable law or agreed to in writing, software
// distributed under the License is distributed on an "AS IS" BASIS,
// WITHOUT WARRANTIES OR CONDITIONS OF ANY KIND, either express or implied.
// See the License for the specific language governing permissions and
// limitations under the License.
// </copyright>

using System;
using System.Data;
using System.Diagnostics;
using System.Linq;
#if NET452
using System.Data.SqlClient;
#else
using Microsoft.Data.SqlClient;
#endif
using Moq;
using OpenTelemetry.Instrumentation.SqlClient.Implementation;
using OpenTelemetry.Tests;
using OpenTelemetry.Trace;
using Xunit;

namespace OpenTelemetry.Instrumentation.SqlClient.Tests
{
    public class SqlClientTests : IDisposable
    {
        /*
            To run the integration tests, set the OTEL_SQLCONNECTIONSTRING machine-level environment variable to a valid Sql Server connection string.

            To use Docker...
             1) Run: docker run -d --name sql2019 -e "ACCEPT_EULA=Y" -e "SA_PASSWORD=Pass@word" -p 5433:1433 mcr.microsoft.com/mssql/server:2019-latest
             2) Set OTEL_SQLCONNECTIONSTRING as: Data Source=127.0.0.1,5433; User ID=sa; Password=Pass@word
         */

        private const string SqlConnectionStringEnvVarName = "OTEL_SQLCONNECTIONSTRING";
        private const string TestConnectionString = "Data Source=(localdb)\\MSSQLLocalDB;Database=master";

        private static readonly string SqlConnectionString = SkipUnlessEnvVarFoundTheoryAttribute.GetEnvironmentVariable(SqlConnectionStringEnvVarName);

        private readonly FakeSqlClientDiagnosticSource fakeSqlClientDiagnosticSource;

        public SqlClientTests()
        {
            this.fakeSqlClientDiagnosticSource = new FakeSqlClientDiagnosticSource();
        }

        public void Dispose()
        {
            this.fakeSqlClientDiagnosticSource.Dispose();
        }

        [Fact]
        public void SqlClient_BadArgs()
        {
            TracerProviderBuilder builder = null;
            Assert.Throws<ArgumentNullException>(() => builder.AddSqlClientInstrumentation());
        }

        [Trait("CategoryName", "SqlIntegrationTests")]
        [SkipUnlessEnvVarFoundTheory(SqlConnectionStringEnvVarName)]
        [InlineData(CommandType.Text, "select 1/1", false)]
#if !NETFRAMEWORK
        [InlineData(CommandType.Text, "select 1/1", false, true)]
#endif
        [InlineData(CommandType.Text, "select 1/0", false, false, true)]
        [InlineData(CommandType.Text, "select 1/0", false, false, true, false, false)]
        [InlineData(CommandType.Text, "select 1/0", false, false, true, true, false)]
        [InlineData(CommandType.StoredProcedure, "sp_who", false)]
        [InlineData(CommandType.StoredProcedure, "sp_who", true)]
        public void SuccessfulCommandTest(
            CommandType commandType,
            string commandText,
            bool captureStoredProcedureCommandName,
            bool captureTextCommandContent = false,
            bool isFailure = false,
            bool recordException = false,
            bool shouldEnrich = true)
        {
            var activityProcessor = new Mock<BaseProcessor<Activity>>();
            using var shutdownSignal = Sdk.CreateTracerProviderBuilder()
                .AddProcessor(activityProcessor.Object)
                .AddSqlClientInstrumentation(options =>
                {
#if !NETFRAMEWORK
<<<<<<< HEAD
                    options.SetDbStatementForStoredProcedure = captureStoredProcedureCommandName;
                    options.SetDbStatementForText = captureTextCommandContent;
=======
                    options.SetStoredProcedureCommandName = captureStoredProcedureCommandName;
                    options.SetTextCommandContent = captureTextCommandContent;
                    options.RecordException = recordException;
>>>>>>> 94c27557
#else
                    options.SetDbStatement = captureStoredProcedureCommandName;
#endif
                    if (shouldEnrich)
                    {
                        options.Enrich = ActivityEnrichment;
                    }
                })
                .Build();

#if NETFRAMEWORK
            // RecordException not available on netfx
            recordException = false;
#endif

            using SqlConnection sqlConnection = new SqlConnection(SqlConnectionString);

            sqlConnection.Open();

            string dataSource = sqlConnection.DataSource;

            sqlConnection.ChangeDatabase("master");

            using SqlCommand sqlCommand = new SqlCommand(commandText, sqlConnection)
            {
                CommandType = commandType,
            };

            try
            {
                sqlCommand.ExecuteNonQuery();
            }
            catch
            {
            }

            Assert.Equal(3, activityProcessor.Invocations.Count);

            var activity = (Activity)activityProcessor.Invocations[1].Arguments[0];

            VerifyActivityData(commandType, commandText, captureStoredProcedureCommandName, captureTextCommandContent, isFailure, recordException, dataSource, activity);
        }

        // DiagnosticListener-based instrumentation is only available on .NET Core
#if !NETFRAMEWORK
        [Theory]
        [InlineData(SqlClientDiagnosticListener.SqlDataBeforeExecuteCommand, SqlClientDiagnosticListener.SqlDataAfterExecuteCommand, CommandType.StoredProcedure, "SP_GetOrders", true, false)]
        [InlineData(SqlClientDiagnosticListener.SqlDataBeforeExecuteCommand, SqlClientDiagnosticListener.SqlDataAfterExecuteCommand, CommandType.StoredProcedure, "SP_GetOrders", true, false, false)]
        [InlineData(SqlClientDiagnosticListener.SqlDataBeforeExecuteCommand, SqlClientDiagnosticListener.SqlDataAfterExecuteCommand, CommandType.Text, "select * from sys.databases", true, false)]
        [InlineData(SqlClientDiagnosticListener.SqlDataBeforeExecuteCommand, SqlClientDiagnosticListener.SqlDataAfterExecuteCommand, CommandType.Text, "select * from sys.databases", true, false, false)]
        [InlineData(SqlClientDiagnosticListener.SqlMicrosoftBeforeExecuteCommand, SqlClientDiagnosticListener.SqlMicrosoftAfterExecuteCommand, CommandType.StoredProcedure, "SP_GetOrders", false, true)]
        [InlineData(SqlClientDiagnosticListener.SqlMicrosoftBeforeExecuteCommand, SqlClientDiagnosticListener.SqlMicrosoftAfterExecuteCommand, CommandType.StoredProcedure, "SP_GetOrders", false, true, false)]
        [InlineData(SqlClientDiagnosticListener.SqlMicrosoftBeforeExecuteCommand, SqlClientDiagnosticListener.SqlMicrosoftAfterExecuteCommand, CommandType.Text, "select * from sys.databases", false, true)]
        [InlineData(SqlClientDiagnosticListener.SqlMicrosoftBeforeExecuteCommand, SqlClientDiagnosticListener.SqlMicrosoftAfterExecuteCommand, CommandType.Text, "select * from sys.databases", false, true, false)]
        public void SqlClientCallsAreCollectedSuccessfully(
            string beforeCommand,
            string afterCommand,
            CommandType commandType,
            string commandText,
            bool captureStoredProcedureCommandName,
            bool captureTextCommandContent,
            bool shouldEnrich = true)
        {
            using var sqlConnection = new SqlConnection(TestConnectionString);
            using var sqlCommand = sqlConnection.CreateCommand();

            var processor = new Mock<BaseProcessor<Activity>>();
            using (Sdk.CreateTracerProviderBuilder()
                    .AddSqlClientInstrumentation(
                        (opt) =>
                        {
                            opt.SetDbStatementForText = captureTextCommandContent;
                            opt.SetDbStatementForStoredProcedure = captureStoredProcedureCommandName;
                            if (shouldEnrich)
                            {
                                opt.Enrich = ActivityEnrichment;
                            }
                        })
                    .AddProcessor(processor.Object)
                    .Build())
            {
                var operationId = Guid.NewGuid();
                sqlCommand.CommandType = commandType;
                sqlCommand.CommandText = commandText;

                var beforeExecuteEventData = new
                {
                    OperationId = operationId,
                    Command = sqlCommand,
                    Timestamp = (long?)1000000L,
                };

                this.fakeSqlClientDiagnosticSource.Write(
                    beforeCommand,
                    beforeExecuteEventData);

                var afterExecuteEventData = new
                {
                    OperationId = operationId,
                    Command = sqlCommand,
                    Timestamp = 2000000L,
                };

                this.fakeSqlClientDiagnosticSource.Write(
                    afterCommand,
                    afterExecuteEventData);
            }

            Assert.Equal(5, processor.Invocations.Count); // SetParentProvider/OnStart/OnEnd/OnShutdown/Dispose called.

            VerifyActivityData(
                sqlCommand.CommandType,
                sqlCommand.CommandText,
                captureStoredProcedureCommandName,
                captureTextCommandContent,
                false,
                false,
                sqlConnection.DataSource,
                (Activity)processor.Invocations[2].Arguments[0]);
        }

        [Theory]
        [InlineData(SqlClientDiagnosticListener.SqlDataBeforeExecuteCommand, SqlClientDiagnosticListener.SqlDataWriteCommandError)]
        [InlineData(SqlClientDiagnosticListener.SqlDataBeforeExecuteCommand, SqlClientDiagnosticListener.SqlDataWriteCommandError, false)]
        [InlineData(SqlClientDiagnosticListener.SqlDataBeforeExecuteCommand, SqlClientDiagnosticListener.SqlDataWriteCommandError, false, true)]
        [InlineData(SqlClientDiagnosticListener.SqlMicrosoftBeforeExecuteCommand, SqlClientDiagnosticListener.SqlMicrosoftWriteCommandError)]
        [InlineData(SqlClientDiagnosticListener.SqlMicrosoftBeforeExecuteCommand, SqlClientDiagnosticListener.SqlMicrosoftWriteCommandError, false)]
        [InlineData(SqlClientDiagnosticListener.SqlMicrosoftBeforeExecuteCommand, SqlClientDiagnosticListener.SqlMicrosoftWriteCommandError, false, true)]
        public void SqlClientErrorsAreCollectedSuccessfully(string beforeCommand, string errorCommand, bool shouldEnrich = true, bool recordException = false)
        {
            using var sqlConnection = new SqlConnection(TestConnectionString);
            using var sqlCommand = sqlConnection.CreateCommand();

            var processor = new Mock<BaseProcessor<Activity>>();
            using (Sdk.CreateTracerProviderBuilder()
                .AddSqlClientInstrumentation(options =>
                {
                    options.RecordException = recordException;
                    if (shouldEnrich)
                    {
                        options.Enrich = ActivityEnrichment;
                    }
                })
                .AddProcessor(processor.Object)
                .Build())
            {
                var operationId = Guid.NewGuid();
                sqlCommand.CommandText = "SP_GetOrders";
                sqlCommand.CommandType = CommandType.StoredProcedure;

                var beforeExecuteEventData = new
                {
                    OperationId = operationId,
                    Command = sqlCommand,
                    Timestamp = (long?)1000000L,
                };

                this.fakeSqlClientDiagnosticSource.Write(
                    beforeCommand,
                    beforeExecuteEventData);

                var commandErrorEventData = new
                {
                    OperationId = operationId,
                    Command = sqlCommand,
                    Exception = new Exception("Boom!"),
                    Timestamp = 2000000L,
                };

                this.fakeSqlClientDiagnosticSource.Write(
                    errorCommand,
                    commandErrorEventData);
            }

            Assert.Equal(5, processor.Invocations.Count); // SetParentProvider/OnStart/OnEnd/OnShutdown/Dispose called.

            VerifyActivityData(
                sqlCommand.CommandType,
                sqlCommand.CommandText,
                true,
                false,
                true,
                recordException,
                sqlConnection.DataSource,
                (Activity)processor.Invocations[2].Arguments[0]);
        }
#endif

        private static void VerifyActivityData(
            CommandType commandType,
            string commandText,
            bool captureStoredProcedureCommandName,
            bool captureTextCommandContent,
            bool isFailure,
            bool recordException,
            string dataSource,
            Activity activity)
        {
            Assert.Equal("master", activity.DisplayName);
            Assert.Equal(ActivityKind.Client, activity.Kind);

            if (!isFailure)
            {
                Assert.Equal(Status.Unset, activity.GetStatus());
            }
            else
            {
                var status = activity.GetStatus();
                Assert.Equal(Status.Error.StatusCode, status.StatusCode);
                Assert.NotNull(status.Description);

                if (recordException)
                {
                    var events = activity.Events.ToList();
                    Assert.Single(events);

                    Assert.Equal(SemanticConventions.AttributeExceptionEventName, events[0].Name);
                }
                else
                {
                    Assert.Empty(activity.Events);
                }
            }

            Assert.Equal(SqlActivitySourceHelper.MicrosoftSqlServerDatabaseSystemName, activity.GetTagValue(SemanticConventions.AttributeDbSystem));
            Assert.Equal("master", activity.GetTagValue(SemanticConventions.AttributeDbName));

            switch (commandType)
            {
                case CommandType.StoredProcedure:
                    if (captureStoredProcedureCommandName)
                    {
                        Assert.Equal(commandText, activity.GetTagValue(SemanticConventions.AttributeDbStatement));
                    }
                    else
                    {
                        Assert.Null(activity.GetTagValue(SemanticConventions.AttributeDbStatement));
                    }

                    break;

                case CommandType.Text:
                    if (captureTextCommandContent)
                    {
                        Assert.Equal(commandText, activity.GetTagValue(SemanticConventions.AttributeDbStatement));
                    }
                    else
                    {
                        Assert.Null(activity.GetTagValue(SemanticConventions.AttributeDbStatement));
                    }

                    break;
            }

            Assert.Equal(dataSource, activity.GetTagValue(SemanticConventions.AttributePeerService));
        }

        private static void ActivityEnrichment(Activity activity, string method, object obj)
        {
            switch (method)
            {
                case "OnCustom":
                    Assert.True(obj is SqlCommand);
                    break;

                default:
                    break;
            }
        }

        private class FakeSqlClientDiagnosticSource : IDisposable
        {
            private readonly DiagnosticListener listener;

            public FakeSqlClientDiagnosticSource()
            {
                this.listener = new DiagnosticListener(SqlClientInstrumentation.SqlClientDiagnosticListenerName);
            }

            public void Write(string name, object value)
            {
                this.listener.Write(name, value);
            }

            public void Dispose()
            {
                this.listener.Dispose();
            }
        }
    }
}<|MERGE_RESOLUTION|>--- conflicted
+++ resolved
@@ -91,14 +91,9 @@
                 .AddSqlClientInstrumentation(options =>
                 {
 #if !NETFRAMEWORK
-<<<<<<< HEAD
                     options.SetDbStatementForStoredProcedure = captureStoredProcedureCommandName;
                     options.SetDbStatementForText = captureTextCommandContent;
-=======
-                    options.SetStoredProcedureCommandName = captureStoredProcedureCommandName;
-                    options.SetTextCommandContent = captureTextCommandContent;
                     options.RecordException = recordException;
->>>>>>> 94c27557
 #else
                     options.SetDbStatement = captureStoredProcedureCommandName;
 #endif
