<Project Sdk="Microsoft.NET.Sdk">

  <PropertyGroup>
    <Description>Unit test project for Console Exporter for OpenTelemetry</Description>
    <!-- OmniSharp/VS Code requires TargetFrameworks to be in descending order for IntelliSense and analysis. -->
    <TargetFrameworks>net7.0;net6.0</TargetFrameworks>
    <TargetFrameworks Condition="$(OS) == 'Windows_NT'">$(TargetFrameworks);net462</TargetFrameworks>
<<<<<<< HEAD
    <ImplicitUsings>enable</ImplicitUsings>
=======
    <Nullable>enable</Nullable>
>>>>>>> 6bcb70b1
  </PropertyGroup>

  <ItemGroup>
    <PackageReference Include="Microsoft.NET.Test.Sdk" Version="$(MicrosoftNETTestSdkPkgVer)" />
    <PackageReference Include="xunit" Version="$(XUnitPkgVer)" />
    <PackageReference Include="xunit.runner.visualstudio" Version="$(XUnitRunnerVisualStudioPkgVer)">
      <PrivateAssets>all</PrivateAssets>
      <IncludeAssets>runtime; build; native; contentfiles; analyzers</IncludeAssets>
    </PackageReference>
    <DotNetCliToolReference Include="dotnet-xunit" Version="$(DotNetXUnitCliVer)" />
  </ItemGroup>

  <ItemGroup>
    <ProjectReference Include="$(RepoRoot)\src\OpenTelemetry.Exporter.Console\OpenTelemetry.Exporter.Console.csproj" />
  </ItemGroup>

</Project><|MERGE_RESOLUTION|>--- conflicted
+++ resolved
@@ -5,11 +5,6 @@
     <!-- OmniSharp/VS Code requires TargetFrameworks to be in descending order for IntelliSense and analysis. -->
     <TargetFrameworks>net7.0;net6.0</TargetFrameworks>
     <TargetFrameworks Condition="$(OS) == 'Windows_NT'">$(TargetFrameworks);net462</TargetFrameworks>
-<<<<<<< HEAD
-    <ImplicitUsings>enable</ImplicitUsings>
-=======
-    <Nullable>enable</Nullable>
->>>>>>> 6bcb70b1
   </PropertyGroup>
 
   <ItemGroup>
