--- conflicted
+++ resolved
@@ -17,11 +17,7 @@
   <ItemGroup>
     <PackageReference Include="Microsoft.NET.Test.Sdk" Version="$(MicrosoftNETTestSdkPkgVer)" />
     <PackageReference Include="Moq" Version="$(MoqPkgVer)" />
-<<<<<<< HEAD
-    <PackageReference Include="system.text.json" Version="$(SystemTextJsonPkgVer)" />
-=======
     <PackageReference Include="System.Text.Json" Version="$(SystemTextJsonPkgVer)" />
->>>>>>> becfc79d
     <PackageReference Include="xunit" Version="$(XUnitPkgVer)" />
     <PackageReference Include="xunit.runner.visualstudio" Version="$(XUnitRunnerVisualStudioPkgVer)">
       <PrivateAssets>all</PrivateAssets>
