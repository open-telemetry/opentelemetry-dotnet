[
  {
    "name": "Successful GET call to localhost",
    "method": "GET",
    "url": "http://{host}:{port}/",
    "spanName": "HTTP GET",
    "spanStatus": "Unset",
    "responseExpected": true,
    "spanAttributes": {
      "http.scheme": "http",
      "http.method": "GET",
<<<<<<< HEAD
      "net.peer.name": "{host}",
      "net.peer.port": "{port}",
      "http.flavor": "2.0",
=======
      "http.host": "{host}:{port}",
      "http.flavor": "{flavor}",
>>>>>>> be783726
      "http.status_code": "200",
      "http.url": "http://{host}:{port}/"
    }
  },
  {
    "name": "Successfully POST call to localhost",
    "method": "POST",
    "url": "http://{host}:{port}/",
    "spanName": "HTTP POST",
    "spanStatus": "Unset",
    "responseExpected": true,
    "spanAttributes": {
      "http.scheme": "http",
      "http.method": "POST",
<<<<<<< HEAD
      "net.peer.name": "{host}",
      "net.peer.port": "{port}",
      "http.flavor": "2.0",
=======
      "http.host": "{host}:{port}",
      "http.flavor": "{flavor}",
>>>>>>> be783726
      "http.status_code": "200",
      "http.url": "http://{host}:{port}/"
    }
  },
  {
    "name": "Name is populated as a path",
    "method": "GET",
    "url": "http://{host}:{port}/path/to/resource/",
    "responseCode": 200,
    "spanName": "HTTP GET",
    "spanStatus": "Unset",
    "responseExpected": true,
    "spanAttributes": {
      "http.scheme": "http",
      "http.method": "GET",
<<<<<<< HEAD
      "net.peer.name": "{host}",
      "net.peer.port": "{port}",
      "http.flavor": "2.0",
=======
      "http.host": "{host}:{port}",
      "http.flavor": "{flavor}",
>>>>>>> be783726
      "http.status_code": "200",
      "http.url": "http://{host}:{port}/path/to/resource/"
    }
  },
  {
    "name": "URL with fragment",
    "method": "GET",
    "url": "http://{host}:{port}/path/to/resource#fragment",
    "responseCode": 200,
    "spanName": "HTTP GET",
    "spanStatus": "Unset",
    "responseExpected": true,
    "spanAttributes": {
      "http.scheme": "http",
      "http.method": "GET",
<<<<<<< HEAD
      "net.peer.name": "{host}",
      "net.peer.port": "{port}",
      "http.flavor": "2.0",
=======
      "http.host": "{host}:{port}",
      "http.flavor": "{flavor}",
>>>>>>> be783726
      "http.status_code": "200",
      "http.url": "http://{host}:{port}/path/to/resource#fragment"
    }
  },
  {
    "name": "http.url must not contain username nor password",
    "method": "GET",
    "url": "http://username:password@{host}:{port}/path/to/resource#fragment",
    "responseCode": 200,
    "spanName": "HTTP GET",
    "spanStatus": "Unset",
    "responseExpected": true,
    "spanAttributes": {
      "http.scheme": "http",
      "http.method": "GET",
<<<<<<< HEAD
      "net.peer.name": "{host}",
      "net.peer.port": "{port}",
      "http.flavor": "2.0",
=======
      "http.host": "{host}:{port}",
      "http.flavor": "{flavor}",
>>>>>>> be783726
      "http.status_code": "200",
      "http.url": "http://{host}:{port}/path/to/resource#fragment"
    }
  },
  {
    "name": "Call that cannot resolve DNS will be reported as error span",
    "method": "GET",
    "url": "https://sdlfaldfjalkdfjlkajdflkajlsdjf.sdlkjafsdjfalfadslkf.com/",
    "spanName": "HTTP GET",
    "spanStatus": "Error",
    "spanStatusHasDescription": true,
    "responseExpected": false,
    "recordException": false,
    "spanAttributes": {
      "http.scheme": "https",
      "http.method": "GET",
<<<<<<< HEAD
      "net.peer.name": "sdlfaldfjalkdfjlkajdflkajlsdjf.sdlkjafsdjfalfadslkf.com",
      "http.flavor": "2.0",
=======
      "http.host": "sdlfaldfjalkdfjlkajdflkajlsdjf.sdlkjafsdjfalfadslkf.com",
      "http.flavor": "{flavor}",
>>>>>>> be783726
      "http.url": "https://sdlfaldfjalkdfjlkajdflkajlsdjf.sdlkjafsdjfalfadslkf.com/"
    }
  },
  {
    "name": "Call that cannot resolve DNS will be reported as error span. And Records exception",
    "method": "GET",
    "url": "https://sdlfaldfjalkdfjlkajdflkajlsdjf.sdlkjafsdjfalfadslkf.com/",
    "spanName": "HTTP GET",
    "spanStatus": "Error",
    "spanStatusHasDescription": true,
    "responseExpected": false,
    "recordException": true,
    "spanAttributes": {
      "http.scheme": "https",
      "http.method": "GET",
<<<<<<< HEAD
      "net.peer.name": "sdlfaldfjalkdfjlkajdflkajlsdjf.sdlkjafsdjfalfadslkf.com",
      "http.flavor": "2.0",
=======
      "http.host": "sdlfaldfjalkdfjlkajdflkajlsdjf.sdlkjafsdjfalfadslkf.com",
      "http.flavor": "{flavor}",
>>>>>>> be783726
      "http.url": "https://sdlfaldfjalkdfjlkajdflkajlsdjf.sdlkjafsdjfalfadslkf.com/"
    }
  },
  {
    "name": "Response code: 199. This test case is not possible to implement on some platforms as they don't allow to return this status code. Keeping this test case for visibility, but it actually simply a fallback into 200 test case",
    "method": "GET",
    "url": "http://{host}:{port}/",
    "responseCode": 200,
    "spanName": "HTTP GET",
    "spanStatus": "Unset",
    "responseExpected": true,
    "spanAttributes": {
      "http.scheme": "http",
      "http.method": "GET",
<<<<<<< HEAD
      "net.peer.name": "{host}",
      "net.peer.port": "{port}",
      "http.flavor": "2.0",
=======
      "http.host": "{host}:{port}",
      "http.flavor": "{flavor}",
>>>>>>> be783726
      "http.status_code": "200",
      "http.url": "http://{host}:{port}/"
    }
  },
  {
    "name": "Response code: 200",
    "method": "GET",
    "url": "http://{host}:{port}/",
    "responseCode": 200,
    "spanName": "HTTP GET",
    "spanStatus": "Unset",
    "responseExpected": true,
    "spanAttributes": {
      "http.scheme": "http",
      "http.method": "GET",
<<<<<<< HEAD
      "net.peer.name": "{host}",
      "net.peer.port": "{port}",
      "http.flavor": "2.0",
=======
      "http.host": "{host}:{port}",
      "http.flavor": "{flavor}",
>>>>>>> be783726
      "http.status_code": "200",
      "http.url": "http://{host}:{port}/"
    }
  },
  {
    "name": "Response code: 399",
    "method": "GET",
    "url": "http://{host}:{port}/",
    "responseCode": 399,
    "spanName": "HTTP GET",
    "spanStatus": "Unset",
    "responseExpected": true,
    "spanAttributes": {
      "http.scheme": "http",
      "http.method": "GET",
<<<<<<< HEAD
      "net.peer.name": "{host}",
      "net.peer.port": "{port}",
      "http.flavor": "2.0",
=======
      "http.host": "{host}:{port}",
      "http.flavor": "{flavor}",
>>>>>>> be783726
      "http.status_code": "399",
      "http.url": "http://{host}:{port}/"
    }
  },
  {
    "name": "Response code: 400",
    "method": "GET",
    "url": "http://{host}:{port}/",
    "responseCode": 400,
    "spanName": "HTTP GET",
    "spanStatus": "Error",
    "responseExpected": true,
    "spanAttributes": {
      "http.scheme": "http",
      "http.method": "GET",
<<<<<<< HEAD
      "net.peer.name": "{host}",
      "net.peer.port": "{port}",
      "http.flavor": "2.0",
=======
      "http.host": "{host}:{port}",
      "http.flavor": "{flavor}",
>>>>>>> be783726
      "http.status_code": "400",
      "http.url": "http://{host}:{port}/"
    }
  },
  {
    "name": "Response code: 401",
    "method": "GET",
    "url": "http://{host}:{port}/",
    "responseCode": 401,
    "spanName": "HTTP GET",
    "spanStatus": "Error",
    "responseExpected": true,
    "spanAttributes": {
      "http.scheme": "http",
      "http.method": "GET",
<<<<<<< HEAD
      "net.peer.name": "{host}",
      "net.peer.port": "{port}",
      "http.flavor": "2.0",
=======
      "http.host": "{host}:{port}",
      "http.flavor": "{flavor}",
>>>>>>> be783726
      "http.status_code": "401",
      "http.url": "http://{host}:{port}/"
    }
  },
  {
    "name": "Response code: 403",
    "method": "GET",
    "url": "http://{host}:{port}/",
    "responseCode": 403,
    "spanName": "HTTP GET",
    "spanStatus": "Error",
    "responseExpected": true,
    "spanAttributes": {
      "http.scheme": "http",
      "http.method": "GET",
<<<<<<< HEAD
      "net.peer.name": "{host}",
      "net.peer.port": "{port}",
      "http.flavor": "2.0",
=======
      "http.host": "{host}:{port}",
      "http.flavor": "{flavor}",
>>>>>>> be783726
      "http.status_code": "403",
      "http.url": "http://{host}:{port}/"
    }
  },
  {
    "name": "Response code: 404",
    "method": "GET",
    "url": "http://{host}:{port}/",
    "responseCode": 404,
    "spanName": "HTTP GET",
    "spanStatus": "Error",
    "responseExpected": true,
    "spanAttributes": {
      "http.scheme": "http",
      "http.method": "GET",
<<<<<<< HEAD
      "net.peer.name": "{host}",
      "net.peer.port": "{port}",
      "http.flavor": "2.0",
=======
      "http.host": "{host}:{port}",
      "http.flavor": "{flavor}",
>>>>>>> be783726
      "http.status_code": "404",
      "http.url": "http://{host}:{port}/"
    }
  },
  {
    "name": "Response code: 429",
    "method": "GET",
    "url": "http://{host}:{port}/",
    "responseCode": 429,
    "spanName": "HTTP GET",
    "spanStatus": "Error",
    "responseExpected": true,
    "spanAttributes": {
      "http.scheme": "http",
      "http.method": "GET",
<<<<<<< HEAD
      "net.peer.name": "{host}",
      "net.peer.port": "{port}",
      "http.flavor": "2.0",
=======
      "http.host": "{host}:{port}",
      "http.flavor": "{flavor}",
>>>>>>> be783726
      "http.status_code": "429",
      "http.url": "http://{host}:{port}/"
    }
  },
  {
    "name": "Response code: 501",
    "method": "GET",
    "url": "http://{host}:{port}/",
    "responseCode": 501,
    "spanName": "HTTP GET",
    "spanStatus": "Error",
    "responseExpected": true,
    "spanAttributes": {
      "http.scheme": "http",
      "http.method": "GET",
<<<<<<< HEAD
      "net.peer.name": "{host}",
      "net.peer.port": "{port}",
      "http.flavor": "2.0",
=======
      "http.host": "{host}:{port}",
      "http.flavor": "{flavor}",
>>>>>>> be783726
      "http.status_code": "501",
      "http.url": "http://{host}:{port}/"
    }
  },
  {
    "name": "Response code: 503",
    "method": "GET",
    "url": "http://{host}:{port}/",
    "responseCode": 503,
    "spanName": "HTTP GET",
    "spanStatus": "Error",
    "responseExpected": true,
    "spanAttributes": {
      "http.scheme": "http",
      "http.method": "GET",
<<<<<<< HEAD
      "net.peer.name": "{host}",
      "net.peer.port": "{port}",
      "http.flavor": "2.0",
=======
      "http.host": "{host}:{port}",
      "http.flavor": "{flavor}",
>>>>>>> be783726
      "http.status_code": "503",
      "http.url": "http://{host}:{port}/"
    }
  },
  {
    "name": "Response code: 504",
    "method": "GET",
    "url": "http://{host}:{port}/",
    "responseCode": 504,
    "spanName": "HTTP GET",
    "spanStatus": "Error",
    "responseExpected": true,
    "spanAttributes": {
      "http.scheme": "http",
      "http.method": "GET",
<<<<<<< HEAD
      "net.peer.name": "{host}",
      "net.peer.port": "{port}",
      "http.flavor": "2.0",
=======
      "http.host": "{host}:{port}",
      "http.flavor": "{flavor}",
>>>>>>> be783726
      "http.status_code": "504",
      "http.url": "http://{host}:{port}/"
    }
  },
  {
    "name": "Response code: 600",
    "method": "GET",
    "url": "http://{host}:{port}/",
    "responseCode": 600,
    "spanName": "HTTP GET",
    "spanStatus": "Error",
    "responseExpected": true,
    "spanAttributes": {
      "http.scheme": "http",
      "http.method": "GET",
<<<<<<< HEAD
      "net.peer.name": "{host}",
      "net.peer.port": "{port}",
      "http.flavor": "2.0",
=======
      "http.host": "{host}:{port}",
      "http.flavor": "{flavor}",
>>>>>>> be783726
      "http.status_code": "600",
      "http.url": "http://{host}:{port}/"
    }
  },
  {
    "name": "Http version attribute populated",
    "method": "GET",
    "url": "http://{host}:{port}/",
    "responseCode": 200,
    "spanName": "HTTP GET",
    "spanStatus": "Unset",
    "responseExpected": true,
    "spanAttributes": {
      "http.scheme": "http",
      "http.method": "GET",
<<<<<<< HEAD
      "net.peer.name": "{host}",
      "net.peer.port": "{port}",
      "http.flavor": "2.0",
=======
      "http.host": "{host}:{port}",
      "http.flavor": "{flavor}",
>>>>>>> be783726
      "http.status_code": "200",
      "http.url": "http://{host}:{port}/"
    }
  }
]<|MERGE_RESOLUTION|>--- conflicted
+++ resolved
@@ -9,14 +9,9 @@
     "spanAttributes": {
       "http.scheme": "http",
       "http.method": "GET",
-<<<<<<< HEAD
-      "net.peer.name": "{host}",
-      "net.peer.port": "{port}",
-      "http.flavor": "2.0",
-=======
-      "http.host": "{host}:{port}",
-      "http.flavor": "{flavor}",
->>>>>>> be783726
+      "net.peer.name": "{host}",
+      "net.peer.port": "{port}",
+      "http.flavor": "{flavor}",
       "http.status_code": "200",
       "http.url": "http://{host}:{port}/"
     }
@@ -31,14 +26,9 @@
     "spanAttributes": {
       "http.scheme": "http",
       "http.method": "POST",
-<<<<<<< HEAD
-      "net.peer.name": "{host}",
-      "net.peer.port": "{port}",
-      "http.flavor": "2.0",
-=======
-      "http.host": "{host}:{port}",
-      "http.flavor": "{flavor}",
->>>>>>> be783726
+      "net.peer.name": "{host}",
+      "net.peer.port": "{port}",
+      "http.flavor": "{flavor}",
       "http.status_code": "200",
       "http.url": "http://{host}:{port}/"
     }
@@ -54,14 +44,9 @@
     "spanAttributes": {
       "http.scheme": "http",
       "http.method": "GET",
-<<<<<<< HEAD
-      "net.peer.name": "{host}",
-      "net.peer.port": "{port}",
-      "http.flavor": "2.0",
-=======
-      "http.host": "{host}:{port}",
-      "http.flavor": "{flavor}",
->>>>>>> be783726
+      "net.peer.name": "{host}",
+      "net.peer.port": "{port}",
+      "http.flavor": "{flavor}",
       "http.status_code": "200",
       "http.url": "http://{host}:{port}/path/to/resource/"
     }
@@ -77,14 +62,9 @@
     "spanAttributes": {
       "http.scheme": "http",
       "http.method": "GET",
-<<<<<<< HEAD
-      "net.peer.name": "{host}",
-      "net.peer.port": "{port}",
-      "http.flavor": "2.0",
-=======
-      "http.host": "{host}:{port}",
-      "http.flavor": "{flavor}",
->>>>>>> be783726
+      "net.peer.name": "{host}",
+      "net.peer.port": "{port}",
+      "http.flavor": "{flavor}",
       "http.status_code": "200",
       "http.url": "http://{host}:{port}/path/to/resource#fragment"
     }
@@ -100,14 +80,9 @@
     "spanAttributes": {
       "http.scheme": "http",
       "http.method": "GET",
-<<<<<<< HEAD
-      "net.peer.name": "{host}",
-      "net.peer.port": "{port}",
-      "http.flavor": "2.0",
-=======
-      "http.host": "{host}:{port}",
-      "http.flavor": "{flavor}",
->>>>>>> be783726
+      "net.peer.name": "{host}",
+      "net.peer.port": "{port}",
+      "http.flavor": "{flavor}",
       "http.status_code": "200",
       "http.url": "http://{host}:{port}/path/to/resource#fragment"
     }
@@ -124,13 +99,8 @@
     "spanAttributes": {
       "http.scheme": "https",
       "http.method": "GET",
-<<<<<<< HEAD
       "net.peer.name": "sdlfaldfjalkdfjlkajdflkajlsdjf.sdlkjafsdjfalfadslkf.com",
-      "http.flavor": "2.0",
-=======
-      "http.host": "sdlfaldfjalkdfjlkajdflkajlsdjf.sdlkjafsdjfalfadslkf.com",
-      "http.flavor": "{flavor}",
->>>>>>> be783726
+      "http.flavor": "{flavor}",
       "http.url": "https://sdlfaldfjalkdfjlkajdflkajlsdjf.sdlkjafsdjfalfadslkf.com/"
     }
   },
@@ -146,13 +116,8 @@
     "spanAttributes": {
       "http.scheme": "https",
       "http.method": "GET",
-<<<<<<< HEAD
       "net.peer.name": "sdlfaldfjalkdfjlkajdflkajlsdjf.sdlkjafsdjfalfadslkf.com",
-      "http.flavor": "2.0",
-=======
-      "http.host": "sdlfaldfjalkdfjlkajdflkajlsdjf.sdlkjafsdjfalfadslkf.com",
-      "http.flavor": "{flavor}",
->>>>>>> be783726
+      "http.flavor": "{flavor}",
       "http.url": "https://sdlfaldfjalkdfjlkajdflkajlsdjf.sdlkjafsdjfalfadslkf.com/"
     }
   },
@@ -167,14 +132,9 @@
     "spanAttributes": {
       "http.scheme": "http",
       "http.method": "GET",
-<<<<<<< HEAD
-      "net.peer.name": "{host}",
-      "net.peer.port": "{port}",
-      "http.flavor": "2.0",
-=======
-      "http.host": "{host}:{port}",
-      "http.flavor": "{flavor}",
->>>>>>> be783726
+      "net.peer.name": "{host}",
+      "net.peer.port": "{port}",
+      "http.flavor": "{flavor}",
       "http.status_code": "200",
       "http.url": "http://{host}:{port}/"
     }
@@ -190,14 +150,9 @@
     "spanAttributes": {
       "http.scheme": "http",
       "http.method": "GET",
-<<<<<<< HEAD
-      "net.peer.name": "{host}",
-      "net.peer.port": "{port}",
-      "http.flavor": "2.0",
-=======
-      "http.host": "{host}:{port}",
-      "http.flavor": "{flavor}",
->>>>>>> be783726
+      "net.peer.name": "{host}",
+      "net.peer.port": "{port}",
+      "http.flavor": "{flavor}",
       "http.status_code": "200",
       "http.url": "http://{host}:{port}/"
     }
@@ -213,14 +168,9 @@
     "spanAttributes": {
       "http.scheme": "http",
       "http.method": "GET",
-<<<<<<< HEAD
-      "net.peer.name": "{host}",
-      "net.peer.port": "{port}",
-      "http.flavor": "2.0",
-=======
-      "http.host": "{host}:{port}",
-      "http.flavor": "{flavor}",
->>>>>>> be783726
+      "net.peer.name": "{host}",
+      "net.peer.port": "{port}",
+      "http.flavor": "{flavor}",
       "http.status_code": "399",
       "http.url": "http://{host}:{port}/"
     }
@@ -236,14 +186,9 @@
     "spanAttributes": {
       "http.scheme": "http",
       "http.method": "GET",
-<<<<<<< HEAD
-      "net.peer.name": "{host}",
-      "net.peer.port": "{port}",
-      "http.flavor": "2.0",
-=======
-      "http.host": "{host}:{port}",
-      "http.flavor": "{flavor}",
->>>>>>> be783726
+      "net.peer.name": "{host}",
+      "net.peer.port": "{port}",
+      "http.flavor": "{flavor}",
       "http.status_code": "400",
       "http.url": "http://{host}:{port}/"
     }
@@ -259,14 +204,9 @@
     "spanAttributes": {
       "http.scheme": "http",
       "http.method": "GET",
-<<<<<<< HEAD
-      "net.peer.name": "{host}",
-      "net.peer.port": "{port}",
-      "http.flavor": "2.0",
-=======
-      "http.host": "{host}:{port}",
-      "http.flavor": "{flavor}",
->>>>>>> be783726
+      "net.peer.name": "{host}",
+      "net.peer.port": "{port}",
+      "http.flavor": "{flavor}",
       "http.status_code": "401",
       "http.url": "http://{host}:{port}/"
     }
@@ -282,14 +222,9 @@
     "spanAttributes": {
       "http.scheme": "http",
       "http.method": "GET",
-<<<<<<< HEAD
-      "net.peer.name": "{host}",
-      "net.peer.port": "{port}",
-      "http.flavor": "2.0",
-=======
-      "http.host": "{host}:{port}",
-      "http.flavor": "{flavor}",
->>>>>>> be783726
+      "net.peer.name": "{host}",
+      "net.peer.port": "{port}",
+      "http.flavor": "{flavor}",
       "http.status_code": "403",
       "http.url": "http://{host}:{port}/"
     }
@@ -305,14 +240,9 @@
     "spanAttributes": {
       "http.scheme": "http",
       "http.method": "GET",
-<<<<<<< HEAD
-      "net.peer.name": "{host}",
-      "net.peer.port": "{port}",
-      "http.flavor": "2.0",
-=======
-      "http.host": "{host}:{port}",
-      "http.flavor": "{flavor}",
->>>>>>> be783726
+      "net.peer.name": "{host}",
+      "net.peer.port": "{port}",
+      "http.flavor": "{flavor}",
       "http.status_code": "404",
       "http.url": "http://{host}:{port}/"
     }
@@ -328,14 +258,9 @@
     "spanAttributes": {
       "http.scheme": "http",
       "http.method": "GET",
-<<<<<<< HEAD
-      "net.peer.name": "{host}",
-      "net.peer.port": "{port}",
-      "http.flavor": "2.0",
-=======
-      "http.host": "{host}:{port}",
-      "http.flavor": "{flavor}",
->>>>>>> be783726
+      "net.peer.name": "{host}",
+      "net.peer.port": "{port}",
+      "http.flavor": "{flavor}",
       "http.status_code": "429",
       "http.url": "http://{host}:{port}/"
     }
@@ -351,14 +276,9 @@
     "spanAttributes": {
       "http.scheme": "http",
       "http.method": "GET",
-<<<<<<< HEAD
-      "net.peer.name": "{host}",
-      "net.peer.port": "{port}",
-      "http.flavor": "2.0",
-=======
-      "http.host": "{host}:{port}",
-      "http.flavor": "{flavor}",
->>>>>>> be783726
+      "net.peer.name": "{host}",
+      "net.peer.port": "{port}",
+      "http.flavor": "{flavor}",
       "http.status_code": "501",
       "http.url": "http://{host}:{port}/"
     }
@@ -374,14 +294,9 @@
     "spanAttributes": {
       "http.scheme": "http",
       "http.method": "GET",
-<<<<<<< HEAD
-      "net.peer.name": "{host}",
-      "net.peer.port": "{port}",
-      "http.flavor": "2.0",
-=======
-      "http.host": "{host}:{port}",
-      "http.flavor": "{flavor}",
->>>>>>> be783726
+      "net.peer.name": "{host}",
+      "net.peer.port": "{port}",
+      "http.flavor": "{flavor}",
       "http.status_code": "503",
       "http.url": "http://{host}:{port}/"
     }
@@ -397,14 +312,9 @@
     "spanAttributes": {
       "http.scheme": "http",
       "http.method": "GET",
-<<<<<<< HEAD
-      "net.peer.name": "{host}",
-      "net.peer.port": "{port}",
-      "http.flavor": "2.0",
-=======
-      "http.host": "{host}:{port}",
-      "http.flavor": "{flavor}",
->>>>>>> be783726
+      "net.peer.name": "{host}",
+      "net.peer.port": "{port}",
+      "http.flavor": "{flavor}",
       "http.status_code": "504",
       "http.url": "http://{host}:{port}/"
     }
@@ -420,14 +330,9 @@
     "spanAttributes": {
       "http.scheme": "http",
       "http.method": "GET",
-<<<<<<< HEAD
-      "net.peer.name": "{host}",
-      "net.peer.port": "{port}",
-      "http.flavor": "2.0",
-=======
-      "http.host": "{host}:{port}",
-      "http.flavor": "{flavor}",
->>>>>>> be783726
+      "net.peer.name": "{host}",
+      "net.peer.port": "{port}",
+      "http.flavor": "{flavor}",
       "http.status_code": "600",
       "http.url": "http://{host}:{port}/"
     }
@@ -443,14 +348,9 @@
     "spanAttributes": {
       "http.scheme": "http",
       "http.method": "GET",
-<<<<<<< HEAD
-      "net.peer.name": "{host}",
-      "net.peer.port": "{port}",
-      "http.flavor": "2.0",
-=======
-      "http.host": "{host}:{port}",
-      "http.flavor": "{flavor}",
->>>>>>> be783726
+      "net.peer.name": "{host}",
+      "net.peer.port": "{port}",
+      "http.flavor": "{flavor}",
       "http.status_code": "200",
       "http.url": "http://{host}:{port}/"
     }
