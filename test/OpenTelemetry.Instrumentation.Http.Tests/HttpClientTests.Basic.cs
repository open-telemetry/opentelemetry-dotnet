// <copyright file="HttpClientTests.Basic.cs" company="OpenTelemetry Authors">
// Copyright The OpenTelemetry Authors
//
// Licensed under the Apache License, Version 2.0 (the "License");
// you may not use this file except in compliance with the License.
// You may obtain a copy of the License at
//
//     http://www.apache.org/licenses/LICENSE-2.0
//
// Unless required by applicable law or agreed to in writing, software
// distributed under the License is distributed on an "AS IS" BASIS,
// WITHOUT WARRANTIES OR CONDITIONS OF ANY KIND, either express or implied.
// See the License for the specific language governing permissions and
// limitations under the License.
// </copyright>
#if !NETFRAMEWORK
using System;
using System.Collections.Generic;
using System.Diagnostics;
using System.Linq;
using System.Net.Http;
using System.Threading.Tasks;
using Microsoft.Extensions.DependencyInjection;
using Moq;
using OpenTelemetry.Context.Propagation;
using OpenTelemetry.Instrumentation.Http.Implementation;
using OpenTelemetry.Tests;
using OpenTelemetry.Trace;
using Xunit;

namespace OpenTelemetry.Instrumentation.Http.Tests
{
    public partial class HttpClientTests : IDisposable
    {
        private readonly IDisposable serverLifeTime;
        private readonly string url;

        public HttpClientTests()
        {
            this.serverLifeTime = TestHttpServer.RunServer(
                (ctx) =>
                {
                    if (ctx.Request.Url.PathAndQuery.Contains("500"))
                    {
                        ctx.Response.StatusCode = 500;
                    }
                    else if (ctx.Request.Url.PathAndQuery.Contains("redirect"))
                    {
                        ctx.Response.RedirectLocation = "/";
                        ctx.Response.StatusCode = 302;
                    }
                    else
                    {
                        ctx.Response.StatusCode = 200;
                    }

                    ctx.Response.OutputStream.Close();
                },
                out var host,
                out var port);

            this.url = $"http://{host}:{port}/";
        }

        [Fact]
        public void AddHttpClientInstrumentation_NamedOptions()
        {
            int defaultExporterOptionsConfigureOptionsInvocations = 0;
            int namedExporterOptionsConfigureOptionsInvocations = 0;

            using var tracerProvider = Sdk.CreateTracerProviderBuilder()
                .ConfigureServices(services =>
                {
                    services.Configure<HttpClientInstrumentationOptions>(o => defaultExporterOptionsConfigureOptionsInvocations++);

                    services.Configure<HttpClientInstrumentationOptions>("Instrumentation2", o => namedExporterOptionsConfigureOptionsInvocations++);
                })
                .AddHttpClientInstrumentation()
                .AddHttpClientInstrumentation("Instrumentation2", configureHttpClientInstrumentationOptions: null)
                .Build();

            Assert.Equal(1, defaultExporterOptionsConfigureOptionsInvocations);
            Assert.Equal(1, namedExporterOptionsConfigureOptionsInvocations);
        }

        [Fact]
        public void AddHttpClientInstrumentation_BadArgs()
        {
            TracerProviderBuilder builder = null;
            Assert.Throws<ArgumentNullException>(() => builder.AddHttpClientInstrumentation());
        }

        [Theory]
        [InlineData(true)]
        [InlineData(false)]
        public async Task HttpClientInstrumentationInjectsHeadersAsync(bool shouldEnrich)
        {
            var processor = new Mock<BaseProcessor<Activity>>();
            processor.Setup(x => x.OnStart(It.IsAny<Activity>())).Callback<Activity>(c => c.SetTag("enriched", "no"));
            var request = new HttpRequestMessage
            {
                RequestUri = new Uri(this.url),
                Method = new HttpMethod("GET"),
            };

            var parent = new Activity("parent")
                .SetIdFormat(ActivityIdFormat.W3C)
                .Start();
            parent.TraceStateString = "k1=v1,k2=v2";
            parent.ActivityTraceFlags = ActivityTraceFlags.Recorded;

            // var isInjectedHeaderValueGetterThrows = false;
            // mockTextFormat
            //     .Setup(x => x.IsInjected(It.IsAny<HttpRequestMessage>(), It.IsAny<Func<HttpRequestMessage, string, IEnumerable<string>>>()))
            //     .Callback<HttpRequestMessage, Func<HttpRequestMessage, string, IEnumerable<string>>>(
            //         (carrier, getter) =>
            //         {
            //             try
            //             {
            //                 // traceparent doesn't exist
            //                 getter(carrier, "traceparent");
            //             }
            //             catch
            //             {
            //                 isInjectedHeaderValueGetterThrows = true;
            //             }
            //         });

            using (Sdk.CreateTracerProviderBuilder()
                        .AddHttpClientInstrumentation(o =>
                        {
                            if (shouldEnrich)
                            {
                                o.Enrich = ActivityEnrichmentSetTag;
                            }
                        })
                        .AddProcessor(processor.Object)
                        .Build())
            {
                using var c = new HttpClient();
                await c.SendAsync(request);
            }

            Assert.Equal(5, processor.Invocations.Count); // SetParentProvider/OnStart/OnEnd/OnShutdown/Dispose called.
            var activity = (Activity)processor.Invocations[2].Arguments[0];

            Assert.Equal(ActivityKind.Client, activity.Kind);
            Assert.Equal(parent.TraceId, activity.Context.TraceId);
            Assert.Equal(parent.SpanId, activity.ParentSpanId);
            Assert.NotEqual(parent.SpanId, activity.Context.SpanId);
            Assert.NotEqual(default, activity.Context.SpanId);

            Assert.True(request.Headers.TryGetValues("traceparent", out var traceparents));
            Assert.True(request.Headers.TryGetValues("tracestate", out var tracestates));
            Assert.Single(traceparents);
            Assert.Single(tracestates);

            Assert.Equal($"00-{activity.Context.TraceId}-{activity.Context.SpanId}-01", traceparents.Single());
            Assert.Equal("k1=v1,k2=v2", tracestates.Single());

            Assert.NotEmpty(activity.Tags.Where(tag => tag.Key == "enriched"));
            Assert.Equal(shouldEnrich ? "yes" : "no", activity.Tags.Where(tag => tag.Key == "enriched").FirstOrDefault().Value);
        }

        [Theory(Skip = "Keep CI clean")]
        [InlineData(true)]
        [InlineData(false)]
        public async Task HttpClientInstrumentationInjectsHeadersAsync_CustomFormat(bool shouldEnrich)
        {
            var propagator = new Mock<TextMapPropagator>();
            propagator.Setup(m => m.Inject(It.IsAny<PropagationContext>(), It.IsAny<HttpRequestMessage>(), It.IsAny<Action<HttpRequestMessage, string, string>>()))
                .Callback<PropagationContext, HttpRequestMessage, Action<HttpRequestMessage, string, string>>((context, message, action) =>
                {
                    action(message, "custom_traceparent", $"00/{context.ActivityContext.TraceId}/{context.ActivityContext.SpanId}/01");
                    action(message, "custom_tracestate", Activity.Current.TraceStateString);
                });

            var processor = new Mock<BaseProcessor<Activity>>();

            var request = new HttpRequestMessage
            {
                RequestUri = new Uri(this.url),
                Method = new HttpMethod("GET"),
            };

            var parent = new Activity("parent")
                .SetIdFormat(ActivityIdFormat.W3C)
                .Start();
            parent.TraceStateString = "k1=v1,k2=v2";
            parent.ActivityTraceFlags = ActivityTraceFlags.Recorded;

            Sdk.SetDefaultTextMapPropagator(propagator.Object);

            using (Sdk.CreateTracerProviderBuilder()
                   .AddHttpClientInstrumentation((opt) =>
                   {
                       if (shouldEnrich)
                       {
                           opt.Enrich = ActivityEnrichment;
                       }
                   })
                   .AddProcessor(processor.Object)
                   .Build())
            {
                using var c = new HttpClient();
                await c.SendAsync(request);
            }

            Assert.Equal(5, processor.Invocations.Count); // SetParentProvider/OnStart/OnEnd/OnShutdown/Dispose called.
            var activity = (Activity)processor.Invocations[2].Arguments[0];

            Assert.Equal(ActivityKind.Client, activity.Kind);
            Assert.Equal(parent.TraceId, activity.Context.TraceId);
            Assert.Equal(parent.SpanId, activity.ParentSpanId);
            Assert.NotEqual(parent.SpanId, activity.Context.SpanId);
            Assert.NotEqual(default, activity.Context.SpanId);

            Assert.True(request.Headers.TryGetValues("custom_traceparent", out var traceparents));
            Assert.True(request.Headers.TryGetValues("custom_tracestate", out var tracestates));
            Assert.Single(traceparents);
            Assert.Single(tracestates);

            Assert.Equal($"00/{activity.Context.TraceId}/{activity.Context.SpanId}/01", traceparents.Single());
            Assert.Equal("k1=v1,k2=v2", tracestates.Single());
            Sdk.SetDefaultTextMapPropagator(new CompositeTextMapPropagator(new TextMapPropagator[]
            {
                new TraceContextPropagator(),
                new BaggagePropagator(),
            }));
        }

        [Fact]
        public async Task HttpClientInstrumentationRespectsSuppress()
        {
            try
            {
                var propagator = new Mock<TextMapPropagator>();
                propagator.Setup(m => m.Inject(It.IsAny<PropagationContext>(), It.IsAny<HttpRequestMessage>(), It.IsAny<Action<HttpRequestMessage, string, string>>()))
                    .Callback<PropagationContext, HttpRequestMessage, Action<HttpRequestMessage, string, string>>((context, message, action) =>
                    {
                        action(message, "custom_traceparent", $"00/{context.ActivityContext.TraceId}/{context.ActivityContext.SpanId}/01");
                        action(message, "custom_tracestate", Activity.Current.TraceStateString);
                    });

                var processor = new Mock<BaseProcessor<Activity>>();

                var request = new HttpRequestMessage
                {
                    RequestUri = new Uri(this.url),
                    Method = new HttpMethod("GET"),
                };

                var parent = new Activity("parent")
                    .SetIdFormat(ActivityIdFormat.W3C)
                    .Start();
                parent.TraceStateString = "k1=v1,k2=v2";
                parent.ActivityTraceFlags = ActivityTraceFlags.Recorded;

                Sdk.SetDefaultTextMapPropagator(propagator.Object);

                using (Sdk.CreateTracerProviderBuilder()
                       .AddHttpClientInstrumentation()
                       .AddProcessor(processor.Object)
                       .Build())
                {
                    using var c = new HttpClient();
                    using (SuppressInstrumentationScope.Begin())
                    {
                        await c.SendAsync(request);
                    }
                }

                // If suppressed, activity is not emitted and
                // propagation is also not performed.
                Assert.Equal(3, processor.Invocations.Count); // SetParentProvider/OnShutdown/Dispose called.
                Assert.False(request.Headers.Contains("custom_traceparent"));
                Assert.False(request.Headers.Contains("custom_tracestate"));
            }
            finally
            {
                Sdk.SetDefaultTextMapPropagator(new CompositeTextMapPropagator(new TextMapPropagator[]
                {
                    new TraceContextPropagator(),
                    new BaggagePropagator(),
                }));
            }
        }

        [Fact]
        public async Task HttpClientInstrumentation_AddViaFactory_HttpInstrumentation_CollectsSpans()
        {
            var processor = new Mock<BaseProcessor<Activity>>();

            using (Sdk.CreateTracerProviderBuilder()
                   .AddHttpClientInstrumentation()
                   .AddProcessor(processor.Object)
                   .Build())
            {
                using var c = new HttpClient();
                await c.GetAsync(this.url);
            }

            Assert.Single(processor.Invocations.Where(i => i.Method.Name == "OnStart"));
            Assert.Single(processor.Invocations.Where(i => i.Method.Name == "OnEnd"));
            Assert.IsType<Activity>(processor.Invocations[1].Arguments[0]);
        }

        [Fact]
        public async Task HttpClientInstrumentationExportsSpansCreatedForRetries()
        {
            var exportedItems = new List<Activity>();
            var request = new HttpRequestMessage
            {
                RequestUri = new Uri(this.url),
                Method = new HttpMethod("GET"),
            };

            using var traceprovider = Sdk.CreateTracerProviderBuilder()
                   .AddHttpClientInstrumentation()
                   .AddInMemoryExporter(exportedItems)
                   .Build();

            int maxRetries = 3;
            using var c = new HttpClient(new RetryHandler(new HttpClientHandler(), maxRetries));
            await c.SendAsync(request);

            // number of exported spans should be 3(maxRetries)
            Assert.Equal(maxRetries, exportedItems.Count());

            var spanid1 = exportedItems[0].SpanId;
            var spanid2 = exportedItems[1].SpanId;
            var spanid3 = exportedItems[2].SpanId;

            // Validate span ids are different
            Assert.NotEqual(spanid1, spanid2);
            Assert.NotEqual(spanid3, spanid1);
            Assert.NotEqual(spanid2, spanid3);
        }

        [Fact]
        public async Task HttpClientRedirectTest()
        {
            var processor = new Mock<BaseProcessor<Activity>>();
            using (Sdk.CreateTracerProviderBuilder()
                       .AddHttpClientInstrumentation()
                       .AddProcessor(processor.Object)
                       .Build())
            {
                using var c = new HttpClient();
                await c.GetAsync($"{this.url}redirect");
            }

            Assert.Equal(7, processor.Invocations.Count); // SetParentProvider/OnStart/OnEnd/OnStart/OnEnd/OnShutdown/Dispose called.

            var firstActivity = (Activity)processor.Invocations[2].Arguments[0]; // First OnEnd
            Assert.Contains(firstActivity.TagObjects, t => t.Key == "http.status_code" && (int)t.Value == 302);

            var secondActivity = (Activity)processor.Invocations[4].Arguments[0]; // Second OnEnd
            Assert.Contains(secondActivity.TagObjects, t => t.Key == "http.status_code" && (int)t.Value == 200);
        }

        [Fact]
        public async void RequestNotCollectedWhenInstrumentationFilterApplied()
        {
            var processor = new Mock<BaseProcessor<Activity>>();
            using (Sdk.CreateTracerProviderBuilder()
                               .AddHttpClientInstrumentation(
                        (opt) => opt.Filter = (req) => !req.RequestUri.OriginalString.Contains(this.url))
                               .AddProcessor(processor.Object)
                               .Build())
            {
                using var c = new HttpClient();
                await c.GetAsync(this.url);
            }

            Assert.Equal(4, processor.Invocations.Count); // SetParentProvider/OnShutdown/Dispose/OnStart called.
        }

        [Fact]
        public async void RequestNotCollectedWhenInstrumentationFilterThrowsException()
        {
            var processor = new Mock<BaseProcessor<Activity>>();
            using (Sdk.CreateTracerProviderBuilder()
                               .AddHttpClientInstrumentation(
                        (opt) => opt.Filter = (req) => throw new Exception("From InstrumentationFilter"))
                               .AddProcessor(processor.Object)
                               .Build())
            {
                using var c = new HttpClient();
                using var inMemoryEventListener = new InMemoryEventListener(HttpInstrumentationEventSource.Log);
                await c.GetAsync(this.url);
                Assert.Single(inMemoryEventListener.Events.Where((e) => e.EventId == 4));
            }

            Assert.Equal(4, processor.Invocations.Count); // SetParentProvider/OnShutdown/Dispose/OnStart called.
        }

        [Fact]
        public async Task HttpClientInstrumentationCorrelationAndBaggage()
        {
            var activityProcessor = new Mock<BaseProcessor<Activity>>();

            using var parent = new Activity("w3c activity");
            parent.SetIdFormat(ActivityIdFormat.W3C);
            parent.AddBaggage("k1", "v1");
            parent.ActivityTraceFlags = ActivityTraceFlags.Recorded;
            parent.Start();

            Baggage.SetBaggage("k2", "v2");

            using (Sdk.CreateTracerProviderBuilder()
                .AddHttpClientInstrumentation(options => options.Enrich = ActivityEnrichment)
                .AddProcessor(activityProcessor.Object)
                .Build())
            {
                using var c = new HttpClient();
                using var r = await c.GetAsync(this.url).ConfigureAwait(false);
            }

            Assert.Equal(5, activityProcessor.Invocations.Count);
        }

        [Fact(Skip = "Keep CI clean")]
        public async Task HttpClientInstrumentationContextPropagation()
        {
            var processor = new Mock<BaseProcessor<Activity>>();
            var request = new HttpRequestMessage
            {
                RequestUri = new Uri(this.url),
                Method = new HttpMethod("GET"),
            };

            var parent = new Activity("parent")
                .SetIdFormat(ActivityIdFormat.W3C)
                .Start();
            parent.TraceStateString = "k1=v1,k2=v2";
            parent.ActivityTraceFlags = ActivityTraceFlags.Recorded;
            Baggage.SetBaggage("b1", "v1");
            using (Sdk.CreateTracerProviderBuilder()
                .AddHttpClientInstrumentation()
                .AddProcessor(processor.Object)
                .Build())
            {
                using var c = new HttpClient();
                await c.SendAsync(request);
            }

            Assert.Equal(5, processor.Invocations.Count); // SetParentProvider/OnStart/OnEnd/OnShutdown/Dispose called.
            var activity = (Activity)processor.Invocations[1].Arguments[0];

            Assert.Equal(ActivityKind.Client, activity.Kind);
            Assert.Equal(parent.TraceId, activity.Context.TraceId);
            Assert.Equal(parent.SpanId, activity.ParentSpanId);
            Assert.NotEqual(parent.SpanId, activity.Context.SpanId);
            Assert.NotEqual(default, activity.Context.SpanId);

            Assert.True(request.Headers.TryGetValues("traceparent", out var traceparents));
            Assert.True(request.Headers.TryGetValues("tracestate", out var tracestates));
            Assert.True(request.Headers.TryGetValues("baggage", out var baggages));
            Assert.Single(traceparents);
            Assert.Single(tracestates);
            Assert.Single(baggages);

            Assert.Equal($"00-{activity.Context.TraceId}-{activity.Context.SpanId}-01", traceparents.Single());
            Assert.Equal("k1=v1,k2=v2", tracestates.Single());
            Assert.Equal("b1=v1", baggages.Single());
        }

        [Fact]
<<<<<<< HEAD
        public async Task HttpClientInstrumentationCustomContextPropagation()
        {
            List<Activity> activities = new List<Activity>();
            var request = new HttpRequestMessage
            {
                RequestUri = new Uri(this.url),
                Method = new HttpMethod("GET"),
            };

            var expectedTraceId = ActivityTraceId.CreateRandom();
            var expectedSpanId = ActivitySpanId.CreateRandom();
            var expectedTraceStateString = "k1=v1,k2=v2";

            // Set custom propagation values
            DistributedContextPropagator.Current = new CustomDistributedContextPropagator(true, expectedTraceId, expectedSpanId, expectedTraceStateString);
            Baggage.SetBaggage("b1", "v1");

            using (Sdk.CreateTracerProviderBuilder()
                .AddHttpClientInstrumentation()
                .AddInMemoryExporter(activities)
                .Build())
            {
                using var c = new HttpClient();
                await c.SendAsync(request);
            }

            Assert.Single(activities);

            Assert.True(request.Headers.TryGetValues("traceparent", out var traceparents));
            Assert.True(request.Headers.TryGetValues("tracestate", out var tracestates));
            Assert.True(request.Headers.TryGetValues("baggage", out var baggages));
            Assert.Single(traceparents);
            Assert.Single(tracestates);
            Assert.Single(baggages);

            Assert.Equal($"00-{expectedTraceId}-{expectedSpanId}-01", traceparents.Single());
            Assert.Equal("k1=v1,k2=v2", tracestates.Single());
            Assert.Equal("b1=v1", baggages.Single());
=======
        public async Task HttpClientInstrumentationReportsExceptionEventForNetworkFailuresWithGetAsync()
        {
            var exportedItems = new List<Activity>();
            bool exceptionThrown = false;

            using var traceprovider = Sdk.CreateTracerProviderBuilder()
                   .AddHttpClientInstrumentation(o => o.RecordException = true)
                   .AddInMemoryExporter(exportedItems)
                   .Build();

            using var c = new HttpClient();
            try
            {
                await c.GetAsync("https://sdlfaldfjalkdfjlkajdflkajlsdjf.sdlkjafsdjfalfadslkf.com/");
            }
            catch
            {
                exceptionThrown = true;
            }

            // Exception is thrown and collected as event
            Assert.True(exceptionThrown);
            Assert.Single(exportedItems[0].Events.Where(evt => evt.Name.Equals("exception")));
        }

        [Fact]
        public async Task HttpClientInstrumentationDoesNotReportExceptionEventOnErrorResponseWithGetAsync()
        {
            var exportedItems = new List<Activity>();
            bool exceptionThrown = false;

            using var traceprovider = Sdk.CreateTracerProviderBuilder()
                   .AddHttpClientInstrumentation(o => o.RecordException = true)
                   .AddInMemoryExporter(exportedItems)
                   .Build();

            using var c = new HttpClient();
            try
            {
                await c.GetAsync($"{this.url}500");
            }
            catch
            {
                exceptionThrown = true;
            }

            // Exception is not thrown and not collected as event
            Assert.False(exceptionThrown);
            Assert.Empty(exportedItems[0].Events);
        }

        [Fact]
        public async Task HttpClientInstrumentationDoesNotReportExceptionEventOnErrorResponseWithGetStringAsync()
        {
            var exportedItems = new List<Activity>();
            bool exceptionThrown = false;
            var request = new HttpRequestMessage
            {
                RequestUri = new Uri($"{this.url}500"),
                Method = new HttpMethod("GET"),
            };

            using var traceprovider = Sdk.CreateTracerProviderBuilder()
                   .AddHttpClientInstrumentation(o => o.RecordException = true)
                   .AddInMemoryExporter(exportedItems)
                   .Build();

            using var c = new HttpClient();
            try
            {
                await c.GetStringAsync($"{this.url}500");
            }
            catch
            {
                exceptionThrown = true;
            }

            // Exception is thrown and not collected as event
            Assert.True(exceptionThrown);
            Assert.Empty(exportedItems[0].Events);
>>>>>>> 0feebf31
        }

        public void Dispose()
        {
            this.serverLifeTime?.Dispose();
            Activity.Current = null;
            GC.SuppressFinalize(this);
        }

        private static void ActivityEnrichmentSetTag(Activity activity, string method, object obj)
        {
            ActivityEnrichment(activity, method, obj);
            activity.SetTag("enriched", "yes");
        }

        private static void ActivityEnrichment(Activity activity, string method, object obj)
        {
            switch (method)
            {
                case "OnStartActivity":
                    Assert.True(obj is HttpRequestMessage);
                    break;

                case "OnStopActivity":
                    Assert.True(obj is HttpResponseMessage);
                    break;

                case "OnException":
                    Assert.True(obj is Exception);
                    break;

                default:
                    break;
            }
        }
    }
}
#endif<|MERGE_RESOLUTION|>--- conflicted
+++ resolved
@@ -467,7 +467,6 @@
         }
 
         [Fact]
-<<<<<<< HEAD
         public async Task HttpClientInstrumentationCustomContextPropagation()
         {
             List<Activity> activities = new List<Activity>();
@@ -506,7 +505,6 @@
             Assert.Equal($"00-{expectedTraceId}-{expectedSpanId}-01", traceparents.Single());
             Assert.Equal("k1=v1,k2=v2", tracestates.Single());
             Assert.Equal("b1=v1", baggages.Single());
-=======
         public async Task HttpClientInstrumentationReportsExceptionEventForNetworkFailuresWithGetAsync()
         {
             var exportedItems = new List<Activity>();
@@ -587,7 +585,6 @@
             // Exception is thrown and not collected as event
             Assert.True(exceptionThrown);
             Assert.Empty(exportedItems[0].Events);
->>>>>>> 0feebf31
         }
 
         public void Dispose()
