// <copyright file="HttpClientTests.Basic.cs" company="OpenTelemetry Authors">
// Copyright The OpenTelemetry Authors
//
// Licensed under the Apache License, Version 2.0 (the "License");
// you may not use this file except in compliance with the License.
// You may obtain a copy of the License at
//
//     http://www.apache.org/licenses/LICENSE-2.0
//
// Unless required by applicable law or agreed to in writing, software
// distributed under the License is distributed on an "AS IS" BASIS,
// WITHOUT WARRANTIES OR CONDITIONS OF ANY KIND, either express or implied.
// See the License for the specific language governing permissions and
// limitations under the License.
// </copyright>

using System.Diagnostics;
#if NETFRAMEWORK
using System.Net;
#endif
using System.Net.Http;
using Microsoft.Extensions.DependencyInjection;
using Moq;
using OpenTelemetry.Context.Propagation;
using OpenTelemetry.Instrumentation.Http.Implementation;
using OpenTelemetry.Tests;
using OpenTelemetry.Trace;
using Xunit;

namespace OpenTelemetry.Instrumentation.Http.Tests
{
    public partial class HttpClientTests : IDisposable
    {
        private readonly IDisposable serverLifeTime;
        private readonly string url;

        public HttpClientTests()
        {
            this.serverLifeTime = TestHttpServer.RunServer(
                (ctx) =>
                {
                    string traceparent = ctx.Request.Headers["traceparent"];
                    string custom_traceparent = ctx.Request.Headers["custom_traceparent"];
                    if (string.IsNullOrWhiteSpace(traceparent)
                        && string.IsNullOrWhiteSpace(custom_traceparent))
                    {
                        ctx.Response.StatusCode = 500;
                        ctx.Response.StatusDescription = "Missing trace context";
                    }
                    else if (ctx.Request.Url.PathAndQuery.Contains("500"))
                    {
                        ctx.Response.StatusCode = 500;
                    }
                    else if (ctx.Request.Url.PathAndQuery.Contains("redirect"))
                    {
                        ctx.Response.RedirectLocation = "/";
                        ctx.Response.StatusCode = 302;
                    }
                    else
                    {
                        ctx.Response.StatusCode = 200;
                    }

                    ctx.Response.OutputStream.Close();
                },
                out var host,
                out var port);

            this.url = $"http://{host}:{port}/";
        }

        [Fact]
        public void AddHttpClientInstrumentation_NamedOptions()
        {
            int defaultExporterOptionsConfigureOptionsInvocations = 0;
            int namedExporterOptionsConfigureOptionsInvocations = 0;

            using var tracerProvider = Sdk.CreateTracerProviderBuilder()
                .ConfigureServices(services =>
                {
                    services.Configure<HttpClientInstrumentationOptions>(o => defaultExporterOptionsConfigureOptionsInvocations++);

                    services.Configure<HttpClientInstrumentationOptions>("Instrumentation2", o => namedExporterOptionsConfigureOptionsInvocations++);
                })
                .AddHttpClientInstrumentation()
                .AddHttpClientInstrumentation("Instrumentation2", configureHttpClientInstrumentationOptions: null)
                .Build();

            Assert.Equal(1, defaultExporterOptionsConfigureOptionsInvocations);
            Assert.Equal(1, namedExporterOptionsConfigureOptionsInvocations);
        }

        [Fact]
        public void AddHttpClientInstrumentation_BadArgs()
        {
            TracerProviderBuilder builder = null;
            Assert.Throws<ArgumentNullException>(() => builder.AddHttpClientInstrumentation());
        }

        [Theory]
        [InlineData(true)]
        [InlineData(false)]
        public async Task InjectsHeadersAsync(bool shouldEnrich)
        {
            var processor = new Mock<BaseProcessor<Activity>>();
            processor.Setup(x => x.OnStart(It.IsAny<Activity>())).Callback<Activity>(c =>
            {
                c.SetTag("enrichedWithHttpWebRequest", "no");
                c.SetTag("enrichedWithHttpWebResponse", "no");
                c.SetTag("enrichedWithHttpRequestMessage", "no");
                c.SetTag("enrichedWithHttpResponseMessage", "no");
            });

            using var request = new HttpRequestMessage
            {
                RequestUri = new Uri(this.url),
                Method = new HttpMethod("GET"),
            };

            using var parent = new Activity("parent")
                .SetIdFormat(ActivityIdFormat.W3C)
                .Start();
            parent.TraceStateString = "k1=v1,k2=v2";
            parent.ActivityTraceFlags = ActivityTraceFlags.Recorded;

            using (Sdk.CreateTracerProviderBuilder()
                .AddHttpClientInstrumentation(o =>
                {
                    if (shouldEnrich)
                    {
                        o.EnrichWithHttpWebRequest = (activity, httpWebRequest) =>
                        {
                            activity.SetTag("enrichedWithHttpWebRequest", "yes");
                        };

                        o.EnrichWithHttpWebResponse = (activity, httpWebResponse) =>
                        {
                            activity.SetTag("enrichedWithHttpWebResponse", "yes");
                        };

                        o.EnrichWithHttpRequestMessage = (activity, httpRequestMessage) =>
                        {
                            activity.SetTag("enrichedWithHttpRequestMessage", "yes");
                        };

                        o.EnrichWithHttpResponseMessage = (activity, httpResponseMessage) =>
                        {
                            activity.SetTag("enrichedWithHttpResponseMessage", "yes");
                        };
                    }
                })
                .AddProcessor(processor.Object)
                .Build())
            {
                using var c = new HttpClient();
                await c.SendAsync(request).ConfigureAwait(false);
            }

            Assert.Equal(5, processor.Invocations.Count); // SetParentProvider/OnStart/OnEnd/OnShutdown/Dispose called.
            var activity = (Activity)processor.Invocations[2].Arguments[0];

            Assert.Equal(ActivityKind.Client, activity.Kind);
            Assert.Equal(parent.TraceId, activity.Context.TraceId);
            Assert.Equal(parent.SpanId, activity.ParentSpanId);
            Assert.NotEqual(parent.SpanId, activity.Context.SpanId);
            Assert.NotEqual(default, activity.Context.SpanId);

#if NETFRAMEWORK
            // Note: On .NET Framework a HttpWebRequest is created and enriched
            // not the HttpRequestMessage passed to HttpClient.
            Assert.Empty(request.Headers);
#else
            Assert.True(request.Headers.TryGetValues("traceparent", out var traceparents));
            Assert.True(request.Headers.TryGetValues("tracestate", out var tracestates));
            Assert.Single(traceparents);
            Assert.Single(tracestates);

            Assert.Equal($"00-{activity.Context.TraceId}-{activity.Context.SpanId}-01", traceparents.Single());
            Assert.Equal("k1=v1,k2=v2", tracestates.Single());
#endif

#if NETFRAMEWORK
            Assert.Equal(shouldEnrich ? "yes" : "no", activity.Tags.Where(tag => tag.Key == "enrichedWithHttpWebRequest").FirstOrDefault().Value);
            Assert.Equal(shouldEnrich ? "yes" : "no", activity.Tags.Where(tag => tag.Key == "enrichedWithHttpWebResponse").FirstOrDefault().Value);

            Assert.Equal("no", activity.Tags.Where(tag => tag.Key == "enrichedWithHttpRequestMessage").FirstOrDefault().Value);
            Assert.Equal("no", activity.Tags.Where(tag => tag.Key == "enrichedWithHttpResponseMessage").FirstOrDefault().Value);
#else
            Assert.Equal("no", activity.Tags.Where(tag => tag.Key == "enrichedWithHttpWebRequest").FirstOrDefault().Value);
            Assert.Equal("no", activity.Tags.Where(tag => tag.Key == "enrichedWithHttpWebResponse").FirstOrDefault().Value);

            Assert.Equal(shouldEnrich ? "yes" : "no", activity.Tags.Where(tag => tag.Key == "enrichedWithHttpRequestMessage").FirstOrDefault().Value);
            Assert.Equal(shouldEnrich ? "yes" : "no", activity.Tags.Where(tag => tag.Key == "enrichedWithHttpResponseMessage").FirstOrDefault().Value);
#endif
        }

        [Fact]
        public async Task InjectsHeadersAsync_CustomFormat()
        {
            var propagator = new Mock<TextMapPropagator>();
            propagator.Setup(m => m.Inject(It.IsAny<PropagationContext>(), It.IsAny<HttpRequestMessage>(), It.IsAny<Action<HttpRequestMessage, string, string>>()))
                .Callback<PropagationContext, HttpRequestMessage, Action<HttpRequestMessage, string, string>>((context, message, action) =>
                {
                    action(message, "custom_traceparent", $"00/{context.ActivityContext.TraceId}/{context.ActivityContext.SpanId}/01");
                    action(message, "custom_tracestate", Activity.Current.TraceStateString);
                });

            var processor = new Mock<BaseProcessor<Activity>>();

            using var request = new HttpRequestMessage
            {
                RequestUri = new Uri(this.url),
                Method = new HttpMethod("GET"),
            };

            using var parent = new Activity("parent")
                .SetIdFormat(ActivityIdFormat.W3C)
                .Start();
            parent.TraceStateString = "k1=v1,k2=v2";
            parent.ActivityTraceFlags = ActivityTraceFlags.Recorded;

            Sdk.SetDefaultTextMapPropagator(propagator.Object);

            using (Sdk.CreateTracerProviderBuilder()
                .AddHttpClientInstrumentation()
                .AddProcessor(processor.Object)
                .Build())
            {
                using var c = new HttpClient();
                await c.SendAsync(request).ConfigureAwait(false);
            }

            Assert.Equal(5, processor.Invocations.Count); // SetParentProvider/OnStart/OnEnd/OnShutdown/Dispose called.
            var activity = (Activity)processor.Invocations[2].Arguments[0];

            Assert.Equal(ActivityKind.Client, activity.Kind);
            Assert.Equal(parent.TraceId, activity.Context.TraceId);
            Assert.Equal(parent.SpanId, activity.ParentSpanId);
            Assert.NotEqual(parent.SpanId, activity.Context.SpanId);
            Assert.NotEqual(default, activity.Context.SpanId);

#if NETFRAMEWORK
            // Note: On .NET Framework a HttpWebRequest is created and enriched
            // not the HttpRequestMessage passed to HttpClient.
            Assert.Empty(request.Headers);
#else
            Assert.True(request.Headers.TryGetValues("custom_traceparent", out var traceparents));
            Assert.True(request.Headers.TryGetValues("custom_tracestate", out var tracestates));
            Assert.Single(traceparents);
            Assert.Single(tracestates);

            Assert.Equal($"00/{activity.Context.TraceId}/{activity.Context.SpanId}/01", traceparents.Single());
            Assert.Equal("k1=v1,k2=v2", tracestates.Single());
#endif

            Sdk.SetDefaultTextMapPropagator(new CompositeTextMapPropagator(new TextMapPropagator[]
            {
                new TraceContextPropagator(),
                new BaggagePropagator(),
            }));
        }

        [Fact]
        public async Task RespectsSuppress()
        {
            try
            {
                var propagator = new Mock<TextMapPropagator>();
                propagator.Setup(m => m.Inject(It.IsAny<PropagationContext>(), It.IsAny<HttpRequestMessage>(), It.IsAny<Action<HttpRequestMessage, string, string>>()))
                    .Callback<PropagationContext, HttpRequestMessage, Action<HttpRequestMessage, string, string>>((context, message, action) =>
                    {
                        action(message, "custom_traceparent", $"00/{context.ActivityContext.TraceId}/{context.ActivityContext.SpanId}/01");
                        action(message, "custom_tracestate", Activity.Current.TraceStateString);
                    });

                var processor = new Mock<BaseProcessor<Activity>>();

                using var request = new HttpRequestMessage
                {
                    RequestUri = new Uri(this.url),
                    Method = new HttpMethod("GET"),
                };

                using var parent = new Activity("parent")
                    .SetIdFormat(ActivityIdFormat.W3C)
                    .Start();
                parent.TraceStateString = "k1=v1,k2=v2";
                parent.ActivityTraceFlags = ActivityTraceFlags.Recorded;

                Sdk.SetDefaultTextMapPropagator(propagator.Object);

                using (Sdk.CreateTracerProviderBuilder()
                    .AddHttpClientInstrumentation()
                    .AddProcessor(processor.Object)
                    .Build())
                {
                    using var c = new HttpClient();
                    using (SuppressInstrumentationScope.Begin())
                    {
                        await c.SendAsync(request).ConfigureAwait(false);
                    }
                }

                // If suppressed, activity is not emitted and
                // propagation is also not performed.
                Assert.Equal(3, processor.Invocations.Count); // SetParentProvider/OnShutdown/Dispose called.
                Assert.False(request.Headers.Contains("custom_traceparent"));
                Assert.False(request.Headers.Contains("custom_tracestate"));
            }
            finally
            {
                Sdk.SetDefaultTextMapPropagator(new CompositeTextMapPropagator(new TextMapPropagator[]
                {
                    new TraceContextPropagator(),
                    new BaggagePropagator(),
                }));
            }
        }

        [Fact]
        public async Task ExportsSpansCreatedForRetries()
        {
            var exportedItems = new List<Activity>();
            using var request = new HttpRequestMessage
            {
                RequestUri = new Uri(this.url),
                Method = new HttpMethod("GET"),
            };

            using var traceprovider = Sdk.CreateTracerProviderBuilder()
                .AddHttpClientInstrumentation()
                .AddInMemoryExporter(exportedItems)
                .Build();

            int maxRetries = 3;
<<<<<<< HEAD
            using var retryHandler = new RetryHandler(new HttpClientHandler(), maxRetries);
            using var c = new HttpClient(retryHandler);
            await c.SendAsync(request).ConfigureAwait(false);
=======
            using var clientHandler = new HttpClientHandler();
            using var retryHandler = new RetryHandler(clientHandler, maxRetries);
            using var httpClient = new HttpClient(retryHandler);
            await httpClient.SendAsync(request).ConfigureAwait(false);
>>>>>>> 55556af5

            // number of exported spans should be 3(maxRetries)
            Assert.Equal(maxRetries, exportedItems.Count());

            var spanid1 = exportedItems[0].SpanId;
            var spanid2 = exportedItems[1].SpanId;
            var spanid3 = exportedItems[2].SpanId;

            // Validate span ids are different
            Assert.NotEqual(spanid1, spanid2);
            Assert.NotEqual(spanid3, spanid1);
            Assert.NotEqual(spanid2, spanid3);
        }

        [Fact]
        public async Task RedirectTest()
        {
            var processor = new Mock<BaseProcessor<Activity>>();
            using (Sdk.CreateTracerProviderBuilder()
                .AddHttpClientInstrumentation()
                .AddProcessor(processor.Object)
                .Build())
            {
                using var c = new HttpClient();
                await c.GetAsync($"{this.url}redirect").ConfigureAwait(false);
            }

#if NETFRAMEWORK
            // Note: HttpWebRequest automatically handles redirects and reuses
            // the same instance which is patched reflectively. There isn't a
            // good way to produce two spans when redirecting that we have
            // found. For now, this is not supported.

            Assert.Equal(5, processor.Invocations.Count); // SetParentProvider/OnStart/OnEnd/OnShutdown/Dispose called.

            var firstActivity = (Activity)processor.Invocations[2].Arguments[0]; // First OnEnd
            Assert.Contains(firstActivity.TagObjects, t => t.Key == "http.status_code" && (int)t.Value == 200);
#else
            Assert.Equal(7, processor.Invocations.Count); // SetParentProvider/OnStart/OnEnd/OnStart/OnEnd/OnShutdown/Dispose called.

            var firstActivity = (Activity)processor.Invocations[2].Arguments[0]; // First OnEnd
            Assert.Contains(firstActivity.TagObjects, t => t.Key == "http.status_code" && (int)t.Value == 302);

            var secondActivity = (Activity)processor.Invocations[4].Arguments[0]; // Second OnEnd
            Assert.Contains(secondActivity.TagObjects, t => t.Key == "http.status_code" && (int)t.Value == 200);
#endif
        }

        [Fact]
        public async void RequestNotCollectedWhenInstrumentationFilterApplied()
        {
            var exportedItems = new List<Activity>();

            bool httpWebRequestFilterApplied = false;
            bool httpRequestMessageFilterApplied = false;

            using (Sdk.CreateTracerProviderBuilder()
                .AddHttpClientInstrumentation(
                    opt =>
                    {
                        opt.FilterHttpWebRequest = (req) =>
                        {
                            httpWebRequestFilterApplied = true;
                            return !req.RequestUri.OriginalString.Contains(this.url);
                        };
                        opt.FilterHttpRequestMessage = (req) =>
                        {
                            httpRequestMessageFilterApplied = true;
                            return !req.RequestUri.OriginalString.Contains(this.url);
                        };
                    })
                .AddInMemoryExporter(exportedItems)
                .Build())
            {
                using var c = new HttpClient();
                await c.GetAsync(this.url).ConfigureAwait(false);
            }

#if NETFRAMEWORK
            Assert.True(httpWebRequestFilterApplied);
            Assert.False(httpRequestMessageFilterApplied);
#else
            Assert.False(httpWebRequestFilterApplied);
            Assert.True(httpRequestMessageFilterApplied);
#endif

            Assert.Empty(exportedItems);
        }

        [Fact]
        public async void RequestNotCollectedWhenInstrumentationFilterThrowsException()
        {
            var exportedItems = new List<Activity>();

            using (Sdk.CreateTracerProviderBuilder()
                .AddHttpClientInstrumentation(
                    (opt) =>
                    {
                        opt.FilterHttpWebRequest = (req) => throw new Exception("From InstrumentationFilter");
                        opt.FilterHttpRequestMessage = (req) => throw new Exception("From InstrumentationFilter");
                    })
                .AddInMemoryExporter(exportedItems)
                .Build())
            {
                using var c = new HttpClient();
                using var inMemoryEventListener = new InMemoryEventListener(HttpInstrumentationEventSource.Log);
                await c.GetAsync(this.url).ConfigureAwait(false);
                Assert.Single(inMemoryEventListener.Events.Where((e) => e.EventId == 4));
            }

            Assert.Empty(exportedItems);
        }

        [Fact]
        public async Task ReportsExceptionEventForNetworkFailuresWithGetAsync()
        {
            var exportedItems = new List<Activity>();
            bool exceptionThrown = false;

            using var traceprovider = Sdk.CreateTracerProviderBuilder()
                .AddHttpClientInstrumentation(o => o.RecordException = true)
                .AddInMemoryExporter(exportedItems)
                .Build();

            using var c = new HttpClient();
            try
            {
                await c.GetAsync("https://sdlfaldfjalkdfjlkajdflkajlsdjf.sdlkjafsdjfalfadslkf.com/").ConfigureAwait(false);
            }
            catch
            {
                exceptionThrown = true;
            }

            // Exception is thrown and collected as event
            Assert.True(exceptionThrown);
            Assert.Single(exportedItems[0].Events.Where(evt => evt.Name.Equals("exception")));
        }

        [Fact]
        public async Task DoesNotReportExceptionEventOnErrorResponseWithGetAsync()
        {
            var exportedItems = new List<Activity>();
            bool exceptionThrown = false;

            using var traceprovider = Sdk.CreateTracerProviderBuilder()
                .AddHttpClientInstrumentation(o => o.RecordException = true)
                .AddInMemoryExporter(exportedItems)
                .Build();

            using var c = new HttpClient();
            try
            {
                await c.GetAsync($"{this.url}500").ConfigureAwait(false);
            }
            catch
            {
                exceptionThrown = true;
            }

            // Exception is not thrown and not collected as event
            Assert.False(exceptionThrown);
            Assert.Empty(exportedItems[0].Events);
        }

        [Fact]
        public async Task DoesNotReportExceptionEventOnErrorResponseWithGetStringAsync()
        {
            var exportedItems = new List<Activity>();
            bool exceptionThrown = false;
            using var request = new HttpRequestMessage
            {
                RequestUri = new Uri($"{this.url}500"),
                Method = new HttpMethod("GET"),
            };

            using var traceprovider = Sdk.CreateTracerProviderBuilder()
                .AddHttpClientInstrumentation(o => o.RecordException = true)
                .AddInMemoryExporter(exportedItems)
                .Build();

            using var c = new HttpClient();
            try
            {
                await c.GetStringAsync($"{this.url}500").ConfigureAwait(false);
            }
            catch
            {
                exceptionThrown = true;
            }

            // Exception is thrown and not collected as event
            Assert.True(exceptionThrown);
            Assert.Empty(exportedItems[0].Events);
        }

        [Theory]
        [InlineData(true, true)]
        [InlineData(true, false)]
        [InlineData(false, true)]
        [InlineData(false, false)]
        public async Task CustomPropagatorCalled(bool sample, bool createParentActivity)
        {
            ActivityContext parentContext = default;
            ActivityContext contextFromPropagator = default;

            var propagator = new Mock<TextMapPropagator>();

#if NETFRAMEWORK
            propagator.Setup(m => m.Inject(It.IsAny<PropagationContext>(), It.IsAny<HttpWebRequest>(), It.IsAny<Action<HttpWebRequest, string, string>>()))
                .Callback<PropagationContext, HttpWebRequest, Action<HttpWebRequest, string, string>>((context, carrier, setter) =>
                {
                    contextFromPropagator = context.ActivityContext;

                    setter(carrier, "custom_traceparent", $"00/{contextFromPropagator.TraceId}/{contextFromPropagator.SpanId}/01");
                    setter(carrier, "custom_tracestate", contextFromPropagator.TraceState);
                });
#else
            propagator.Setup(m => m.Inject(It.IsAny<PropagationContext>(), It.IsAny<HttpRequestMessage>(), It.IsAny<Action<HttpRequestMessage, string, string>>()))
                .Callback<PropagationContext, HttpRequestMessage, Action<HttpRequestMessage, string, string>>((context, carrier, setter) =>
                {
                    contextFromPropagator = context.ActivityContext;

                    setter(carrier, "custom_traceparent", $"00/{contextFromPropagator.TraceId}/{contextFromPropagator.SpanId}/01");
                    setter(carrier, "custom_tracestate", contextFromPropagator.TraceState);
                });
#endif

            var exportedItems = new List<Activity>();

            using (var traceprovider = Sdk.CreateTracerProviderBuilder()
               .AddHttpClientInstrumentation()
               .AddInMemoryExporter(exportedItems)
               .SetSampler(sample ? new ParentBasedSampler(new AlwaysOnSampler()) : new AlwaysOffSampler())
               .Build())
            {
                var previousDefaultTextMapPropagator = Propagators.DefaultTextMapPropagator;
                Sdk.SetDefaultTextMapPropagator(propagator.Object);

                Activity parent = null;
                if (createParentActivity)
                {
                    parent = new Activity("parent")
                        .SetIdFormat(ActivityIdFormat.W3C)
                        .Start();

                    parent.TraceStateString = "k1=v1,k2=v2";
                    parent.ActivityTraceFlags = ActivityTraceFlags.Recorded;

                    parentContext = parent.Context;
                }

                using var request = new HttpRequestMessage
                {
                    RequestUri = new Uri(this.url),
                    Method = new HttpMethod("GET"),
                };

                using var c = new HttpClient();
                await c.SendAsync(request).ConfigureAwait(false);

                parent?.Stop();

                Sdk.SetDefaultTextMapPropagator(previousDefaultTextMapPropagator);
            }

            if (!sample)
            {
                Assert.Empty(exportedItems);
            }
            else
            {
                Assert.Single(exportedItems);
            }

            // Make sure custom propagator was called.
            Assert.True(contextFromPropagator != default);
            if (sample)
            {
                Assert.Equal(contextFromPropagator, exportedItems[0].Context);
            }

#if NETFRAMEWORK
            if (!sample && createParentActivity)
            {
                Assert.Equal(parentContext.TraceId, contextFromPropagator.TraceId);
                Assert.Equal(parentContext.SpanId, contextFromPropagator.SpanId);
            }
#endif
        }

        public void Dispose()
        {
            this.serverLifeTime?.Dispose();
            Activity.Current = null;
            GC.SuppressFinalize(this);
        }
    }
}<|MERGE_RESOLUTION|>--- conflicted
+++ resolved
@@ -333,16 +333,10 @@
                 .Build();
 
             int maxRetries = 3;
-<<<<<<< HEAD
-            using var retryHandler = new RetryHandler(new HttpClientHandler(), maxRetries);
-            using var c = new HttpClient(retryHandler);
-            await c.SendAsync(request).ConfigureAwait(false);
-=======
             using var clientHandler = new HttpClientHandler();
             using var retryHandler = new RetryHandler(clientHandler, maxRetries);
             using var httpClient = new HttpClient(retryHandler);
             await httpClient.SendAsync(request).ConfigureAwait(false);
->>>>>>> 55556af5
 
             // number of exported spans should be 3(maxRetries)
             Assert.Equal(maxRetries, exportedItems.Count());
