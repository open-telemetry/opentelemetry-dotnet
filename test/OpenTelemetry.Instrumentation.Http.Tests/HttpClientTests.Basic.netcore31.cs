﻿// <copyright file="HttpClientTests.Basic.netcore31.cs" company="OpenTelemetry Authors">
// Copyright The OpenTelemetry Authors
//
// Licensed under the Apache License, Version 2.0 (the "License");
// you may not use this file except in compliance with the License.
// You may obtain a copy of the License at
//
//     http://www.apache.org/licenses/LICENSE-2.0
//
// Unless required by applicable law or agreed to in writing, software
// distributed under the License is distributed on an "AS IS" BASIS,
// WITHOUT WARRANTIES OR CONDITIONS OF ANY KIND, either express or implied.
// See the License for the specific language governing permissions and
// limitations under the License.
// </copyright>
#if NETCOREAPP3_1
using System;
using System.Diagnostics;
using System.Linq;
using System.Net.Http;
using System.Threading;
using System.Threading.Tasks;
using Moq;
using OpenTelemetry.Context.Propagation;
using OpenTelemetry.Instrumentation.Http.Implementation;
using OpenTelemetry.Tests;
using OpenTelemetry.Trace;
using Xunit;

namespace OpenTelemetry.Instrumentation.Http.Tests
{
    public partial class HttpClientTests : IDisposable
    {
        private readonly IDisposable serverLifeTime;
        private readonly string url;

        public HttpClientTests()
        {
            this.serverLifeTime = TestHttpServer.RunServer(
                (ctx) =>
                {
                    ctx.Response.StatusCode = 200;
                    ctx.Response.OutputStream.Close();
                },
                out var host,
                out var port);

            this.url = $"http://{host}:{port}/";
        }

        [Fact]
        public void AddHttpClientInstrumentation_BadArgs()
        {
            TracerProviderBuilder builder = null;
            Assert.Throws<ArgumentNullException>(() => builder.AddHttpClientInstrumentation());
        }

        [Fact]
        public async Task HttpClientInstrumentationInjectsHeadersAsync()
        {
            var processor = new Mock<ActivityProcessor>();
            var request = new HttpRequestMessage
            {
                RequestUri = new Uri(this.url),
                Method = new HttpMethod("GET"),
            };

            var parent = new Activity("parent")
                .SetIdFormat(ActivityIdFormat.W3C)
                .Start();
            parent.TraceStateString = "k1=v1,k2=v2";
            parent.ActivityTraceFlags = ActivityTraceFlags.Recorded;

            // Ensure that the header value func does not throw if the header key can't be found
            var mockTextFormat = new Mock<ITextFormat>();

            // var isInjectedHeaderValueGetterThrows = false;
            // mockTextFormat
            //     .Setup(x => x.IsInjected(It.IsAny<HttpRequestMessage>(), It.IsAny<Func<HttpRequestMessage, string, IEnumerable<string>>>()))
            //     .Callback<HttpRequestMessage, Func<HttpRequestMessage, string, IEnumerable<string>>>(
            //         (carrier, getter) =>
            //         {
            //             try
            //             {
            //                 // traceparent doesn't exist
            //                 getter(carrier, "traceparent");
            //             }
            //             catch
            //             {
            //                 isInjectedHeaderValueGetterThrows = true;
            //             }
            //         });

            using (Sdk.CreateTracerProviderBuilder()
                        .AddHttpClientInstrumentation(o => o.TextFormat = mockTextFormat.Object)
                        .AddProcessor(processor.Object)
                        .Build())
            {
                using var c = new HttpClient();
                await c.SendAsync(request);
            }

            Assert.Equal(4, processor.Invocations.Count); // OnStart/OnEnd/OnShutdown/Dispose called.
            var activity = (Activity)processor.Invocations[1].Arguments[0];

            ValidateHttpClientActivity(activity, true);
            Assert.Equal(parent.TraceId, activity.Context.TraceId);
            Assert.Equal(parent.SpanId, activity.ParentSpanId);
            Assert.NotEqual(parent.SpanId, activity.Context.SpanId);
            Assert.NotEqual(default, activity.Context.SpanId);

            Assert.True(request.Headers.TryGetValues("traceparent", out var traceparents));
            Assert.True(request.Headers.TryGetValues("tracestate", out var tracestates));
            Assert.Single(traceparents);
            Assert.Single(tracestates);

            Assert.Equal($"00-{activity.Context.TraceId}-{activity.Context.SpanId}-01", traceparents.Single());
            Assert.Equal("k1=v1,k2=v2", tracestates.Single());
        }

        [Fact]
        public async Task HttpClientInstrumentationInjectsHeadersAsync_CustomFormat()
        {
            var textFormat = new Mock<ITextFormat>();
            textFormat.Setup(m => m.Inject<HttpRequestMessage>(It.IsAny<PropagationContext>(), It.IsAny<HttpRequestMessage>(), It.IsAny<Action<HttpRequestMessage, string, string>>()))
                .Callback<PropagationContext, HttpRequestMessage, Action<HttpRequestMessage, string, string>>((context, message, action) =>
                {
                    action(message, "custom_traceparent", $"00/{context.ActivityContext.TraceId}/{context.ActivityContext.SpanId}/01");
                    action(message, "custom_tracestate", Activity.Current.TraceStateString);
                });

            var processor = new Mock<ActivityProcessor>();

            var request = new HttpRequestMessage
            {
                RequestUri = new Uri(this.url),
                Method = new HttpMethod("GET"),
            };

            var parent = new Activity("parent")
                .SetIdFormat(ActivityIdFormat.W3C)
                .Start();
            parent.TraceStateString = "k1=v1,k2=v2";
            parent.ActivityTraceFlags = ActivityTraceFlags.Recorded;

            using (Sdk.CreateTracerProviderBuilder()
                   .AddHttpClientInstrumentation((opt) => opt.TextFormat = textFormat.Object)
                   .AddProcessor(processor.Object)
                   .Build())
            {
                using var c = new HttpClient();
                await c.SendAsync(request);
            }

            Assert.Equal(4, processor.Invocations.Count); // OnStart/OnEnd/OnShutdown/Dispose called.
            var activity = (Activity)processor.Invocations[1].Arguments[0];

            ValidateHttpClientActivity(activity, true);
            Assert.Equal(parent.TraceId, activity.Context.TraceId);
            Assert.Equal(parent.SpanId, activity.ParentSpanId);
            Assert.NotEqual(parent.SpanId, activity.Context.SpanId);
            Assert.NotEqual(default, activity.Context.SpanId);

            Assert.True(request.Headers.TryGetValues("custom_traceparent", out var traceparents));
            Assert.True(request.Headers.TryGetValues("custom_tracestate", out var tracestates));
            Assert.Single(traceparents);
            Assert.Single(tracestates);

            Assert.Equal($"00/{activity.Context.TraceId}/{activity.Context.SpanId}/01", traceparents.Single());
            Assert.Equal("k1=v1,k2=v2", tracestates.Single());
        }

        [Fact]
        public async Task HttpClientInstrumentation_AddViaFactory_HttpInstrumentation_CollectsSpans()
        {
            var processor = new Mock<ActivityProcessor>();

            using (Sdk.CreateTracerProviderBuilder()
                   .AddHttpClientInstrumentation()
                   .AddProcessor(processor.Object)
                   .Build())
            {
                using var c = new HttpClient();
                await c.GetAsync(this.url);
            }

            Assert.Single(processor.Invocations.Where(i => i.Method.Name == "OnStart"));
            Assert.Single(processor.Invocations.Where(i => i.Method.Name == "OnEnd"));
            Assert.IsType<Activity>(processor.Invocations[1].Arguments[0]);
        }

        [Fact]
        public async Task HttpClientInstrumentation_AddViaFactory_DependencyInstrumentation_CollectsSpans()
        {
            var processor = new Mock<ActivityProcessor>();

            using (Sdk.CreateTracerProviderBuilder()
                   .AddHttpClientInstrumentation()
                   .AddProcessor(processor.Object)
                   .Build())
            {
                using var c = new HttpClient();
                await c.GetAsync(this.url);
            }

            Assert.Single(processor.Invocations.Where(i => i.Method.Name == "OnStart"));
            Assert.Single(processor.Invocations.Where(i => i.Method.Name == "OnEnd"));
            Assert.IsType<Activity>(processor.Invocations[1].Arguments[0]);
        }

        [Fact]
        public async Task HttpClientInstrumentationBacksOffIfAlreadyInstrumented()
        {
            var processor = new Mock<ActivityProcessor>();

            var request = new HttpRequestMessage
            {
                RequestUri = new Uri(this.url),
                Method = new HttpMethod("GET"),
            };

            request.Headers.Add("traceparent", "00-0123456789abcdef0123456789abcdef-0123456789abcdef-01");

            using (Sdk.CreateTracerProviderBuilder()
                   .AddHttpClientInstrumentation()
                   .AddProcessor(processor.Object)
                   .Build())
            {
                using var c = new HttpClient();
                await c.SendAsync(request);
            }

            Assert.Equal(2, processor.Invocations.Count); // OnShutdown/Dispose called.
        }

        [Fact]
        public async void HttpClientInstrumentationFiltersOutRequests()
        {
            var processor = new Mock<ActivityProcessor>();
            using (Sdk.CreateTracerProviderBuilder()
                               .AddHttpClientInstrumentation(
                        (opt) => opt.FilterFunc = (req) => !req.RequestUri.OriginalString.Contains(this.url))
                               .AddProcessor(processor.Object)
                               .Build())
            {
                using var c = new HttpClient();
                await c.GetAsync(this.url);
            }

            Assert.Equal(2, processor.Invocations.Count); // OnShutdown/Dispose called.
        }

        [Fact]
        public async Task HttpClientInstrumentationFiltersOutRequestsToExporterEndpoints()
        {
            var processor = new Mock<ActivityProcessor>();

            using (Sdk.CreateTracerProviderBuilder()
                               .AddHttpClientInstrumentation()
                               .AddProcessor(processor.Object)
                               .Build())
            {
                using var c = new HttpClient();
                using var cts = new CancellationTokenSource(TimeSpan.FromMilliseconds(100));
                try
                {
<<<<<<< HEAD
                    await c.PostAsync("https://dc.services.visualstudio.com/", new StringContent(string.Empty), cts.Token);
=======
                    await c.PostAsync("https://localhost:9411/api/v2/spans", new StringContent(string.Empty), cts.Token);
>>>>>>> fa8a0523
                }
                catch
                {
                    // ignore all, whatever response is, we don't want anything tracked
                }
            }

            Assert.Equal(2, processor.Invocations.Count); // OnShutdown/Dispose called.
        }

        public void Dispose()
        {
            this.serverLifeTime?.Dispose();
            Activity.Current = null;
        }

        private static void ValidateHttpClientActivity(Activity activityToValidate, bool responseExpected)
        {
            Assert.Equal(ActivityKind.Client, activityToValidate.Kind);
            var request = activityToValidate.GetCustomProperty(HttpHandlerDiagnosticListener.RequestCustomPropertyName);
            Assert.NotNull(request);
            Assert.True(request is HttpRequestMessage);

            if (responseExpected)
            {
                var response = activityToValidate.GetCustomProperty(HttpHandlerDiagnosticListener.ResponseCustomPropertyName);
                Assert.NotNull(response);
                Assert.True(response is HttpResponseMessage);
            }
        }
    }
}
#endif<|MERGE_RESOLUTION|>--- conflicted
+++ resolved
@@ -250,35 +250,6 @@
             Assert.Equal(2, processor.Invocations.Count); // OnShutdown/Dispose called.
         }
 
-        [Fact]
-        public async Task HttpClientInstrumentationFiltersOutRequestsToExporterEndpoints()
-        {
-            var processor = new Mock<ActivityProcessor>();
-
-            using (Sdk.CreateTracerProviderBuilder()
-                               .AddHttpClientInstrumentation()
-                               .AddProcessor(processor.Object)
-                               .Build())
-            {
-                using var c = new HttpClient();
-                using var cts = new CancellationTokenSource(TimeSpan.FromMilliseconds(100));
-                try
-                {
-<<<<<<< HEAD
-                    await c.PostAsync("https://dc.services.visualstudio.com/", new StringContent(string.Empty), cts.Token);
-=======
-                    await c.PostAsync("https://localhost:9411/api/v2/spans", new StringContent(string.Empty), cts.Token);
->>>>>>> fa8a0523
-                }
-                catch
-                {
-                    // ignore all, whatever response is, we don't want anything tracked
-                }
-            }
-
-            Assert.Equal(2, processor.Invocations.Count); // OnShutdown/Dispose called.
-        }
-
         public void Dispose()
         {
             this.serverLifeTime?.Dispose();
