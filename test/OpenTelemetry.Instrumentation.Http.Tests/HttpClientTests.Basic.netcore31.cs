--- conflicted
+++ resolved
@@ -251,32 +251,6 @@
             Assert.Equal(2, processor.Invocations.Count); // OnShutdown/Dispose called.
         }
 
-<<<<<<< HEAD
-        [Fact]
-        public async Task HttpClientInstrumentationFiltersOutRequestsToExporterEndpoints()
-        {
-            var processor = new Mock<ActivityProcessor>();
-
-            using (Sdk.CreateTracerProviderBuilder()
-                               .AddHttpClientInstrumentation()
-                               .AddProcessor(processor.Object)
-                               .Build())
-            {
-                using var c = new HttpClient();
-                using var cts = new CancellationTokenSource(TimeSpan.FromMilliseconds(100));
-                try
-                {
-                    await c.PostAsync("https://localhost:9411/api/v2/spans", new StringContent(string.Empty), cts.Token);
-                }
-                catch
-                {
-                    // ignore all, whatever response is, we don't want anything tracked
-                }
-            }
-
-            Assert.Equal(2, processor.Invocations.Count); // OnShutdown/Dispose called.
-        }
-
         [Fact]
         public async Task HttpClientInstrumentationCorrelationAndBaggage()
         {
@@ -314,8 +288,6 @@
             Assert.Contains("k2=v2", baggage);
         }
 
-=======
->>>>>>> bced8cf0
         public void Dispose()
         {
             this.serverLifeTime?.Dispose();
