﻿// <copyright file="HttpClientTests.Basic.netcore31.cs" company="OpenTelemetry Authors">
// Copyright The OpenTelemetry Authors
//
// Licensed under the Apache License, Version 2.0 (the "License");
// you may not use this file except in compliance with the License.
// You may obtain a copy of the License at
//
//     http://www.apache.org/licenses/LICENSE-2.0
//
// Unless required by applicable law or agreed to in writing, software
// distributed under the License is distributed on an "AS IS" BASIS,
// WITHOUT WARRANTIES OR CONDITIONS OF ANY KIND, either express or implied.
// See the License for the specific language governing permissions and
// limitations under the License.
// </copyright>
#if NETCOREAPP3_1
using System;
using System.Diagnostics;
using System.Linq;
using System.Net.Http;
using System.Threading;
using System.Threading.Tasks;
using Moq;
using OpenTelemetry.Context;
using OpenTelemetry.Context.Propagation;
using OpenTelemetry.Instrumentation.Http.Implementation;
using OpenTelemetry.Tests;
using OpenTelemetry.Trace;
using Xunit;

namespace OpenTelemetry.Instrumentation.Http.Tests
{
    public partial class HttpClientTests : IDisposable
    {
        private readonly IDisposable serverLifeTime;
        private readonly string url;

        public HttpClientTests()
        {
            this.serverLifeTime = TestHttpServer.RunServer(
                (ctx) =>
                {
                    ctx.Response.StatusCode = 200;
                    ctx.Response.OutputStream.Close();
                },
                out var host,
                out var port);

            this.url = $"http://{host}:{port}/";
        }

        [Fact]
        public void AddHttpClientInstrumentation_BadArgs()
        {
            TracerProviderBuilder builder = null;
            Assert.Throws<ArgumentNullException>(() => builder.AddHttpClientInstrumentation());
        }

        [Fact]
        public async Task HttpClientInstrumentationInjectsHeadersAsync()
        {
            var processor = new Mock<ActivityProcessor>();
            var request = new HttpRequestMessage
            {
                RequestUri = new Uri(this.url),
                Method = new HttpMethod("GET"),
            };

            var parent = new Activity("parent")
                .SetIdFormat(ActivityIdFormat.W3C)
                .Start();
            parent.TraceStateString = "k1=v1,k2=v2";
            parent.ActivityTraceFlags = ActivityTraceFlags.Recorded;

            // Ensure that the header value func does not throw if the header key can't be found
            var mockTextFormat = new Mock<ITextFormat>();

            // var isInjectedHeaderValueGetterThrows = false;
            // mockTextFormat
            //     .Setup(x => x.IsInjected(It.IsAny<HttpRequestMessage>(), It.IsAny<Func<HttpRequestMessage, string, IEnumerable<string>>>()))
            //     .Callback<HttpRequestMessage, Func<HttpRequestMessage, string, IEnumerable<string>>>(
            //         (carrier, getter) =>
            //         {
            //             try
            //             {
            //                 // traceparent doesn't exist
            //                 getter(carrier, "traceparent");
            //             }
            //             catch
            //             {
            //                 isInjectedHeaderValueGetterThrows = true;
            //             }
            //         });

            using (Sdk.CreateTracerProviderBuilder()
                        .AddHttpClientInstrumentation(o => o.TextFormat = mockTextFormat.Object)
                        .AddProcessor(processor.Object)
                        .Build())
            {
                using var c = new HttpClient();
                await c.SendAsync(request);
            }

            Assert.Equal(4, processor.Invocations.Count); // OnStart/OnEnd/OnShutdown/Dispose called.
            var activity = (Activity)processor.Invocations[1].Arguments[0];

            ValidateHttpClientActivity(activity, true);
            Assert.Equal(parent.TraceId, activity.Context.TraceId);
            Assert.Equal(parent.SpanId, activity.ParentSpanId);
            Assert.NotEqual(parent.SpanId, activity.Context.SpanId);
            Assert.NotEqual(default, activity.Context.SpanId);

            Assert.True(request.Headers.TryGetValues("traceparent", out var traceparents));
            Assert.True(request.Headers.TryGetValues("tracestate", out var tracestates));
            Assert.Single(traceparents);
            Assert.Single(tracestates);

            Assert.Equal($"00-{activity.Context.TraceId}-{activity.Context.SpanId}-01", traceparents.Single());
            Assert.Equal("k1=v1,k2=v2", tracestates.Single());
        }

        [Fact]
        public async Task HttpClientInstrumentationInjectsHeadersAsync_CustomFormat()
        {
            var textFormat = new Mock<ITextFormat>();
            textFormat.Setup(m => m.Inject<HttpRequestMessage>(It.IsAny<PropagationContext>(), It.IsAny<HttpRequestMessage>(), It.IsAny<Action<HttpRequestMessage, string, string>>()))
                .Callback<PropagationContext, HttpRequestMessage, Action<HttpRequestMessage, string, string>>((context, message, action) =>
                {
                    action(message, "custom_traceparent", $"00/{context.ActivityContext.TraceId}/{context.ActivityContext.SpanId}/01");
                    action(message, "custom_tracestate", Activity.Current.TraceStateString);
                });

            var processor = new Mock<ActivityProcessor>();

            var request = new HttpRequestMessage
            {
                RequestUri = new Uri(this.url),
                Method = new HttpMethod("GET"),
            };

            var parent = new Activity("parent")
                .SetIdFormat(ActivityIdFormat.W3C)
                .Start();
            parent.TraceStateString = "k1=v1,k2=v2";
            parent.ActivityTraceFlags = ActivityTraceFlags.Recorded;

            using (Sdk.CreateTracerProviderBuilder()
                   .AddHttpClientInstrumentation((opt) => opt.TextFormat = textFormat.Object)
                   .AddProcessor(processor.Object)
                   .Build())
            {
                using var c = new HttpClient();
                await c.SendAsync(request);
            }

            Assert.Equal(4, processor.Invocations.Count); // OnStart/OnEnd/OnShutdown/Dispose called.
            var activity = (Activity)processor.Invocations[1].Arguments[0];

            ValidateHttpClientActivity(activity, true);
            Assert.Equal(parent.TraceId, activity.Context.TraceId);
            Assert.Equal(parent.SpanId, activity.ParentSpanId);
            Assert.NotEqual(parent.SpanId, activity.Context.SpanId);
            Assert.NotEqual(default, activity.Context.SpanId);

            Assert.True(request.Headers.TryGetValues("custom_traceparent", out var traceparents));
            Assert.True(request.Headers.TryGetValues("custom_tracestate", out var tracestates));
            Assert.Single(traceparents);
            Assert.Single(tracestates);

            Assert.Equal($"00/{activity.Context.TraceId}/{activity.Context.SpanId}/01", traceparents.Single());
            Assert.Equal("k1=v1,k2=v2", tracestates.Single());
        }

        [Fact]
        public async Task HttpClientInstrumentation_AddViaFactory_HttpInstrumentation_CollectsSpans()
        {
            var processor = new Mock<ActivityProcessor>();

            using (Sdk.CreateTracerProviderBuilder()
                   .AddHttpClientInstrumentation()
                   .AddProcessor(processor.Object)
                   .Build())
            {
                using var c = new HttpClient();
                await c.GetAsync(this.url);
            }

            Assert.Single(processor.Invocations.Where(i => i.Method.Name == "OnStart"));
            Assert.Single(processor.Invocations.Where(i => i.Method.Name == "OnEnd"));
            Assert.IsType<Activity>(processor.Invocations[1].Arguments[0]);
        }

        [Fact]
        public async Task HttpClientInstrumentation_AddViaFactory_DependencyInstrumentation_CollectsSpans()
        {
            var processor = new Mock<ActivityProcessor>();

            using (Sdk.CreateTracerProviderBuilder()
                   .AddHttpClientInstrumentation()
                   .AddProcessor(processor.Object)
                   .Build())
            {
                using var c = new HttpClient();
                await c.GetAsync(this.url);
            }

            Assert.Single(processor.Invocations.Where(i => i.Method.Name == "OnStart"));
            Assert.Single(processor.Invocations.Where(i => i.Method.Name == "OnEnd"));
            Assert.IsType<Activity>(processor.Invocations[1].Arguments[0]);
        }

        [Fact]
        public async Task HttpClientInstrumentationBacksOffIfAlreadyInstrumented()
        {
            var processor = new Mock<ActivityProcessor>();

            var request = new HttpRequestMessage
            {
                RequestUri = new Uri(this.url),
                Method = new HttpMethod("GET"),
            };

            request.Headers.Add("traceparent", "00-0123456789abcdef0123456789abcdef-0123456789abcdef-01");

            using (Sdk.CreateTracerProviderBuilder()
                   .AddHttpClientInstrumentation()
                   .AddProcessor(processor.Object)
                   .Build())
            {
                using var c = new HttpClient();
                await c.SendAsync(request);
            }

            Assert.Equal(2, processor.Invocations.Count); // OnShutdown/Dispose called.
        }

        [Fact]
        public async void HttpClientInstrumentationInstrumentationFilterFiltersRequest()
        {
            var processor = new Mock<ActivityProcessor>();
            using (Sdk.CreateTracerProviderBuilder()
                               .AddHttpClientInstrumentation(
                        (opt) => opt.Filter = (req) => !req.RequestUri.OriginalString.Contains(this.url))
                               .AddProcessor(processor.Object)
                               .Build())
            {
                using var c = new HttpClient();
                await c.GetAsync(this.url);
            }

            Assert.Equal(2, processor.Invocations.Count); // OnShutdown/Dispose called.
        }

        [Fact]
<<<<<<< HEAD
        public async void HttpClientInstrumentationInstrumentationFilterException()
        {
            var processor = new Mock<ActivityProcessor>();
            using (Sdk.CreateTracerProviderBuilder()
                               .AddHttpClientInstrumentation(
                        (opt) => opt.Filter = (req) => throw new Exception("From InstrumentationFilter"))
                               .AddProcessor(processor.Object)
                               .Build())
            {
                using var c = new HttpClient();
                using (var inMemoryEventListener = new InMemoryEventListener(HttpInstrumentationEventSource.Log))
                {
                    await c.GetAsync(this.url);
                    Assert.Single(inMemoryEventListener.Events.Where((e) => e.EventId == 4));
                }
            }

            Assert.Equal(4, processor.Invocations.Count); // Start/Stop/OnShutdown/Dispose called.
=======
        public async Task HttpClientInstrumentationCorrelationAndBaggage()
        {
            var activityProcessor = new Mock<ActivityProcessor>();

            using var parent = new Activity("w3c activity");
            parent.SetIdFormat(ActivityIdFormat.W3C);
            parent.AddBaggage("k1", "v1");
            parent.ActivityTraceFlags = ActivityTraceFlags.Recorded;
            parent.Start();

            Baggage.SetBaggage("k2", "v2");

            using (Sdk.CreateTracerProviderBuilder()
                .AddHttpClientInstrumentation()
                .AddProcessor(activityProcessor.Object)
                .Build())
            {
                using var c = new HttpClient();
                using var r = await c.GetAsync("https://opentelemetry.io/").ConfigureAwait(false);
            }

            Assert.Equal(4, activityProcessor.Invocations.Count);

            var activity = (Activity)activityProcessor.Invocations[1].Arguments[0];

            HttpRequestMessage thisRequest = (HttpRequestMessage)activity.GetCustomProperty(HttpHandlerDiagnosticListener.RequestCustomPropertyName);

            string[] correlationContext = thisRequest.Headers.GetValues("Correlation-Context").First().Split(',');
            Assert.Single(correlationContext);
            Assert.Contains("k1=v1", correlationContext);

            string[] baggage = thisRequest.Headers.GetValues("Baggage").First().Split(',');
            Assert.Single(baggage);
            Assert.Contains("k2=v2", baggage);
>>>>>>> da72b13b
        }

        public void Dispose()
        {
            this.serverLifeTime?.Dispose();
            Activity.Current = null;
        }

        private static void ValidateHttpClientActivity(Activity activityToValidate, bool responseExpected)
        {
            Assert.Equal(ActivityKind.Client, activityToValidate.Kind);
            var request = activityToValidate.GetCustomProperty(HttpHandlerDiagnosticListener.RequestCustomPropertyName);
            Assert.NotNull(request);
            Assert.True(request is HttpRequestMessage);

            if (responseExpected)
            {
                var response = activityToValidate.GetCustomProperty(HttpHandlerDiagnosticListener.ResponseCustomPropertyName);
                Assert.NotNull(response);
                Assert.True(response is HttpResponseMessage);
            }
        }
    }
}
#endif<|MERGE_RESOLUTION|>--- conflicted
+++ resolved
@@ -252,7 +252,6 @@
         }
 
         [Fact]
-<<<<<<< HEAD
         public async void HttpClientInstrumentationInstrumentationFilterException()
         {
             var processor = new Mock<ActivityProcessor>();
@@ -271,7 +270,9 @@
             }
 
             Assert.Equal(4, processor.Invocations.Count); // Start/Stop/OnShutdown/Dispose called.
-=======
+        }
+
+        [Fact]
         public async Task HttpClientInstrumentationCorrelationAndBaggage()
         {
             var activityProcessor = new Mock<ActivityProcessor>();
@@ -306,7 +307,6 @@
             string[] baggage = thisRequest.Headers.GetValues("Baggage").First().Split(',');
             Assert.Single(baggage);
             Assert.Contains("k2=v2", baggage);
->>>>>>> da72b13b
         }
 
         public void Dispose()
