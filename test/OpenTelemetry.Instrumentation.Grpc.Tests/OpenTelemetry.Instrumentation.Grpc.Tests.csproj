﻿<Project Sdk="Microsoft.NET.Sdk">
  <PropertyGroup>
    <Description>Unit test project for OpenTelemetry Grpc for .NET instrumentation</Description>
    <TargetFrameworks>netcoreapp3.1;net5.0</TargetFrameworks>
  </PropertyGroup>

  <ItemGroup>
    <Protobuf Include="Proto\greet.proto" GrpcServices="Client;Server" />
  </ItemGroup>

  <ItemGroup>
    <PackageReference Include="Microsoft.NET.Test.Sdk" Version="$(MicrosoftNETTestSdkPkgVer)" />
    <PackageReference Include="Moq" Version="$(MoqPkgVer)" />
    <PackageReference Include="xunit" Version="$(XUnitPkgVer)" />
    <PackageReference Include="xunit.runner.visualstudio" Version="$(XUnitRunnerVisualStudioPkgVer)">
      <PrivateAssets>all</PrivateAssets>
      <IncludeAssets>runtime; build; native; contentfiles; analyzers</IncludeAssets>
    </PackageReference>
    <DotNetCliToolReference Include="dotnet-xunit" Version="$(DotNetXUnitCliVer)" />

    <PackageReference Include="Google.Protobuf" Version="$(GoogleProtobufPkgVer)" />
    <PackageReference Include="Grpc.AspNetCore.Server" Version="$(GrpcAspNetCoreServerPkgVer)" />
<<<<<<< HEAD
    <PackageReference Include="Grpc.Net.Client" Version="2.32.0" />
=======
    <PackageReference Include="Grpc.Net.Client" Version="$(GrpcNetClientPkgVer)" />
>>>>>>> 97d1ce26
    <PackageReference Include="Grpc.Tools" Version="$(GrpcToolsPkgVer)" PrivateAssets="All" />
  </ItemGroup>

  <ItemGroup>
    <ProjectReference Include="$(RepoRoot)\src\OpenTelemetry.Instrumentation.AspNetCore\OpenTelemetry.Instrumentation.AspNetCore.csproj" />
    <ProjectReference Include="$(RepoRoot)\src\OpenTelemetry.Instrumentation.GrpcNetClient\OpenTelemetry.Instrumentation.GrpcNetClient.csproj" />
    <ProjectReference Include="$(RepoRoot)\src\OpenTelemetry.Instrumentation.Http\OpenTelemetry.Instrumentation.Http.csproj" />
    <Compile Include="$(RepoRoot)\test\OpenTelemetry.Tests\Shared\EventSourceTestHelper.cs" Link="EventSourceTestHelper.cs" />
    <Compile Include="$(RepoRoot)\test\OpenTelemetry.Tests\Shared\TestEventListener.cs" Link="TestEventListener.cs" />
  </ItemGroup>

</Project><|MERGE_RESOLUTION|>--- conflicted
+++ resolved
@@ -20,11 +20,7 @@
 
     <PackageReference Include="Google.Protobuf" Version="$(GoogleProtobufPkgVer)" />
     <PackageReference Include="Grpc.AspNetCore.Server" Version="$(GrpcAspNetCoreServerPkgVer)" />
-<<<<<<< HEAD
     <PackageReference Include="Grpc.Net.Client" Version="2.32.0" />
-=======
-    <PackageReference Include="Grpc.Net.Client" Version="$(GrpcNetClientPkgVer)" />
->>>>>>> 97d1ce26
     <PackageReference Include="Grpc.Tools" Version="$(GrpcToolsPkgVer)" PrivateAssets="All" />
   </ItemGroup>
 
