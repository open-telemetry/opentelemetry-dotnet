# OpenTelemetry .NET

[![Slack](https://img.shields.io/badge/slack-@cncf/otel/dotnet-brightgreen.svg?logo=slack)](https://cloud-native.slack.com/archives/C01N3BC2W7Q)
[![codecov.io](https://codecov.io/gh/open-telemetry/opentelemetry-dotnet/branch/main/graphs/badge.svg?)](https://codecov.io/gh/open-telemetry/opentelemetry-dotnet/)
[![Nuget](https://img.shields.io/nuget/v/OpenTelemetry.svg)](https://www.nuget.org/profiles/OpenTelemetry)
[![NuGet](https://img.shields.io/nuget/dt/OpenTelemetry.svg)](https://www.nuget.org/profiles/OpenTelemetry)
[![Build](https://github.com/open-telemetry/opentelemetry-dotnet/actions/workflows/ci.yml/badge.svg?branch=main)](https://github.com/open-telemetry/opentelemetry-dotnet/actions/workflows/ci.yml)

The .NET [OpenTelemetry](https://opentelemetry.io/) client.

## Supported .NET Versions

Packages shipped from this repository generally support all the officially
supported versions of [.NET](https://dotnet.microsoft.com/download/dotnet) and
[.NET Framework](https://dotnet.microsoft.com/download/dotnet-framework) (an
older Windows-based .NET implementation), except `.NET Framework 3.5`.
Any exceptions to this are noted in the individual `README.md`
files.

## Project Status

<<<<<<< HEAD
**Stable** across all 3 signals i.e. `Logs`, `Metrics` and `Traces`.
=======
**Stable** across all 3 signals i.e. `logs`, `metrics`, and `traces`.
>>>>>>> d639e7fa

See [Spec Compliance
Matrix](https://github.com/open-telemetry/opentelemetry-specification/blob/main/spec-compliance-matrix.md)
to understand which portions of the specification has been implemented in this
repo.

## Getting Started

If you are new here, please read the getting started docs:

* Logs: [Console](./docs/logs/getting-started-console/README.md)
* Metrics: [ASP.NET Core](./docs/metrics/getting-started-aspnetcore/README.md) |
  [Console](./docs/metrics/getting-started-console/README.md)
* Traces: [ASP.NET Core](./docs/trace/getting-started-aspnetcore/README.md) |
  [Console](./docs/trace/getting-started-console/README.md)

This repository includes multiple installable components, available on
[NuGet](https://www.nuget.org/profiles/OpenTelemetry). Each component has its
individual `README.md` file, which covers the instruction on how to install and
how to get started. To find all the available components, please take a look at
the `src` folder.

Here are the most commonly used components:

* [OpenTelemetry .NET API](./src/OpenTelemetry.Api/README.md)
* [OpenTelemetry .NET SDK](./src/OpenTelemetry/README.md)

Here are the [instrumentation
libraries](https://github.com/open-telemetry/opentelemetry-specification/blob/main/specification/glossary.md#instrumentation-library):

* [ASP.NET Core](./src/OpenTelemetry.Instrumentation.AspNetCore/README.md)
* [Grpc.Net.Client](./src/OpenTelemetry.Instrumentation.GrpcNetClient/README.md)
* [HTTP clients](./src/OpenTelemetry.Instrumentation.Http/README.md)
* [SQL client](./src/OpenTelemetry.Instrumentation.SqlClient/README.md)

Here are the [exporter
libraries](https://github.com/open-telemetry/opentelemetry-specification/blob/main/specification/glossary.md#exporter-library):

* [Console](./src/OpenTelemetry.Exporter.Console/README.md)
* [In-memory](./src/OpenTelemetry.Exporter.InMemory/README.md)
* [OTLP](./src/OpenTelemetry.Exporter.OpenTelemetryProtocol/README.md)
  (OpenTelemetry Protocol)
* [Prometheus AspNetCore](./src/OpenTelemetry.Exporter.Prometheus.AspNetCore/README.md)
* [Prometheus HttpListener](./src/OpenTelemetry.Exporter.Prometheus.HttpListener/README.md)
* [Zipkin](./src/OpenTelemetry.Exporter.Zipkin/README.md)

See the [OpenTelemetry registry](https://opentelemetry.io/registry/?s=net) and
[OpenTelemetry .NET Contrib
repo](https://github.com/open-telemetry/opentelemetry-dotnet-contrib) for more
components.

## Troubleshooting

See [Troubleshooting](./src/OpenTelemetry/README.md#troubleshooting).
Additionally check readme file for the individual components for any additional
troubleshooting information.

## Extensibility

OpenTelemetry .NET is designed to be extensible. Here are the most common
extension scenarios:

* Building a custom [instrumentation
  library](./docs/trace/extending-the-sdk/README.md#instrumentation-library).
* Building a custom exporter for
  [logs](./docs/logs/extending-the-sdk/README.md#exporter),
  [metrics](./docs/metrics/extending-the-sdk/README.md#exporter) and
  [traces](./docs/trace/extending-the-sdk/README.md#exporter).
* Building a custom processor for
  [logs](./docs/logs/extending-the-sdk/README.md#processor) and
  [traces](./docs/trace/extending-the-sdk/README.md#processor).
* Building a custom sampler for
  [traces](./docs/trace/extending-the-sdk/README.md#sampler).

## Contributing

See [CONTRIBUTING.md](CONTRIBUTING.md)

We meet weekly on Tuesdays, and the time of the meeting alternates between 11AM
PT and 4PM PT. The meeting is subject to change depending on contributors'
availability. Check the [OpenTelemetry community
calendar](https://calendar.google.com/calendar/embed?src=google.com_b79e3e90j7bbsa2n2p5an5lf60%40group.calendar.google.com)
for specific dates and for Zoom meeting links.

Meeting notes are available as a public [Google
doc](https://docs.google.com/document/d/1yjjD6aBcLxlRazYrawukDgrhZMObwHARJbB9glWdHj8/edit?usp=sharing).
If you have trouble accessing the doc, please get in touch on
[Slack](https://cloud-native.slack.com/archives/C01N3BC2W7Q).

[Maintainers](https://github.com/open-telemetry/community/blob/main/community-membership.md#maintainer)
([@open-telemetry/dotnet-maintainers](https://github.com/orgs/open-telemetry/teams/dotnet-maintainers)):

* [Alan West](https://github.com/alanwest), New Relic
* [Mikel Blanchard](https://github.com/CodeBlanch), Microsoft
* [Utkarsh Umesan Pillai](https://github.com/utpilla), Microsoft

[Approvers](https://github.com/open-telemetry/community/blob/main/community-membership.md#approver)
([@open-telemetry/dotnet-approvers](https://github.com/orgs/open-telemetry/teams/dotnet-approvers)):

* [Cijo Thomas](https://github.com/cijothomas), Microsoft
* [Reiley Yang](https://github.com/reyang), Microsoft
* [Robert Paj&#x105;k](https://github.com/pellared), Splunk
* [Vishwesh Bankwar](https://github.com/vishweshbankwar), Microsoft

[Emeritus
Maintainer/Approver/Triager](https://github.com/open-telemetry/community/blob/main/community-membership.md#emeritus-maintainerapprovertriager):

* [Bruno Garcia](https://github.com/bruno-garcia)
* [Eddy Nakamura](https://github.com/eddynaka)
* [Liudmila Molkova](https://github.com/lmolkova)
* [Mike Goldsmith](https://github.com/MikeGoldsmith)
* [Paulo Janotti](https://github.com/pjanotti)
* [Sergey Kanzhelev](https://github.com/SergeyKanzhelev)
* [Victor Lu](https://github.com/victlu)

### Thanks to all the people who have contributed

[![contributors](https://contributors-img.web.app/image?repo=open-telemetry/opentelemetry-dotnet)](https://github.com/open-telemetry/opentelemetry-dotnet/graphs/contributors)

## Release Schedule

Only the [core components](./VERSIONING.md#core-components) of the repo have
released a stable version. Components which are marked
[pre-release](https://github.com/open-telemetry/opentelemetry-dotnet/blob/main/VERSIONING.md#pre-releases),
are still work in progress and can undergo many breaking changes before stable
release.

See the [release
notes](https://github.com/open-telemetry/opentelemetry-dotnet/releases) for
existing releases.

See the [project
milestones](https://github.com/open-telemetry/opentelemetry-dotnet/milestones)
for details on upcoming releases. The dates and features described in issues and
milestones are estimates, and subject to change.

Daily builds from this repo are published to MyGet, and can be installed from
[this source](https://www.myget.org/F/opentelemetry/api/v3/index.json).<|MERGE_RESOLUTION|>--- conflicted
+++ resolved
@@ -19,11 +19,7 @@
 
 ## Project Status
 
-<<<<<<< HEAD
-**Stable** across all 3 signals i.e. `Logs`, `Metrics` and `Traces`.
-=======
-**Stable** across all 3 signals i.e. `logs`, `metrics`, and `traces`.
->>>>>>> d639e7fa
+**Stable** across all 3 signals i.e. `Logs`, `Metrics`, and `Traces`.
 
 See [Spec Compliance
 Matrix](https://github.com/open-telemetry/opentelemetry-specification/blob/main/spec-compliance-matrix.md)
