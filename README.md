# OpenTelemetry .NET
[![Gitter chat](https://img.shields.io/gitter/room/opentelemetry/opentelemetry-dotnet)](https://gitter.im/open-telemetry/opentelemetry-dotnet)
[![Build Status](https://dev.azure.com/opentelemetry/pipelines/_apis/build/status/open-telemetry.opentelemetry-dotnet-myget-update?branchName=master)](https://dev.azure.com/opentelemetry/pipelines/_build/latest?definitionId=2&branchName=master)

The .NET [OpenTelemetry](https://opentelemetry.io/) client.

## Installation

This repository includes multiple installable packages. The `OpenTelemetry.Api`
package includes abstract classes and no-op implementations for the [OpenTelemetry API 
specification](https://github.com/open-telemetry/opentelemetry-specification).

The `OpenTelemetry` package is the reference implementation of the API.

Libraries that produce telemetry data should only depend on `OpenTelemetry.Api`,
and defer the choice of the SDK to the application developer. Applications may
depend on `OpenTelemetry` or another package that implements the API.

**Please note** that this library is currently in _alpha_, and shouldn't
generally be used in production environments.

The API and SDK packages are available on the following NuGet feeds:
* [MyGet V2](https://www.myget.org/F/opentelemetry/api/v2)
* [MyGet V3](https://www.myget.org/F/opentelemetry/api/v3/index.json)

<<<<<<< HEAD
2. Create `TracerProvider`

    ```csharp
    using (var tracerProvider = TracerProviderSdk.Create(builder => builder
            .UseZipkin(options => {})
            .SetResource(Resources.CreateServiceResource("http-client-test")))
    {
        // Obtain Tracer from the factory above.
        var tracer = tracerProvider.GetTracer("zipkin-test");
    }
    ```
=======
## Documentation

The online documentation is available at TBD.
>>>>>>> efef6127

## Compatible Exporters

See the [OpenTelemetry registry](https://opentelemetry.io/registry/?s=net) for a list of exporters available.

<<<<<<< HEAD
2. Use the `AddOpenTelemetry` helper method to add Open Telemetry. This registers `TracerProvider` in the Dependency Injection Container.
=======
## Contributing
>>>>>>> efef6127

See [CONTRIBUTING.md](CONTRIBUTING.md)

<<<<<<< HEAD
            // you may also configure request and dependencies adapters
            .AddRequestAdapter()
            .AddDependencyAdapter()
            .SetResource(Resources.CreateServiceResource("my-service"))
    });
    ```
3. Obtain `TracerProvider` using DI, and create `Tracer` from it.
=======
We meet weekly on Tuesdays, and the time of the meeting alternates between 11AM PT and 4PM PT. The meeting is subject to change depending on contributors' availability. Check the [OpenTelemetry community calendar](https://calendar.google.com/calendar/embed?src=google.com_b79e3e90j7bbsa2n2p5an5lf60%40group.calendar.google.com) for specific dates.
>>>>>>> efef6127

Meetings take place via [Zoom video conference](https://zoom.us/j/8287234601).

Meeting notes are available as a public [Google doc](https://docs.google.com/document/d/1yjjD6aBcLxlRazYrawukDgrhZMObwHARJbB9glWdHj8/edit?usp=sharing). For edit access, get in touch on [Gitter](https://gitter.im/open-telemetry/opentelemetry-dotnet).

<<<<<<< HEAD
2. Add the Microsoft telemetry module in your `Web.config`:
    ```xml
    <system.webServer>
        <modules>
          <add name="TelemetryCorrelationHttpModule" type="Microsoft.AspNet.TelemetryCorrelation.TelemetryCorrelationHttpModule, Microsoft.AspNet.TelemetryCorrelation" preCondition="integratedMode,managedHandler"/>
        </modules>
    </system.webServer>
    ```

3. Configure OpenTelemetry in your application startup:
    ```csharp
    public class WebApiApplication : HttpApplication
    {
        private TracerProviderSdk tracerProvider;

        protected void Application_Start()
        {
            this.tracerProvider = TracerProviderSdk.Create(builder =>
            {
                builder
                    .UseJaeger(c =>
                    {
                        c.AgentHost = "localhost";
                        c.AgentPort = 6831;
                    })
                    .AddRequestAdapter()
                    .AddDependencyAdapter();
            });
        }

        protected void Application_End()
        {
            this.tracerProvider?.Dispose();
        }
    }
    ```

### Using StackExchange.Redis adapter

Outgoing http calls to Redis made using StackExchange.Redis library can be automatically tracked.

1. Install package to your project:
   [OpenTelemetry.Adapter.StackExchangeRedis][OpenTelemetry-adapter-stackexchange-redis-nuget-url]

2. Configure Redis adapter

    ```csharp
    // connect to the server
    var connection = ConnectionMultiplexer.Connect("localhost:6379");

    using (TracerProviderSdk.Create(b => b
                .SetSampler(new AlwaysSampleSampler())
                .UseZipkin(options => {})
                .SetResource(Resources.CreateServiceResource("my-service"))
                .AddAdapter(t =>
                {
                    var adapter = new StackExchangeRedisCallsAdapter(t);
                    connection.RegisterProfiler(adapter.GetProfilerSessionsFactory());
                    return adapter;
                })))
    {

    }
    ```

You can combine it with dependency injection as shown in previous example.

### Custom samplers

You may configure sampler of your choice

```csharp
 using (TracerProviderSdk.Create(b => b
            .SetSampler(new ProbabilitySampler(0.1))
            .UseZipkin(options => {})
            .SetResource(Resources.CreateServiceResource("my-service")))
{

}
```

You can also implement custom sampler by implementing `ISampler` interface

```csharp
class MySampler : Sampler
{
    public override string Description { get; } = "my custom sampler";

    public override Decision ShouldSample(SpanContext parentContext, ActivityTraceId traceId, ActivitySpanId spanId, string name,
        IDictionary<string, object> attributes, IEnumerable<Link> links)
    {
        bool sampledIn;
        if (parentContext != null && parentContext.IsValid)
        {
            sampledIn = (parentContext.TraceOptions & ActivityTraceFlags.Recorded) != 0;
        }
        else
        {
            sampledIn = Stopwatch.GetTimestamp() % 2 == 0;
        }

        return new Decision(sampledIn);
    }
}
```

## OpenTelemetry QuickStart: Exporting Data

### Using the Jaeger exporter

The Jaeger exporter communicates to a Jaeger Agent through the compact thrift protocol on
the Compact Thrift API port. You can configure the Jaeger exporter by following the directions below:

1. [Get Jaeger][jaeger-get-started].
2. Configure the `JaegerExporter`
    - `ServiceName`: The name of your application or service.
    - `AgentHost`: Usually `localhost` since an agent should usually be running on the same machine as your application or service.
    - `AgentPort`: The compact thrift protocol port of the Jaeger Agent (default `6831`)
    - `MaxPacketSize`: The maximum size of each UDP packet that gets sent to the agent. (default `65000`)
3. See the [sample][jaeger-sample] for an example of how to use the exporter.

```csharp
using (var tracerProvider = TracerProviderSdk.Create(
    builder => builder.UseJaeger(o =>
    {
        o.ServiceName = "jaeger-test";
        o.AgentHost = "<jaeger server>";
    })))
{
    var tracer = tracerProvider.GetTracer("jaeger-test");
    using (tracer.StartActiveSpan("incoming request", out var span))
    {
        span.SetAttribute("custom-attribute", 55);
        await Task.Delay(1000);
    }
}
```

### Using Zipkin exporter

Configure Zipkin exporter to see traces in Zipkin UI.

1. Get Zipkin using [getting started guide][zipkin-get-started].
2. Configure `ZipkinTraceExporter` as below:
3. See [sample][zipkin-sample] for example use.

```csharp
using (var tracerProvider = TracerProviderSdk.Create(builder => builder
    .UseZipkin(o =>
    {
        o.ServiceName = "test-zipkin";
        o.Endpoint = new Uri(zipkinUri);
    })))
{
    var tracer = tracerProvider.GetTracer("zipkin-test");

    // Create a scoped span. It will end automatically when using statement ends
    using (tracer.WithSpan(tracer.StartSpan("Main")))
    {
        Console.WriteLine("About to do a busy work");
        for (var i = 0; i < 10; i++)
        {
            DoWork(i, tracer);
        }
    }
}
```

### Using Prometheus exporter

Configure Prometheus exporter to have stats collected by Prometheus.

1. Get Prometheus using [getting started guide][prometheus-get-started].
2. Start `PrometheusExporter` as below.
3. See [sample][prometheus-sample] for example use.

```csharp
var exporter = new PrometheusExporter(
    new PrometheusExporterOptions()
    {
        Url = "http://+:9184/metrics/"
    },
    Stats.ViewManager);

exporter.Start();

try
{
    // record metrics
    statsRecorder.NewMeasureMap().Put(VideoSize, values[0] * MiB).Record();
}
finally
{
    exporter.Stop();
}
```
### Using the NewRelic exporter

The New Relic OpenTelemetry Trace Exporter is a OpenTelemetry Provider that sends data from .NET applications to New Relic.
It uses the NewRelic SDK to send Traces to the New Relic backend

Please refer to the New Relic Exporter [Documentation][newrelic-get-started]

### Using Stackdriver Exporter

This sample assumes your code authenticates to Stackdriver APIs using [service account][gcp-auth] with
credentials stored in environment variable GOOGLE_APPLICATION_CREDENTIALS.
When you run on [GAE][GAE], [GKE][GKE] or locally with gcloud sdk installed - this is typically the case.
There is also a constructor for specifying path to the service account credential. See [sample][stackdriver-sample] for details.

1. Add [Stackdriver Exporter package][OpenTelemetry-exporter-stackdriver-myget-url] reference.
2. Enable [Stackdriver Trace][stackdriver-trace-setup] API.
3. Enable [Stackdriver Monitoring][stackdriver-monitoring-setup] API.
4. Instantiate a new instance of `StackdriverExporter` with your Google Cloud's ProjectId
5. See [sample][stackdriver-sample] for example use.

### Advanced configuration

You may want to filter on enrich spans and send them to multiple destinations (e.g. for debugging or telemetry self-diagnostics purposes).
You may configure multiple processing pipelines for each destination like shown in below example.

In this example

1. First pipeline sends all sampled in spans to Zipkin
2. Second pipeline sends spans to ApplicationInsights, but filters them first with custom built `FilteringSpanProcessor`
3. Third pipeline adds custom `DebuggingSpanProcessor` that simply logs all calls to debug output

```csharp
using (var tracerProvider = TracerProviderSdk.Create(builder => builder
    .UseZipkin(o =>
    {
        o.Endpoint = new Uri(zipkinUri);
    })
    .UseApplicationInsights(
        o => o.InstrumentationKey = "your-instrumentation-key",
        p => p.AddProcessor(nextProcessor => new FilteringSpanProcessor(nextProcessor)))
    .AddProcessorPipeline(pipelineBuilder => pipelineBuilder.AddProcessor(_ => new DebuggingSpanProcessor()))))
    .SetResource(Resources.CreateServiceResource("test-zipkin"))

{
    // ...
}
```

#### Traces

```csharp
var spanExporter = new StackdriverTraceExporter(projectId);

using var tracerProvider = TracerProviderSdk.Create(builder => builder.AddProcessorPipeline(c => c.SetExporter(spanExporter)));
var tracer = tracerProvider.GetTracer("stackdriver-test");

using (tracer.StartActiveSpan("/getuser", out TelemetrySpan span))
{
    span.AddEvent("Processing video.");
    span.PutHttpMethodAttribute("GET");
    span.PutHttpHostAttribute("localhost", 8080);
    span.PutHttpPathAttribute("/resource");
    span.PutHttpStatusCodeAttribute(200);
    span.PutHttpUserAgentAttribute("Mozilla/5.0 (Windows NT 6.1; Win64; x64; rv:47.0) Gecko/20100101 Firefox/47.0");

    Thread.Sleep(TimeSpan.FromMilliseconds(10));
}
```

#### Metrics

```csharp
var metricExporter = new StackdriverExporter(
    "YOUR-GOOGLE-PROJECT-ID",
    Stats.ViewManager);
metricExporter.Start();
```

### Using Application Insights exporter in Console App

1. Create [Application Insights][ai-get-started] resource.
2. Set instrumentation key via telemetry configuration object
   (`new TelemetryConfiguration("iKey")`). This object may be injected via
   dependency injection as well.
3. Instantiate a new instance of `ApplicationInsightsExporter`.
4. See [sample][ai-sample] for example use.

``` csharp
using var tracerProvider = TracerProviderSdk.Create(builder => builder
    .SetResource(Resources.CreateServiceResource("my-service"))
    .UseApplicationInsights(config => config.InstrumentationKey = "instrumentation-key"));
var tracer = tracerProvider.GetTracer("application-insights-test");

using (tracer.StartActiveSpan("incoming request", out var span))
{
    span.AddEvent("Start processing video.");
    Thread.Sleep(TimeSpan.FromMilliseconds(10));
    span.AddEvent("Finished processing video.");
}
```
### Using Application Insights exporter in Web App

1. Create [Application Insights][ai-get-started] resource.
2. In Startup class, ConfigureServices method add a call of AddOpenTelemetry 
3. Configurate Application Insights inside AddOpenTelemetry with call UseApplicationInsights
4. Set instrumentation key via telemetry configuration object
    telemetryConfiguration.InstrumentationKey = instrumentationKey;
5. See [sample][ai-web-sample] for example use.

``` csharp
 services.AddOpenTelemetry((sp, builder) =>
            {
                    builder.UseApplicationInsights(telemetryConfiguration =>
                    {
                        var instrumentationKey = this.Configuration.GetValue<string>("ApplicationInsights:InstrumentationKey");
                        telemetryConfiguration.InstrumentationKey = instrumentationKey;
                    })
                    .AddRequestAdapter()
                    .AddDependencyAdapter();
            });
```

### Using LightStep exporter

Configure LightStep exporter to see traces in [LightStep](https://lightstep.com/).

1. Setup LightStep using [getting started](lightstep-getting-started) guide
2. Configure `LightStepTraceExporter` (see below)
3. See [sample](lightstep-sample) for example use

```csharp
using (var tracerProvider = TracerProviderSdk.Create(
    builder => builder.UseLightStep(o =>
        {
            o.AccessToken = "<access-token>";
            o.ServiceName = "lightstep-test";
        })))
{
    var tracer = tracerProvider.GetTracer("lightstep-test");
    using (tracer.StartActiveSpan("incoming request", out var span))
    {
        span.SetAttribute("custom-attribute", 55);
        await Task.Delay(1000);
    }
}
```

### Implementing your own exporter
=======
Approvers ([@open-telemetry/dotnet-approvers](https://github.com/orgs/open-telemetry/teams/dotnet-approvers)):
>>>>>>> efef6127

- [Bruno Garcia](https://github.com/bruno-garcia), Sentry
- [Christoph Neumueller](https://github.com/discostu105), Dynatrace
- [Cijo Thomas](https://github.com/cijothomas), Microsoft
- [Liudmila Molkova](https://github.com/lmolkova), Microsoft

*Find more about the approver role in [community repository](https://github.com/open-telemetry/community/blob/master/community-membership.md#approver).*

Maintainers ([@open-telemetry/dotnet-maintainers](https://github.com/orgs/open-telemetry/teams/dotnet-maintainers)):

- [Mike Goldsmith](https://github.com/MikeGoldsmith), LightStep
- [Sergey Kanzhelev](https://github.com/SergeyKanzhelev), Microsoft

*Find more about the maintainer role in [community repository](https://github.com/open-telemetry/community/blob/master/community-membership.md#maintainer).*

## Release Schedule

OpenTelemetry .NET is under active development.

<<<<<<< HEAD
```csharp
var exporter = new MyExporter();
using (var tracerProvider = TracerProviderSdk.Create(
    builder => builder.AddProcessorPipeline(b => b.SetExporter(new MyExporter())))
{
    // ...
}
```
=======
The library is not yet _generally available_, and releases aren't guaranteed to
conform to a specific version of the specification. Future releases will not
attempt to maintain backwards compatibility with previous releases. Each alpha
and beta release includes significant changes to the API and SDK packages,
making them incompatible with each other.
>>>>>>> efef6127

See the [release
notes](https://github.com/open-telemetry/opentelemetry-dotnet/releases)
for existing releases.

See the [project
milestones](https://github.com/open-telemetry/opentelemetry-dotnet/milestones)
for details on upcoming releases. The dates and features described in issues
and milestones are estimates, and subject to change.
<|MERGE_RESOLUTION|>--- conflicted
+++ resolved
@@ -1,463 +1,77 @@
-# OpenTelemetry .NET
-[![Gitter chat](https://img.shields.io/gitter/room/opentelemetry/opentelemetry-dotnet)](https://gitter.im/open-telemetry/opentelemetry-dotnet)
-[![Build Status](https://dev.azure.com/opentelemetry/pipelines/_apis/build/status/open-telemetry.opentelemetry-dotnet-myget-update?branchName=master)](https://dev.azure.com/opentelemetry/pipelines/_build/latest?definitionId=2&branchName=master)
-
-The .NET [OpenTelemetry](https://opentelemetry.io/) client.
-
-## Installation
-
-This repository includes multiple installable packages. The `OpenTelemetry.Api`
-package includes abstract classes and no-op implementations for the [OpenTelemetry API 
-specification](https://github.com/open-telemetry/opentelemetry-specification).
-
-The `OpenTelemetry` package is the reference implementation of the API.
-
-Libraries that produce telemetry data should only depend on `OpenTelemetry.Api`,
-and defer the choice of the SDK to the application developer. Applications may
-depend on `OpenTelemetry` or another package that implements the API.
-
-**Please note** that this library is currently in _alpha_, and shouldn't
-generally be used in production environments.
-
-The API and SDK packages are available on the following NuGet feeds:
-* [MyGet V2](https://www.myget.org/F/opentelemetry/api/v2)
-* [MyGet V3](https://www.myget.org/F/opentelemetry/api/v3/index.json)
-
-<<<<<<< HEAD
-2. Create `TracerProvider`
-
-    ```csharp
-    using (var tracerProvider = TracerProviderSdk.Create(builder => builder
-            .UseZipkin(options => {})
-            .SetResource(Resources.CreateServiceResource("http-client-test")))
-    {
-        // Obtain Tracer from the factory above.
-        var tracer = tracerProvider.GetTracer("zipkin-test");
-    }
-    ```
-=======
-## Documentation
-
-The online documentation is available at TBD.
->>>>>>> efef6127
-
-## Compatible Exporters
-
-See the [OpenTelemetry registry](https://opentelemetry.io/registry/?s=net) for a list of exporters available.
-
-<<<<<<< HEAD
-2. Use the `AddOpenTelemetry` helper method to add Open Telemetry. This registers `TracerProvider` in the Dependency Injection Container.
-=======
-## Contributing
->>>>>>> efef6127
-
-See [CONTRIBUTING.md](CONTRIBUTING.md)
-
-<<<<<<< HEAD
-            // you may also configure request and dependencies adapters
-            .AddRequestAdapter()
-            .AddDependencyAdapter()
-            .SetResource(Resources.CreateServiceResource("my-service"))
-    });
-    ```
-3. Obtain `TracerProvider` using DI, and create `Tracer` from it.
-=======
-We meet weekly on Tuesdays, and the time of the meeting alternates between 11AM PT and 4PM PT. The meeting is subject to change depending on contributors' availability. Check the [OpenTelemetry community calendar](https://calendar.google.com/calendar/embed?src=google.com_b79e3e90j7bbsa2n2p5an5lf60%40group.calendar.google.com) for specific dates.
->>>>>>> efef6127
-
-Meetings take place via [Zoom video conference](https://zoom.us/j/8287234601).
-
-Meeting notes are available as a public [Google doc](https://docs.google.com/document/d/1yjjD6aBcLxlRazYrawukDgrhZMObwHARJbB9glWdHj8/edit?usp=sharing). For edit access, get in touch on [Gitter](https://gitter.im/open-telemetry/opentelemetry-dotnet).
-
-<<<<<<< HEAD
-2. Add the Microsoft telemetry module in your `Web.config`:
-    ```xml
-    <system.webServer>
-        <modules>
-          <add name="TelemetryCorrelationHttpModule" type="Microsoft.AspNet.TelemetryCorrelation.TelemetryCorrelationHttpModule, Microsoft.AspNet.TelemetryCorrelation" preCondition="integratedMode,managedHandler"/>
-        </modules>
-    </system.webServer>
-    ```
-
-3. Configure OpenTelemetry in your application startup:
-    ```csharp
-    public class WebApiApplication : HttpApplication
-    {
-        private TracerProviderSdk tracerProvider;
-
-        protected void Application_Start()
-        {
-            this.tracerProvider = TracerProviderSdk.Create(builder =>
-            {
-                builder
-                    .UseJaeger(c =>
-                    {
-                        c.AgentHost = "localhost";
-                        c.AgentPort = 6831;
-                    })
-                    .AddRequestAdapter()
-                    .AddDependencyAdapter();
-            });
-        }
-
-        protected void Application_End()
-        {
-            this.tracerProvider?.Dispose();
-        }
-    }
-    ```
-
-### Using StackExchange.Redis adapter
-
-Outgoing http calls to Redis made using StackExchange.Redis library can be automatically tracked.
-
-1. Install package to your project:
-   [OpenTelemetry.Adapter.StackExchangeRedis][OpenTelemetry-adapter-stackexchange-redis-nuget-url]
-
-2. Configure Redis adapter
-
-    ```csharp
-    // connect to the server
-    var connection = ConnectionMultiplexer.Connect("localhost:6379");
-
-    using (TracerProviderSdk.Create(b => b
-                .SetSampler(new AlwaysSampleSampler())
-                .UseZipkin(options => {})
-                .SetResource(Resources.CreateServiceResource("my-service"))
-                .AddAdapter(t =>
-                {
-                    var adapter = new StackExchangeRedisCallsAdapter(t);
-                    connection.RegisterProfiler(adapter.GetProfilerSessionsFactory());
-                    return adapter;
-                })))
-    {
-
-    }
-    ```
-
-You can combine it with dependency injection as shown in previous example.
-
-### Custom samplers
-
-You may configure sampler of your choice
-
-```csharp
- using (TracerProviderSdk.Create(b => b
-            .SetSampler(new ProbabilitySampler(0.1))
-            .UseZipkin(options => {})
-            .SetResource(Resources.CreateServiceResource("my-service")))
-{
-
-}
-```
-
-You can also implement custom sampler by implementing `ISampler` interface
-
-```csharp
-class MySampler : Sampler
-{
-    public override string Description { get; } = "my custom sampler";
-
-    public override Decision ShouldSample(SpanContext parentContext, ActivityTraceId traceId, ActivitySpanId spanId, string name,
-        IDictionary<string, object> attributes, IEnumerable<Link> links)
-    {
-        bool sampledIn;
-        if (parentContext != null && parentContext.IsValid)
-        {
-            sampledIn = (parentContext.TraceOptions & ActivityTraceFlags.Recorded) != 0;
-        }
-        else
-        {
-            sampledIn = Stopwatch.GetTimestamp() % 2 == 0;
-        }
-
-        return new Decision(sampledIn);
-    }
-}
-```
-
-## OpenTelemetry QuickStart: Exporting Data
-
-### Using the Jaeger exporter
-
-The Jaeger exporter communicates to a Jaeger Agent through the compact thrift protocol on
-the Compact Thrift API port. You can configure the Jaeger exporter by following the directions below:
-
-1. [Get Jaeger][jaeger-get-started].
-2. Configure the `JaegerExporter`
-    - `ServiceName`: The name of your application or service.
-    - `AgentHost`: Usually `localhost` since an agent should usually be running on the same machine as your application or service.
-    - `AgentPort`: The compact thrift protocol port of the Jaeger Agent (default `6831`)
-    - `MaxPacketSize`: The maximum size of each UDP packet that gets sent to the agent. (default `65000`)
-3. See the [sample][jaeger-sample] for an example of how to use the exporter.
-
-```csharp
-using (var tracerProvider = TracerProviderSdk.Create(
-    builder => builder.UseJaeger(o =>
-    {
-        o.ServiceName = "jaeger-test";
-        o.AgentHost = "<jaeger server>";
-    })))
-{
-    var tracer = tracerProvider.GetTracer("jaeger-test");
-    using (tracer.StartActiveSpan("incoming request", out var span))
-    {
-        span.SetAttribute("custom-attribute", 55);
-        await Task.Delay(1000);
-    }
-}
-```
-
-### Using Zipkin exporter
-
-Configure Zipkin exporter to see traces in Zipkin UI.
-
-1. Get Zipkin using [getting started guide][zipkin-get-started].
-2. Configure `ZipkinTraceExporter` as below:
-3. See [sample][zipkin-sample] for example use.
-
-```csharp
-using (var tracerProvider = TracerProviderSdk.Create(builder => builder
-    .UseZipkin(o =>
-    {
-        o.ServiceName = "test-zipkin";
-        o.Endpoint = new Uri(zipkinUri);
-    })))
-{
-    var tracer = tracerProvider.GetTracer("zipkin-test");
-
-    // Create a scoped span. It will end automatically when using statement ends
-    using (tracer.WithSpan(tracer.StartSpan("Main")))
-    {
-        Console.WriteLine("About to do a busy work");
-        for (var i = 0; i < 10; i++)
-        {
-            DoWork(i, tracer);
-        }
-    }
-}
-```
-
-### Using Prometheus exporter
-
-Configure Prometheus exporter to have stats collected by Prometheus.
-
-1. Get Prometheus using [getting started guide][prometheus-get-started].
-2. Start `PrometheusExporter` as below.
-3. See [sample][prometheus-sample] for example use.
-
-```csharp
-var exporter = new PrometheusExporter(
-    new PrometheusExporterOptions()
-    {
-        Url = "http://+:9184/metrics/"
-    },
-    Stats.ViewManager);
-
-exporter.Start();
-
-try
-{
-    // record metrics
-    statsRecorder.NewMeasureMap().Put(VideoSize, values[0] * MiB).Record();
-}
-finally
-{
-    exporter.Stop();
-}
-```
-### Using the NewRelic exporter
-
-The New Relic OpenTelemetry Trace Exporter is a OpenTelemetry Provider that sends data from .NET applications to New Relic.
-It uses the NewRelic SDK to send Traces to the New Relic backend
-
-Please refer to the New Relic Exporter [Documentation][newrelic-get-started]
-
-### Using Stackdriver Exporter
-
-This sample assumes your code authenticates to Stackdriver APIs using [service account][gcp-auth] with
-credentials stored in environment variable GOOGLE_APPLICATION_CREDENTIALS.
-When you run on [GAE][GAE], [GKE][GKE] or locally with gcloud sdk installed - this is typically the case.
-There is also a constructor for specifying path to the service account credential. See [sample][stackdriver-sample] for details.
-
-1. Add [Stackdriver Exporter package][OpenTelemetry-exporter-stackdriver-myget-url] reference.
-2. Enable [Stackdriver Trace][stackdriver-trace-setup] API.
-3. Enable [Stackdriver Monitoring][stackdriver-monitoring-setup] API.
-4. Instantiate a new instance of `StackdriverExporter` with your Google Cloud's ProjectId
-5. See [sample][stackdriver-sample] for example use.
-
-### Advanced configuration
-
-You may want to filter on enrich spans and send them to multiple destinations (e.g. for debugging or telemetry self-diagnostics purposes).
-You may configure multiple processing pipelines for each destination like shown in below example.
-
-In this example
-
-1. First pipeline sends all sampled in spans to Zipkin
-2. Second pipeline sends spans to ApplicationInsights, but filters them first with custom built `FilteringSpanProcessor`
-3. Third pipeline adds custom `DebuggingSpanProcessor` that simply logs all calls to debug output
-
-```csharp
-using (var tracerProvider = TracerProviderSdk.Create(builder => builder
-    .UseZipkin(o =>
-    {
-        o.Endpoint = new Uri(zipkinUri);
-    })
-    .UseApplicationInsights(
-        o => o.InstrumentationKey = "your-instrumentation-key",
-        p => p.AddProcessor(nextProcessor => new FilteringSpanProcessor(nextProcessor)))
-    .AddProcessorPipeline(pipelineBuilder => pipelineBuilder.AddProcessor(_ => new DebuggingSpanProcessor()))))
-    .SetResource(Resources.CreateServiceResource("test-zipkin"))
-
-{
-    // ...
-}
-```
-
-#### Traces
-
-```csharp
-var spanExporter = new StackdriverTraceExporter(projectId);
-
-using var tracerProvider = TracerProviderSdk.Create(builder => builder.AddProcessorPipeline(c => c.SetExporter(spanExporter)));
-var tracer = tracerProvider.GetTracer("stackdriver-test");
-
-using (tracer.StartActiveSpan("/getuser", out TelemetrySpan span))
-{
-    span.AddEvent("Processing video.");
-    span.PutHttpMethodAttribute("GET");
-    span.PutHttpHostAttribute("localhost", 8080);
-    span.PutHttpPathAttribute("/resource");
-    span.PutHttpStatusCodeAttribute(200);
-    span.PutHttpUserAgentAttribute("Mozilla/5.0 (Windows NT 6.1; Win64; x64; rv:47.0) Gecko/20100101 Firefox/47.0");
-
-    Thread.Sleep(TimeSpan.FromMilliseconds(10));
-}
-```
-
-#### Metrics
-
-```csharp
-var metricExporter = new StackdriverExporter(
-    "YOUR-GOOGLE-PROJECT-ID",
-    Stats.ViewManager);
-metricExporter.Start();
-```
-
-### Using Application Insights exporter in Console App
-
-1. Create [Application Insights][ai-get-started] resource.
-2. Set instrumentation key via telemetry configuration object
-   (`new TelemetryConfiguration("iKey")`). This object may be injected via
-   dependency injection as well.
-3. Instantiate a new instance of `ApplicationInsightsExporter`.
-4. See [sample][ai-sample] for example use.
-
-``` csharp
-using var tracerProvider = TracerProviderSdk.Create(builder => builder
-    .SetResource(Resources.CreateServiceResource("my-service"))
-    .UseApplicationInsights(config => config.InstrumentationKey = "instrumentation-key"));
-var tracer = tracerProvider.GetTracer("application-insights-test");
-
-using (tracer.StartActiveSpan("incoming request", out var span))
-{
-    span.AddEvent("Start processing video.");
-    Thread.Sleep(TimeSpan.FromMilliseconds(10));
-    span.AddEvent("Finished processing video.");
-}
-```
-### Using Application Insights exporter in Web App
-
-1. Create [Application Insights][ai-get-started] resource.
-2. In Startup class, ConfigureServices method add a call of AddOpenTelemetry 
-3. Configurate Application Insights inside AddOpenTelemetry with call UseApplicationInsights
-4. Set instrumentation key via telemetry configuration object
-    telemetryConfiguration.InstrumentationKey = instrumentationKey;
-5. See [sample][ai-web-sample] for example use.
-
-``` csharp
- services.AddOpenTelemetry((sp, builder) =>
-            {
-                    builder.UseApplicationInsights(telemetryConfiguration =>
-                    {
-                        var instrumentationKey = this.Configuration.GetValue<string>("ApplicationInsights:InstrumentationKey");
-                        telemetryConfiguration.InstrumentationKey = instrumentationKey;
-                    })
-                    .AddRequestAdapter()
-                    .AddDependencyAdapter();
-            });
-```
-
-### Using LightStep exporter
-
-Configure LightStep exporter to see traces in [LightStep](https://lightstep.com/).
-
-1. Setup LightStep using [getting started](lightstep-getting-started) guide
-2. Configure `LightStepTraceExporter` (see below)
-3. See [sample](lightstep-sample) for example use
-
-```csharp
-using (var tracerProvider = TracerProviderSdk.Create(
-    builder => builder.UseLightStep(o =>
-        {
-            o.AccessToken = "<access-token>";
-            o.ServiceName = "lightstep-test";
-        })))
-{
-    var tracer = tracerProvider.GetTracer("lightstep-test");
-    using (tracer.StartActiveSpan("incoming request", out var span))
-    {
-        span.SetAttribute("custom-attribute", 55);
-        await Task.Delay(1000);
-    }
-}
-```
-
-### Implementing your own exporter
-=======
-Approvers ([@open-telemetry/dotnet-approvers](https://github.com/orgs/open-telemetry/teams/dotnet-approvers)):
->>>>>>> efef6127
-
-- [Bruno Garcia](https://github.com/bruno-garcia), Sentry
-- [Christoph Neumueller](https://github.com/discostu105), Dynatrace
-- [Cijo Thomas](https://github.com/cijothomas), Microsoft
-- [Liudmila Molkova](https://github.com/lmolkova), Microsoft
-
-*Find more about the approver role in [community repository](https://github.com/open-telemetry/community/blob/master/community-membership.md#approver).*
-
-Maintainers ([@open-telemetry/dotnet-maintainers](https://github.com/orgs/open-telemetry/teams/dotnet-maintainers)):
-
-- [Mike Goldsmith](https://github.com/MikeGoldsmith), LightStep
-- [Sergey Kanzhelev](https://github.com/SergeyKanzhelev), Microsoft
-
-*Find more about the maintainer role in [community repository](https://github.com/open-telemetry/community/blob/master/community-membership.md#maintainer).*
-
-## Release Schedule
-
-OpenTelemetry .NET is under active development.
-
-<<<<<<< HEAD
-```csharp
-var exporter = new MyExporter();
-using (var tracerProvider = TracerProviderSdk.Create(
-    builder => builder.AddProcessorPipeline(b => b.SetExporter(new MyExporter())))
-{
-    // ...
-}
-```
-=======
-The library is not yet _generally available_, and releases aren't guaranteed to
-conform to a specific version of the specification. Future releases will not
-attempt to maintain backwards compatibility with previous releases. Each alpha
-and beta release includes significant changes to the API and SDK packages,
-making them incompatible with each other.
->>>>>>> efef6127
-
-See the [release
-notes](https://github.com/open-telemetry/opentelemetry-dotnet/releases)
-for existing releases.
-
-See the [project
-milestones](https://github.com/open-telemetry/opentelemetry-dotnet/milestones)
-for details on upcoming releases. The dates and features described in issues
-and milestones are estimates, and subject to change.
+# OpenTelemetry .NET
+[![Gitter chat](https://img.shields.io/gitter/room/opentelemetry/opentelemetry-dotnet)](https://gitter.im/open-telemetry/opentelemetry-dotnet)
+[![Build Status](https://dev.azure.com/opentelemetry/pipelines/_apis/build/status/open-telemetry.opentelemetry-dotnet-myget-update?branchName=master)](https://dev.azure.com/opentelemetry/pipelines/_build/latest?definitionId=2&branchName=master)
+
+The .NET [OpenTelemetry](https://opentelemetry.io/) client.
+
+## Installation
+
+This repository includes multiple installable packages. The `OpenTelemetry.Api`
+package includes abstract classes and no-op implementations for the [OpenTelemetry API 
+specification](https://github.com/open-telemetry/opentelemetry-specification).
+
+The `OpenTelemetry` package is the reference implementation of the API.
+
+Libraries that produce telemetry data should only depend on `OpenTelemetry.Api`,
+and defer the choice of the SDK to the application developer. Applications may
+depend on `OpenTelemetry` or another package that implements the API.
+
+**Please note** that this library is currently in _alpha_, and shouldn't
+generally be used in production environments.
+
+The API and SDK packages are available on the following NuGet feeds:
+* [MyGet V2](https://www.myget.org/F/opentelemetry/api/v2)
+* [MyGet V3](https://www.myget.org/F/opentelemetry/api/v3/index.json)
+
+## Documentation
+
+The online documentation is available at TBD.
+
+## Compatible Exporters
+
+See the [OpenTelemetry registry](https://opentelemetry.io/registry/?s=net) for a list of exporters available.
+
+## Contributing
+
+See [CONTRIBUTING.md](CONTRIBUTING.md)
+
+We meet weekly on Tuesdays, and the time of the meeting alternates between 11AM PT and 4PM PT. The meeting is subject to change depending on contributors' availability. Check the [OpenTelemetry community calendar](https://calendar.google.com/calendar/embed?src=google.com_b79e3e90j7bbsa2n2p5an5lf60%40group.calendar.google.com) for specific dates.
+
+Meetings take place via [Zoom video conference](https://zoom.us/j/8287234601).
+
+Meeting notes are available as a public [Google doc](https://docs.google.com/document/d/1yjjD6aBcLxlRazYrawukDgrhZMObwHARJbB9glWdHj8/edit?usp=sharing). For edit access, get in touch on [Gitter](https://gitter.im/open-telemetry/opentelemetry-dotnet).
+
+Approvers ([@open-telemetry/dotnet-approvers](https://github.com/orgs/open-telemetry/teams/dotnet-approvers)):
+
+- [Bruno Garcia](https://github.com/bruno-garcia), Sentry
+- [Christoph Neumueller](https://github.com/discostu105), Dynatrace
+- [Cijo Thomas](https://github.com/cijothomas), Microsoft
+- [Liudmila Molkova](https://github.com/lmolkova), Microsoft
+
+*Find more about the approver role in [community repository](https://github.com/open-telemetry/community/blob/master/community-membership.md#approver).*
+
+Maintainers ([@open-telemetry/dotnet-maintainers](https://github.com/orgs/open-telemetry/teams/dotnet-maintainers)):
+
+- [Mike Goldsmith](https://github.com/MikeGoldsmith), LightStep
+- [Sergey Kanzhelev](https://github.com/SergeyKanzhelev), Microsoft
+
+*Find more about the maintainer role in [community repository](https://github.com/open-telemetry/community/blob/master/community-membership.md#maintainer).*
+
+## Release Schedule
+
+OpenTelemetry .NET is under active development.
+
+The library is not yet _generally available_, and releases aren't guaranteed to
+conform to a specific version of the specification. Future releases will not
+attempt to maintain backwards compatibility with previous releases. Each alpha
+and beta release includes significant changes to the API and SDK packages,
+making them incompatible with each other.
+
+See the [release
+notes](https://github.com/open-telemetry/opentelemetry-dotnet/releases)
+for existing releases.
+
+See the [project
+milestones](https://github.com/open-telemetry/opentelemetry-dotnet/milestones)
+for details on upcoming releases. The dates and features described in issues
+and milestones are estimates, and subject to change.