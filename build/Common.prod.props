--- conflicted
+++ resolved
@@ -7,11 +7,7 @@
       <PrivateAssets>all</PrivateAssets>
     </PackageReference>
 
-<<<<<<< HEAD
-    <!-- TODO: Temp disable Public API <PackageReference Include="Microsoft.CodeAnalysis.PublicApiAnalyzers" Version="$(MicrosoftCodeAnalysisAnalyzersPkgVer)" Condition=" $(OS) == 'Windows_NT'">
-=======
     <PackageReference Include="Microsoft.CodeAnalysis.PublicApiAnalyzers" Version="$(MicrosoftCodeAnalysisAnalyzersPkgVer)" Condition=" $(OS) == 'Windows_NT'">
->>>>>>> 869dccee
       <PrivateAssets>All</PrivateAssets>
     </PackageReference> -->
   </ItemGroup>
