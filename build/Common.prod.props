--- conflicted
+++ resolved
@@ -12,17 +12,12 @@
     </PackageReference>
   </ItemGroup>
 
-<<<<<<< HEAD
-  <ItemGroup Condition="'$(MinVerTagPrefix)' == 'core-' AND '$(CheckAPICompatibility)' == 'true'">
-    <PackageReference Include="Microsoft.DotNet.ApiCompat" PrivateAssets="All" />
-=======
   <PropertyGroup>
     <RunApiCompat>true</RunApiCompat>
   </PropertyGroup>
 
   <ItemGroup Condition="'$(MinVerTagPrefix)' == 'core-' AND '$(CheckAPICompatibility)' == 'true' AND '$(RunApiCompat)' == 'true'">
-    <PackageReference Include="Microsoft.DotNet.ApiCompat" Version="6.0.0-beta.21308.1" PrivateAssets="All" />
->>>>>>> 30b7b79e
+    <PackageReference Include="Microsoft.DotNet.ApiCompat" PrivateAssets="All" />
     <ResolvedMatchingContract Include="$(RepoRoot)\build\LastMajorVersionBinaries\$(AssemblyName)\$(OTelPreviousStableVer)\lib\$(TargetFramework)\$(AssemblyName).dll" />
   </ItemGroup>
 
