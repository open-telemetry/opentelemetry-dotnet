--- conflicted
+++ resolved
@@ -33,17 +33,10 @@
             // and use a single pipeline with a custom MyProcessor, and Console exporter.
             using var openTelemetry = OpenTelemetrySdk.EnableOpenTelemetry(
                 (builder) => builder.AddActivitySource("MyCompany.MyProduct.MyWebServer")
-<<<<<<< HEAD
+                    .SetResource(Resources.CreateServiceResource("MyServiceName"))
                     .UseConsoleActivityExporter(opt => opt.DisplayAsJson = options.DisplayAsJson,
                                                 (p) => p.AddProcessor((next) => new MyProcessor(next))));
-=======
-                .SetResource(Resources.CreateServiceResource("MyServiceName"))
-                .AddProcessorPipeline(
-                    (p) =>
-                    p.AddProcessor((next) => new MyProcessor(next))
-                    .UseConsoleActivityExporter(opt => opt.DisplayAsJson = options.DisplayAsJson)));
->>>>>>> 504713f7
-
+  
             // The above line is required only in Applications
             // which decide to use OT.
 
