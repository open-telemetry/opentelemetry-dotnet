--- conflicted
+++ resolved
@@ -33,15 +33,11 @@
             // and use a single pipeline with a custom MyProcessor, and Console exporter.
             using var openTelemetry = OpenTelemetrySdk.EnableOpenTelemetry(
                 (builder) => builder.AddActivitySource("MyCompany.MyProduct.MyWebServer")
-<<<<<<< HEAD
                 .SetResource(Resources.CreateServiceResource("MyServiceName"))
-                .UseConsoleActivityExporter(opt => opt.DisplayAsJson = options.DisplayAsJson));
-=======
                 .AddProcessorPipeline(
                     (p) =>
                     p.AddProcessor((next) => new MyProcessor(next))
                     .UseConsoleActivityExporter(opt => opt.DisplayAsJson = options.DisplayAsJson)));
->>>>>>> 5404ca03
 
             // The above line is required only in Applications
             // which decide to use OT.
