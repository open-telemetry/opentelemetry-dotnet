﻿// <copyright file="Program.cs" company="OpenTelemetry Authors">
// Copyright 2018, OpenTelemetry Authors
//
// Licensed under the Apache License, Version 2.0 (the "License");
// you may not use this file except in compliance with the License.
// You may obtain a copy of the License at
//
//     http://www.apache.org/licenses/LICENSE-2.0
//
// Unless required by applicable law or agreed to in writing, software
// distributed under the License is distributed on an "AS IS" BASIS,
// WITHOUT WARRANTIES OR CONDITIONS OF ANY KIND, either express or implied.
// See the License for the specific language governing permissions and
// limitations under the License.
// </copyright>
using System;
using CommandLine;

namespace Samples
{
    /// <summary>
    /// Main samples entry point.
    /// </summary>
    public class Program
    {
        /// <summary>
        /// Main method - invoke this using command line.
        /// For example:
        ///
        /// dotnet Exporters.dll zipkin -u http://localhost:9411/api/v2/spans
        /// dotnet Exporters.dll jaeger -h localhost -o 6831
        /// dotnet Exporters.dll prometheus -i 15 -p 9184 -d 2
        ///
        /// The above must be run from the project bin folder
        /// (eg: C:\repos\opentelemetry-dotnet\src\samples\Exporters\Console\bin\Debug\netcoreapp3.1).
        /// </summary>
        /// <param name="args">Arguments from command line.</param>
        public static void Main(string[] args)
        {
<<<<<<< HEAD
            Parser.Default.ParseArguments<JaegerOptions, ZipkinOptions, ApplicationInsightsOptions, PrometheusOptions, HttpClientOptions, StackdriverOptions, LightStepOptions, ZPagesOptions, ConsoleOptions, ConsoleActivityOptions, OtlpOptions>(args)
=======
            Parser.Default.ParseArguments<JaegerOptions, ZipkinOptions, PrometheusOptions, HttpClientOptions, ZPagesOptions, ConsoleOptions, OtlpOptions>(args)
>>>>>>> 14b5298e
                .MapResult(
                    (JaegerOptions options) => TestJaeger.Run(options.Host, options.Port),
                    (ZipkinOptions options) => TestZipkin.Run(options.Uri),
                    (PrometheusOptions options) => TestPrometheus.RunAsync(options.Port, options.PushIntervalInSecs, options.DurationInMins),
                    (HttpClientOptions options) => TestHttpClient.Run(),
                    (RedisOptions options) => TestRedis.Run(options.Uri),
                    (ZPagesOptions options) => TestZPages.Run(),
                    (ConsoleOptions options) => TestConsole.Run(options),
                    (ConsoleActivityOptions options) => TestConsoleActvity.Run(options),
                    (OtlpOptions options) => TestOtlp.Run(options.Endpoint),
                    errs => 1);

            Console.ReadLine();
        }
    }

#pragma warning disable SA1402 // File may only contain a single type

    [Verb("jaeger", HelpText = "Specify the options required to test Jaeger exporter")]
    internal class JaegerOptions
    {
        [Option('h', "host", HelpText = "Please specify the host of the Jaeger Agent", Required = true)]
        public string Host { get; set; }

        [Option('p', "port", HelpText = "Please specify the port of the Jaeger Agent", Required = true)]
        public int Port { get; set; }
    }

    [Verb("zipkin", HelpText = "Specify the options required to test Zipkin exporter")]
    internal class ZipkinOptions
    {
        [Option('u', "uri", HelpText = "Please specify the uri of Zipkin backend", Required = true)]
        public string Uri { get; set; }
    }

    [Verb("prometheus", HelpText = "Specify the options required to test Prometheus")]
    internal class PrometheusOptions
    {
        [Option('i', "pushIntervalInSecs", Default = 15, HelpText = "The interval at which Push controller pushes metrics.", Required = false)]
        public int PushIntervalInSecs { get; set; }

        [Option('p', "port", Default = 9184, HelpText = "The port to expose metrics. The endpoint will be http://localhost:port/metrics (This is the port from which your Prometheus server scraps metrics from.)", Required = false)]
        public int Port { get; set; }

        [Option('d', "duration", Default = 2, HelpText = "Total duration in minutes to run the demo. Run atleast for a min to see metrics flowing.", Required = false)]
        public int DurationInMins { get; set; }
    }

    [Verb("httpclient", HelpText = "Specify the options required to test HttpClient")]
    internal class HttpClientOptions
    {
    }

    [Verb("redis", HelpText = "Specify the options required to test Redis with Zipkin")]
    internal class RedisOptions
    {
        [Option('u', "uri", HelpText = "Please specify the uri of Zipkin backend", Required = true)]
        public string Uri { get; set; }
    }

    [Verb("zpages", HelpText = "Specify the options required to test ZPages")]
    internal class ZPagesOptions
    {
    }

    [Verb("console", HelpText = "Specify the options required to test console exporter")]
    internal class ConsoleOptions
    {
        [Option('p', "pretty", HelpText = "Specify if the output should be pretty printed (default: false)", Default = true)]
        public bool Pretty { get; set; }
    }

    [Verb("consoleactivity", HelpText = "Specify the options required to test console activity exporter")]
    internal class ConsoleActivityOptions
    {
        [Option('p', "pretty", HelpText = "Specify if the output should be pretty printed (default: false)", Default = true)]
        public bool Pretty { get; set; }
    }

    [Verb("otlp", HelpText = "Specify the options required to test OpenTelemetry Protocol (OTLP)")]
    internal class OtlpOptions
    {
        [Option('e', "endpoint", HelpText = "Target to which the exporter is going to send traces or metrics", Default = "localhost:55680")]
        public string Endpoint { get; set; }
    }

#pragma warning restore SA1402 // File may only contain a single type

}<|MERGE_RESOLUTION|>--- conflicted
+++ resolved
@@ -37,11 +37,7 @@
         /// <param name="args">Arguments from command line.</param>
         public static void Main(string[] args)
         {
-<<<<<<< HEAD
-            Parser.Default.ParseArguments<JaegerOptions, ZipkinOptions, ApplicationInsightsOptions, PrometheusOptions, HttpClientOptions, StackdriverOptions, LightStepOptions, ZPagesOptions, ConsoleOptions, ConsoleActivityOptions, OtlpOptions>(args)
-=======
-            Parser.Default.ParseArguments<JaegerOptions, ZipkinOptions, PrometheusOptions, HttpClientOptions, ZPagesOptions, ConsoleOptions, OtlpOptions>(args)
->>>>>>> 14b5298e
+            Parser.Default.ParseArguments<JaegerOptions, ZipkinOptions, PrometheusOptions, HttpClientOptions, ZPagesOptions, ConsoleOptions, ConsoleActivityOptions, OtlpOptions>(args)
                 .MapResult(
                     (JaegerOptions options) => TestJaeger.Run(options.Host, options.Port),
                     (ZipkinOptions options) => TestZipkin.Run(options.Uri),
