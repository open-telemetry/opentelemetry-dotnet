--- conflicted
+++ resolved
@@ -1,13 +1,10 @@
-<<<<<<< HEAD
-﻿// <copyright file="LoggingSpanBuilder.cs" company="PlaceholderCompany">
+// <copyright file="LoggingSpanBuilder.cs" company="PlaceholderCompany">
 // Copyright (c) PlaceholderCompany. All rights reserved.
 // </copyright>
-=======
-﻿using System;
->>>>>>> ee145846
 
 namespace LoggingTracer
 {
+    using System;
     using System.Collections.Generic;
     using System.Diagnostics;
     using System.Linq;
