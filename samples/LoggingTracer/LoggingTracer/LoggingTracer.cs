﻿// <copyright file="LoggingTracer.cs" company="OpenTelemetry Authors">
// Copyright 2018, OpenTelemetry Authors
//
// Licensed under the Apache License, Version 2.0 (the "License");
// you may not use this file except in compliance with the License.
// You may obtain a copy of the License at
//
//     http://www.apache.org/licenses/LICENSE-2.0
//
// Unless required by applicable law or agreed to in writing, software
// distributed under the License is distributed on an "AS IS" BASIS,
// WITHOUT WARRANTIES OR CONDITIONS OF ANY KIND, either express or implied.
// See the License for the specific language governing permissions and
// limitations under the License.
// </copyright>
using System;
using System.Collections.Generic;
using System.Diagnostics;
using OpenTelemetry.Context.Propagation;
using OpenTelemetry.Trace;

using System;
using System.Collections.Generic;
using System.Diagnostics;
using OpenTelemetry.Context.Propagation;
using OpenTelemetry.Trace;

namespace LoggingTracer
{
<<<<<<< HEAD
    /// <summary>
    /// Logger tracer.
    /// </summary>
=======
>>>>>>> d48e7022
    public class LoggingTracer : ITracer
    {
        private readonly string prefix;

        /// <summary>
        /// Initializes a new instance of the <see cref="LoggingTracer"/> class.
        /// </summary>
        internal LoggingTracer()
        {
            Logger.Log("Tracer.ctor()");
        }

        /// <inheritdoc/>
        public ISpan CurrentSpan => CurrentSpanUtils.CurrentSpan;

        /// <inheritdoc/>
        public IBinaryFormat BinaryFormat => new LoggingBinaryFormat();

        /// <inheritdoc/>
        public ITextFormat TextFormat => new LoggingTextFormat();

        /// <inheritdoc/>
        public IDisposable WithSpan(ISpan span)
        {
            Logger.Log($"{this.prefix}.WithSpan");
            return new CurrentSpanUtils.LoggingScope(span);
        }

        /// <inheritdoc/>
        public ISpan StartRootSpan(string operationName, SpanKind kind, DateTimeOffset startTimestamp, IEnumerable<Link> links)
        {
            Logger.Log($"{this.prefix}.StartRootSpan({operationName}, {kind}, {startTimestamp:o}, {links})");
            return new LoggingSpan(operationName, kind);
        }

        /// <inheritdoc/>
        public ISpan StartSpan(string operationName, SpanKind kind, DateTimeOffset startTimestamp, IEnumerable<Link> links)
        {
            Logger.Log($"{this.prefix}.StartSpan({operationName}, {kind}, {startTimestamp:o}, {links})");
            return new LoggingSpan(operationName, kind);
        }

        /// <inheritdoc/>
        public ISpan StartSpan(string operationName, ISpan parent, SpanKind kind, DateTimeOffset startTimestamp, IEnumerable<Link> links)
        {
            Logger.Log($"{this.prefix}.StartSpan({operationName}, {parent.GetType().Name}, {kind} {startTimestamp:o}, {links})");
            return new LoggingSpan(operationName, kind);
        }

        /// <inheritdoc/>
        public ISpan StartSpan(string operationName, in SpanContext parent, SpanKind kind, DateTimeOffset startTimestamp, IEnumerable<Link> links)
        {
            Logger.Log($"{this.prefix}.StartSpan({operationName}, {parent.GetType().Name}, {kind}, {startTimestamp:o}, {links})");
            return new LoggingSpan(operationName, kind);
        }

        /// <inheritdoc/>
        public ISpan StartSpanFromActivity(string operationName, Activity activity, SpanKind kind, IEnumerable<Link> links)
        {
            Logger.Log($"{this.prefix}.StartSpanFromActivity({operationName}, {activity.OperationName}, {kind}, {links})");
            return new LoggingSpan(operationName, kind);
        }
    }
}<|MERGE_RESOLUTION|>--- conflicted
+++ resolved
@@ -27,12 +27,9 @@
 
 namespace LoggingTracer
 {
-<<<<<<< HEAD
     /// <summary>
     /// Logger tracer.
     /// </summary>
-=======
->>>>>>> d48e7022
     public class LoggingTracer : ITracer
     {
         private readonly string prefix;
