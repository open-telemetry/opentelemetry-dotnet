--- conflicted
+++ resolved
@@ -6,8 +6,7 @@
 
     <!-- Mitigate https://msrc.microsoft.com/update-guide/vulnerability/CVE-2024-43485. -->
     <SystemTextEncodingsWebOutOfBandMinimumCoreAppVer>8.0.0</SystemTextEncodingsWebOutOfBandMinimumCoreAppVer>
-<<<<<<< HEAD
-    <SystemTextJsonOutOfBandMinimumCoreAppVer>8.0.4</SystemTextJsonOutOfBandMinimumCoreAppVer>
+    <SystemTextJsonOutOfBandMinimumCoreAppVer>8.0.5</SystemTextJsonOutOfBandMinimumCoreAppVer>
 
     <!--
         This is typically the latest annual release of .NET. Use this wherever
@@ -15,9 +14,6 @@
         more specific patch which must be reference directly.
     -->
     <LatestRuntimeOutOfBandVer>9.0.0-rc.1.24431.7</LatestRuntimeOutOfBandVer>
-=======
-    <SystemTextJsonOutOfBandMinimumCoreAppVer>8.0.5</SystemTextJsonOutOfBandMinimumCoreAppVer>
->>>>>>> 9b085085
   </PropertyGroup>
 
   <!--
