--- conflicted
+++ resolved
@@ -3,20 +3,6 @@
   <PropertyGroup>
     <ManagePackageVersionsCentrally>true</ManagePackageVersionsCentrally>
     <OTelLatestStableVer>1.12.0</OTelLatestStableVer>
-<<<<<<< HEAD
-
-    <!--
-        This is typically the latest annual release of .NET. Use this wherever
-        possible and only deviate (use a specific version) when a package has a
-        more specific patch which must be reference directly.
-    -->
-    <LatestRuntimeOutOfBandVer>10.0.0-rc.1.25451.107</LatestRuntimeOutOfBandVer>
-
-    <!-- Mitigate https://msrc.microsoft.com/update-guide/vulnerability/CVE-2024-43485. -->
-    <SystemTextEncodingsWebOutOfBandMinimumCoreAppVer>8.0.0</SystemTextEncodingsWebOutOfBandMinimumCoreAppVer>
-    <SystemTextJsonOutOfBandMinimumCoreAppVer>8.0.5</SystemTextJsonOutOfBandMinimumCoreAppVer>
-=======
->>>>>>> 4fed6b58
   </PropertyGroup>
 
   <!--
@@ -34,10 +20,10 @@
         3) Since version 3.1.0, the .NET runtime team is holding a high bar for backward compatibility on
           these packages even during major version bumps, so compatibility is not a concern here.
     -->
-    <PackageVersion Include="Microsoft.Extensions.DependencyInjection.Abstractions" Version="[9.0.0,)" />
-    <PackageVersion Include="Microsoft.Extensions.Diagnostics.Abstractions" Version="[9.0.0,)" />
-    <PackageVersion Include="Microsoft.Extensions.Hosting.Abstractions" Version="[9.0.0,)" />
-    <PackageVersion Include="Microsoft.Extensions.Logging.Configuration" Version="[9.0.0,)" />
+    <PackageVersion Include="Microsoft.Extensions.DependencyInjection.Abstractions" Version="[10.0.0-rc.1.25451.107,)" />
+    <PackageVersion Include="Microsoft.Extensions.Diagnostics.Abstractions" Version="[10.0.0-rc.1.25451.107,)" />
+    <PackageVersion Include="Microsoft.Extensions.Hosting.Abstractions" Version="[10.0.0-rc.1.25451.107,)" />
+    <PackageVersion Include="Microsoft.Extensions.Logging.Configuration" Version="[10.0.0-rc.1.25451.107,)" />
 
     <!--
         OTel packages always point to latest stable release.
@@ -59,7 +45,7 @@
         3) The .NET runtime team provides extra backward compatibility guarantee to System.Diagnostics.DiagnosticSource
           even during major version bumps, so compatibility is not a concern here.
     -->
-    <PackageVersion Include="System.Diagnostics.DiagnosticSource" Version="[9.0.0,)" />
+    <PackageVersion Include="System.Diagnostics.DiagnosticSource" Version="[10.0.0-rc.1.25451.107,)" />
   </ItemGroup>
 
   <ItemGroup>
@@ -100,11 +86,11 @@
     <PackageVersion Include="Microsoft.CSharp" Version="4.7.0" />
     <PackageVersion Include="Microsoft.CodeAnalysis.PublicApiAnalyzers" Version="4.14.0" />
     <PackageVersion Include="Microsoft.Coyote" Version="1.7.11" />
-    <PackageVersion Include="Microsoft.Extensions.DependencyInjection" Version="9.0.0" />
-    <PackageVersion Include="Microsoft.Extensions.Hosting" Version="9.0.0" />
-    <PackageVersion Include="Microsoft.Extensions.Http" Version="9.0.0" />
-    <PackageVersion Include="Microsoft.Extensions.Logging.Abstractions" Version="9.0.0" />
-    <PackageVersion Include="Microsoft.Extensions.Telemetry.Abstractions" Version="9.0.0" />
+    <PackageVersion Include="Microsoft.Extensions.DependencyInjection" Version="10.0.0-rc.1.25451.107" />
+    <PackageVersion Include="Microsoft.Extensions.Hosting" Version="10.0.0-rc.1.25451.107" />
+    <PackageVersion Include="Microsoft.Extensions.Http" Version="10.0.0-rc.1.25451.107" />
+    <PackageVersion Include="Microsoft.Extensions.Logging.Abstractions" Version="10.0.0-rc.1.25451.107" />
+    <PackageVersion Include="Microsoft.Extensions.Telemetry.Abstractions" Version="9.9.0" />
     <PackageVersion Include="Microsoft.NETFramework.ReferenceAssemblies" Version="1.0.3" />
     <PackageVersion Include="Microsoft.NET.Test.Sdk" Version="17.13.0" />
     <PackageVersion Include="MinVer" Version="6.0.0" />
