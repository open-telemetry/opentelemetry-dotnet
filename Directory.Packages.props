<Project>
  <PropertyGroup>
    <ManagePackageVersionsCentrally>true</ManagePackageVersionsCentrally>
    <OTelLatestStableVer>1.6.0</OTelLatestStableVer>
  </PropertyGroup>

  <!--
      This section covers packages that are directly referenced by the NuGet packages published from this repository.
      Any security vulnerability in these packages or their downstream dependencies will be considered as a security
      vulnerability in the NuGet packages that are published from this repository.
  -->
  <ItemGroup>
    <PackageVersion Include="Google.Protobuf" Version="[3.22.5,4.0)" />
    <PackageVersion Include="Grpc" Version="[2.44.0,3.0)" />
    <PackageVersion Include="Grpc.Net.Client" Version="[2.52.0,3.0)" />
    <PackageVersion Include="Microsoft.AspNetCore.Http.Abstractions" Version="[2.1.1,6.0)" />
    <PackageVersion Include="Microsoft.AspNetCore.Http.Features" Version="[2.1.1,6.0)" />
    <PackageVersion Include="Microsoft.CSharp" Version="[4.7.0]" />

    <!--
        Typically, for the Microsoft.Extensions.* packages relating to DI Abstractions, Hosting Abstractions, and Logging,
        the latest stable version should be used because:
        1) Each major version bump will have some new API capabilities (e.g.For Logging, .NET 6 introduced compile-time logging
          source generation, .NET 8 introduced automatic event id generation).
        2) Each minor version bump is normally security hotfixes or critical bug fixes.
        3) Since version 3.1.0, the .NET runtime team is holding a high bar for backward compatibility on
          these packages even during major version bumps, so compatibility is not a concern here.
    -->

<<<<<<< HEAD
    <PackageVersion Include="Microsoft.Extensions.Configuration" Version="8.0.0-rc.2.23479.6" />
    <PackageVersion Include="Microsoft.Extensions.DependencyInjection.Abstractions" Version="8.0.0-rc.2.23479.6" />
    <PackageVersion Include="Microsoft.Extensions.Hosting.Abstractions" Version="8.0.0-rc.2.23479.6" />
    <PackageVersion Include="Microsoft.Extensions.Logging" Version="8.0.0-rc.2.23479.6" />
    <PackageVersion Include="Microsoft.Extensions.Logging.Configuration" Version="[3.1.0,)" />
    <PackageVersion Include="Microsoft.Extensions.Options" Version="8.0.0-rc.2.23479.6" />

=======
    <PackageVersion Include="Microsoft.Extensions.Logging.Configuration" Version="8.0.0-rc.2.23479.6" />
    <PackageVersion Include="Microsoft.Extensions.Options" Version="[3.1.0,)" />
>>>>>>> 53458639
    <PackageVersion Include="OpenTelemetry" Version="$(OTelLatestStableVer)" />
    <PackageVersion Include="OpenTelemetry.Api" Version="$(OTelLatestStableVer)" />
    <PackageVersion Include="OpenTelemetry.Api.ProviderBuilderExtensions" Version="$(OTelLatestStableVer)" />
    <PackageVersion Include="OpenTelemetry.Exporter.InMemory" Version="$(OTelLatestStableVer)" />
    <PackageVersion Include="OpenTelemetry.Extensions.Hosting" Version="$(OTelLatestStableVer)" />
    <PackageVersion Include="OpenTelemetry.Extensions.Propagators" Version="$(OTelLatestStableVer)" />
    <PackageVersion Include="OpenTracing" Version="[0.12.1,0.13)" />

    <!--
        Typically, the latest stable version of System.Diagnostics.DiagnosticSource should be used here because:
        1) Each major version bump will have some new OpenTelemetry API capabilities (e.g. .NET 6 introduced Meter
          API, .NET 7 added UpDownCounter, .NET 8 is adding Meter/Instrument level attributes support, .NET 9 might
          add Advice/Hint API) that the OpenTelemetry components rely on.
        2) Each minor version bump is normally security hotfixes or critical bug fixes.
        3) The .NET runtime team provides extra backward compatibility guarantee to System.Diagnostics.DiagnosticSource
          even during major version bumps, so compatibility is not a concern here.
    -->
    <PackageVersion Include="System.Diagnostics.DiagnosticSource" Version="8.0.0-rc.2.23479.6" />

    <!-- A conservative version of System.Text.Encodings.Web must be used here since there is no backward compatibility guarantee during major version bumps. -->
    <PackageVersion Include="System.Text.Encodings.Web" Version="4.7.2" />

    <!-- A conservative version of System.Text.Json must be used here since there is no backward compatibility guarantee during major version bumps. -->
    <PackageVersion Include="System.Text.Json" Version="4.7.2" />

    <!-- A conservative version of System.Threading.Tasks.Extensions must be used here since there is no backward compatibility guarantee during major version bumps. -->
    <PackageVersion Include="System.Threading.Tasks.Extensions" Version="4.5.4" />
  </ItemGroup>

  <!--
      This section covers packages that are **not** directly referenced by the NuGet packages published from this repository.
      For example, these packages are used in the tests, examples or referenced as "PrivateAssets", but not in the NuGet packages themselves.
  -->
  <!-- 'net7.0' is the default `TargetFramework`. Use `VersionOverride` in the project to override the package versions from a different `TargetFramework` -->
  <ItemGroup>
    <PackageVersion Include="BenchmarkDotNet" Version="[0.13.10,0.14)" />
    <PackageVersion Include="CommandLineParser" Version="[2.9.1,3.0)" />
    <PackageVersion Include="Grpc.AspNetCore" Version="[2.55.0,3.0)" />
    <PackageVersion Include="Grpc.AspNetCore.Server" Version="[2.55.0, 3.0)" />
    <PackageVersion Include="Grpc.Tools" Version="[2.56.2,3.0)" />
    <PackageVersion Include="Microsoft.CodeAnalysis.PublicApiAnalyzers" Version="[3.11.0-beta1.23402.2]" />
    <PackageVersion Include="Microsoft.Data.SqlClient" Version="2.1.2" />
    <PackageVersion Include="Microsoft.Extensions.DependencyInjection" Version="8.0.0-rc.2.23479.6" />
    <PackageVersion Include="Microsoft.Extensions.Hosting" Version="[3.1.6,5.0)" />
    <PackageVersion Include="Microsoft.Extensions.Http" Version="3.1.20" />
    <PackageVersion Include="Microsoft.Extensions.Logging.Abstractions" Version="[6.0.0,)" />
    <PackageVersion Include="Microsoft.NETFramework.ReferenceAssemblies" Version="[1.0.3,2.0)" />
    <PackageVersion Include="Microsoft.NET.Test.Sdk" Version="[17.7.2,18.0.0)" />
    <PackageVersion Include="Microsoft.SourceLink.GitHub" Version="[1.1.1,2.0)" />
    <PackageVersion Include="MinVer" Version="[4.3.0,5.0)" />
    <PackageVersion Include="Moq" Version="[4.18.4,5.0)" />
    <PackageVersion Include="OpenTelemetry.Instrumentation.Runtime" Version="[1.5.0,2.0)" />
    <PackageVersion Include="RabbitMQ.Client" Version="[6.5.0,7.0)" />
    <PackageVersion Include="StyleCop.Analyzers" Version="[1.2.0-beta.507,2.0)" />
    <PackageVersion Include="Swashbuckle.AspNetCore" Version="[6.4.0]" />
    <PackageVersion Include="Testcontainers.MsSql" Version="3.3.0" />
    <PackageVersion Include="Testcontainers.SqlEdge" Version="3.3.0" />
    <PackageVersion Include="xunit" Version="[2.5.0,3.0)" />
    <PackageVersion Include="xunit.runner.visualstudio" Version="[2.5.0,3.0)" />
  </ItemGroup>

  <ItemGroup Condition="'$(TargetFramework)' == 'net6.0'">
    <PackageVersion Include="Microsoft.AspNetCore.TestHost" Version="6.0.21" />
    <PackageVersion Include="Microsoft.AspNetCore.Mvc.Testing" Version="6.0.21" />
  </ItemGroup>
  <ItemGroup Condition="'$(TargetFramework)' == 'net7.0'">
    <PackageVersion Include="Microsoft.AspNetCore.TestHost" Version="7.0.9" />
    <PackageVersion Include="Microsoft.AspNetCore.Mvc.Testing" Version="7.0.9" />
  </ItemGroup>
  <ItemGroup Condition="'$(TargetFramework)' == 'net8.0'">
    <PackageVersion Include="Microsoft.AspNetCore.TestHost" Version="8.0.0-rc.2.23480.2" />
    <PackageVersion Include="Microsoft.AspNetCore.Mvc.Testing" Version="8.0.0-rc.2.23480.2" />
  </ItemGroup>
</Project><|MERGE_RESOLUTION|>--- conflicted
+++ resolved
@@ -27,18 +27,13 @@
           these packages even during major version bumps, so compatibility is not a concern here.
     -->
 
-<<<<<<< HEAD
     <PackageVersion Include="Microsoft.Extensions.Configuration" Version="8.0.0-rc.2.23479.6" />
     <PackageVersion Include="Microsoft.Extensions.DependencyInjection.Abstractions" Version="8.0.0-rc.2.23479.6" />
     <PackageVersion Include="Microsoft.Extensions.Hosting.Abstractions" Version="8.0.0-rc.2.23479.6" />
     <PackageVersion Include="Microsoft.Extensions.Logging" Version="8.0.0-rc.2.23479.6" />
-    <PackageVersion Include="Microsoft.Extensions.Logging.Configuration" Version="[3.1.0,)" />
+    <PackageVersion Include="Microsoft.Extensions.Logging.Configuration" Version="8.0.0-rc.2.23479.6" />
     <PackageVersion Include="Microsoft.Extensions.Options" Version="8.0.0-rc.2.23479.6" />
 
-=======
-    <PackageVersion Include="Microsoft.Extensions.Logging.Configuration" Version="8.0.0-rc.2.23479.6" />
-    <PackageVersion Include="Microsoft.Extensions.Options" Version="[3.1.0,)" />
->>>>>>> 53458639
     <PackageVersion Include="OpenTelemetry" Version="$(OTelLatestStableVer)" />
     <PackageVersion Include="OpenTelemetry.Api" Version="$(OTelLatestStableVer)" />
     <PackageVersion Include="OpenTelemetry.Api.ProviderBuilderExtensions" Version="$(OTelLatestStableVer)" />
