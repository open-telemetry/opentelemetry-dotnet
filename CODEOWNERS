--- conflicted
+++ resolved
@@ -12,10 +12,4 @@
 #  https://help.github.com/en/articles/about-code-owners
 #
 
-<<<<<<< HEAD
-* @SergeyKanzhelev
-* @lmolkova
-* @austinlparker
-=======
-* @SergeyKanzhelev @lmolkova
->>>>>>> a068d532
+* @SergeyKanzhelev @lmolkova @austinlparker
