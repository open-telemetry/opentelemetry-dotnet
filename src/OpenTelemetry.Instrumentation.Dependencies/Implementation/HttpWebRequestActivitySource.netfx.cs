--- conflicted
+++ resolved
@@ -99,22 +99,13 @@
 
             if (activity.IsAllDataRequested)
             {
-<<<<<<< HEAD
-                activity.AddTag(SpanAttributeConstants.ComponentKey, "http");
-                activity.AddTag(SpanAttributeConstants.HttpMethodKey, request.Method);
-                activity.AddTag(SpanAttributeConstants.HttpHostKey, HttpTagHelper.GetHostTagValueFromRequestUri(request.RequestUri));
-                activity.AddTag(SpanAttributeConstants.HttpUrlKey, request.RequestUri.OriginalString);
-
-                if (Options.SetHttpFlavor == true)
-                {
-                    activity.AddTag(SpanAttributeConstants.HttpFlavorKey, HttpTagHelper.GetFlavorTagValueFromProtocolVersion(request.ProtocolVersion));
-                }
-=======
                 activity.AddTag(SemanticConventions.AttributeHTTPMethod, request.Method);
                 activity.AddTag(SemanticConventions.AttributeHTTPHost, HttpTagHelper.GetHostTagValueFromRequestUri(request.RequestUri));
                 activity.AddTag(SemanticConventions.AttributeHTTPURL, request.RequestUri.OriginalString);
-                activity.AddTag(SemanticConventions.AttributeHTTPFlavor, HttpTagHelper.GetFlavorTagValueFromProtocolVersion(request.ProtocolVersion));
->>>>>>> f6891630
+                if (Options.SetHttpFlavor)
+                {
+                    activity.AddTag(SemanticConventions.AttributeHTTPFlavor, HttpTagHelper.GetFlavorTagValueFromProtocolVersion(request.ProtocolVersion));
+                }
             }
         }
 
