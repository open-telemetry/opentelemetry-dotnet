﻿// <copyright file="OpenTelemetryBuilderExtensions.cs" company="OpenTelemetry Authors">
// Copyright The OpenTelemetry Authors
//
// Licensed under the Apache License, Version 2.0 (the "License");
// you may not use this file except in compliance with the License.
// You may obtain a copy of the License at
//
//     http://www.apache.org/licenses/LICENSE-2.0
//
// Unless required by applicable law or agreed to in writing, software
// distributed under the License is distributed on an "AS IS" BASIS,
// WITHOUT WARRANTIES OR CONDITIONS OF ANY KIND, either express or implied.
// See the License for the specific language governing permissions and
// limitations under the License.
// </copyright>

using System;
using OpenTelemetry.Instrumentation.Dependencies;
using OpenTelemetry.Instrumentation.Dependencies.Implementation;

namespace OpenTelemetry.Trace.Configuration
{
    /// <summary>
    /// Extension methods to simplify registering of dependency instrumentation.
    /// </summary>
    public static class OpenTelemetryBuilderExtensions
    {
        /// <summary>
        /// Enables the outgoing requests automatic data collection for all supported activity sources.
        /// </summary>
        /// <param name="builder"><see cref="OpenTelemetryBuilder"/> being configured.</param>
        /// <returns>The instance of <see cref="OpenTelemetryBuilder"/> to chain the calls.</returns>
        public static OpenTelemetryBuilder AddDependencyInstrumentation(this OpenTelemetryBuilder builder)
        {
            if (builder == null)
            {
                throw new ArgumentNullException(nameof(builder));
            }

            builder.AddHttpClientDependencyInstrumentation();
            builder.AddSqlClientDependencyInstrumentation();
<<<<<<< HEAD
            builder.AddAzureClientsDependencyInstrumentation();
            builder.AddGrpcClientDependencyInstrumentation();
=======
>>>>>>> 2953cd10
#if NETFRAMEWORK
            builder.AddHttpWebRequestDependencyInstrumentation();
#endif
            return builder;
        }

        /// <summary>
        /// Enables the outgoing requests automatic data collection for all supported activity sources.
        /// </summary>
        /// <param name="builder"><see cref="OpenTelemetryBuilder"/> being configured.</param>
        /// <param name="configureHttpClientInstrumentationOptions">HttpClient configuration options.</param>
        /// <param name="configureSqlClientInstrumentationOptions">SqlClient configuration options.</param>
        /// <returns>The instance of <see cref="OpenTelemetryBuilder"/> to chain the calls.</returns>
        public static OpenTelemetryBuilder AddDependencyInstrumentation(
            this OpenTelemetryBuilder builder,
            Action<HttpClientInstrumentationOptions> configureHttpClientInstrumentationOptions = null,
            Action<SqlClientInstrumentationOptions> configureSqlClientInstrumentationOptions = null)
        {
            if (builder == null)
            {
                throw new ArgumentNullException(nameof(builder));
            }

            builder.AddHttpClientDependencyInstrumentation(configureHttpClientInstrumentationOptions);
            builder.AddSqlClientDependencyInstrumentation(configureSqlClientInstrumentationOptions);
<<<<<<< HEAD
            builder.AddAzureClientsDependencyInstrumentation();
            builder.AddGrpcClientDependencyInstrumentation();
=======
>>>>>>> 2953cd10
#if NETFRAMEWORK
            builder.AddHttpWebRequestDependencyInstrumentation();
#endif
            return builder;
        }

        /// <summary>
        /// Enables the outgoing requests automatic data collection for HttpClient.
        /// </summary>
        /// <param name="builder"><see cref="OpenTelemetryBuilder"/> being configured.</param>
        /// <returns>The instance of <see cref="OpenTelemetryBuilder"/> to chain the calls.</returns>
        public static OpenTelemetryBuilder AddHttpClientDependencyInstrumentation(
            this OpenTelemetryBuilder builder)
        {
            return builder.AddHttpClientDependencyInstrumentation(null);
        }

        /// <summary>
        /// Enables the outgoing requests automatic data collection for HttpClient.
        /// </summary>
        /// <param name="builder"><see cref="OpenTelemetryBuilder"/> being configured.</param>
        /// <param name="configureHttpClientInstrumentationOptions">HttpClient configuration options.</param>
        /// <returns>The instance of <see cref="OpenTelemetryBuilder"/> to chain the calls.</returns>
        public static OpenTelemetryBuilder AddHttpClientDependencyInstrumentation(
            this OpenTelemetryBuilder builder,
            Action<HttpClientInstrumentationOptions> configureHttpClientInstrumentationOptions)
        {
            if (builder == null)
            {
                throw new ArgumentNullException(nameof(builder));
            }

            var httpClientOptions = new HttpClientInstrumentationOptions();
            configureHttpClientInstrumentationOptions?.Invoke(httpClientOptions);

            builder.AddInstrumentation((activitySource) => new HttpClientInstrumentation(activitySource, httpClientOptions));
            return builder;
        }

        /// <summary>
        /// Enables the outgoing requests automatic data collection for SqlClient.
        /// </summary>
        /// <param name="builder"><see cref="OpenTelemetryBuilder"/> being configured.</param>
        /// <returns>The instance of <see cref="OpenTelemetryBuilder"/> to chain the calls.</returns>
        public static OpenTelemetryBuilder AddSqlClientDependencyInstrumentation(
            this OpenTelemetryBuilder builder)
        {
            return builder.AddSqlClientDependencyInstrumentation(null);
        }

        /// <summary>
        /// Enables the outgoing requests automatic data collection for SqlClient.
        /// </summary>
        /// <param name="builder"><see cref="OpenTelemetryBuilder"/> being configured.</param>
        /// <param name="configureSqlClientInstrumentationOptions">SqlClient configuration options.</param>
        /// <returns>The instance of <see cref="OpenTelemetryBuilder"/> to chain the calls.</returns>
        public static OpenTelemetryBuilder AddSqlClientDependencyInstrumentation(
            this OpenTelemetryBuilder builder,
            Action<SqlClientInstrumentationOptions> configureSqlClientInstrumentationOptions)
        {
            if (builder == null)
            {
                throw new ArgumentNullException(nameof(builder));
            }

            var sqlOptions = new SqlClientInstrumentationOptions();
            configureSqlClientInstrumentationOptions?.Invoke(sqlOptions);

            builder.AddInstrumentation((activitySource) => new SqlClientInstrumentation(activitySource, sqlOptions));

            return builder;
        }

<<<<<<< HEAD
        /// <summary>
        /// Enables instrumentation for Azure clients.
        /// </summary>
        /// <param name="builder"><see cref="OpenTelemetryBuilder"/> being configured.</param>
        /// <returns>The instance of <see cref="OpenTelemetryBuilder"/> to chain the calls.</returns>
        public static OpenTelemetryBuilder AddAzureClientsDependencyInstrumentation(
            this OpenTelemetryBuilder builder)
        {
            if (builder == null)
            {
                throw new ArgumentNullException(nameof(builder));
            }

            builder.AddActivitySource(AzureSdkDiagnosticListener.ActivitySourceName);
            builder.AddInstrumentation((activitySource) => new AzureClientsInstrumentation());
            return builder;
        }

        /// <summary>
        /// Enables the outgoing requests automatic data collection for GrpcClient.
        /// </summary>
        /// <param name="builder"><see cref="OpenTelemetryBuilder"/> being configured.</param>
        /// <returns>The instance of <see cref="OpenTelemetryBuilder"/> to chain the calls.</returns>
        public static OpenTelemetryBuilder AddGrpcClientDependencyInstrumentation(
            this OpenTelemetryBuilder builder)
        {
            if (builder == null)
            {
                throw new ArgumentNullException(nameof(builder));
            }

            builder.AddInstrumentation((activitySource) => new GrpcClientInstrumentation(activitySource));
            return builder;
        }

=======
>>>>>>> 2953cd10
#if NETFRAMEWORK
        /// <summary>
        /// Enables the outgoing requests automatic data collection for .NET Framework HttpWebRequest activity source.
        /// </summary>
        /// <param name="builder"><see cref="OpenTelemetryBuilder"/> being configured.</param>
        /// <returns>The instance of <see cref="OpenTelemetryBuilder"/> to chain the calls.</returns>
        public static OpenTelemetryBuilder AddHttpWebRequestDependencyInstrumentation(this OpenTelemetryBuilder builder)
        {
            if (builder == null)
            {
                throw new ArgumentNullException(nameof(builder));
            }

            GC.KeepAlive(HttpWebRequestActivitySource.Instance);

            builder.AddActivitySource(HttpWebRequestActivitySource.ActivitySourceName);

            return builder;
        }
#endif
    }
}<|MERGE_RESOLUTION|>--- conflicted
+++ resolved
@@ -39,11 +39,7 @@
 
             builder.AddHttpClientDependencyInstrumentation();
             builder.AddSqlClientDependencyInstrumentation();
-<<<<<<< HEAD
-            builder.AddAzureClientsDependencyInstrumentation();
             builder.AddGrpcClientDependencyInstrumentation();
-=======
->>>>>>> 2953cd10
 #if NETFRAMEWORK
             builder.AddHttpWebRequestDependencyInstrumentation();
 #endif
@@ -69,11 +65,7 @@
 
             builder.AddHttpClientDependencyInstrumentation(configureHttpClientInstrumentationOptions);
             builder.AddSqlClientDependencyInstrumentation(configureSqlClientInstrumentationOptions);
-<<<<<<< HEAD
-            builder.AddAzureClientsDependencyInstrumentation();
             builder.AddGrpcClientDependencyInstrumentation();
-=======
->>>>>>> 2953cd10
 #if NETFRAMEWORK
             builder.AddHttpWebRequestDependencyInstrumentation();
 #endif
@@ -147,25 +139,6 @@
             return builder;
         }
 
-<<<<<<< HEAD
-        /// <summary>
-        /// Enables instrumentation for Azure clients.
-        /// </summary>
-        /// <param name="builder"><see cref="OpenTelemetryBuilder"/> being configured.</param>
-        /// <returns>The instance of <see cref="OpenTelemetryBuilder"/> to chain the calls.</returns>
-        public static OpenTelemetryBuilder AddAzureClientsDependencyInstrumentation(
-            this OpenTelemetryBuilder builder)
-        {
-            if (builder == null)
-            {
-                throw new ArgumentNullException(nameof(builder));
-            }
-
-            builder.AddActivitySource(AzureSdkDiagnosticListener.ActivitySourceName);
-            builder.AddInstrumentation((activitySource) => new AzureClientsInstrumentation());
-            return builder;
-        }
-
         /// <summary>
         /// Enables the outgoing requests automatic data collection for GrpcClient.
         /// </summary>
@@ -183,8 +156,6 @@
             return builder;
         }
 
-=======
->>>>>>> 2953cd10
 #if NETFRAMEWORK
         /// <summary>
         /// Enables the outgoing requests automatic data collection for .NET Framework HttpWebRequest activity source.
