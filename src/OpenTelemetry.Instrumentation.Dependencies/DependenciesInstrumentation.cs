--- conflicted
+++ resolved
@@ -44,12 +44,8 @@
             var httpClientListener = new HttpClientInstrumentation(tracerFactory.GetTracer(nameof(HttpClientInstrumentation), "semver:" + assemblyVersion), httpOptions ?? new HttpClientInstrumentationOptions());
             var azureClientsListener = new AzureClientsInstrumentation(tracerFactory.GetTracer(nameof(AzureClientsInstrumentation), "semver:" + assemblyVersion));
             var azurePipelineListener = new AzurePipelineInstrumentation(tracerFactory.GetTracer(nameof(AzurePipelineInstrumentation), "semver:" + assemblyVersion));
-<<<<<<< HEAD
-            var sqlClientListener = new SqlClientInstrumentation(tracerFactory.GetTracer(nameof(AzurePipelineInstrumentation), "semver:" + assemblyVersion), sqlOptions ?? new SqlClientInstrumentationOptions());
+            var sqlClientListener = new SqlClientInstrumentation(tracerFactory.GetTracer(nameof(SqlClientInstrumentation), "semver:" + assemblyVersion), sqlOptions ?? new SqlClientInstrumentationOptions());
             var grpcClientListener = new GrpcClientInstrumentation(tracerFactory.GetTracer(nameof(GrpcClientInstrumentation), "semver:" + assemblyVersion));
-=======
-            var sqlClientListener = new SqlClientInstrumentation(tracerFactory.GetTracer(nameof(SqlClientInstrumentation), "semver:" + assemblyVersion), sqlOptions ?? new SqlClientInstrumentationOptions());
->>>>>>> 9347d43c
 
             this.instrumentations.Add(httpClientListener);
             this.instrumentations.Add(azureClientsListener);
