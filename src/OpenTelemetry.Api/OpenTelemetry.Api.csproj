﻿<Project Sdk="Microsoft.NET.Sdk">
  <PropertyGroup>
    <TargetFrameworks>net45;netstandard2.0</TargetFrameworks>
    <Description>OpenTelemetry .NET instrumentation API.</Description>
    <RootNamespace>OpenTelemetry</RootNamespace>
    <DefineConstants>$(DefineConstants);API</DefineConstants>
  </PropertyGroup>
  <ItemGroup>
    <Compile Remove="Trace\Internal\**" />
    <EmbeddedResource Remove="Trace\Internal\**" />
    <None Remove="Trace\Internal\**" />
  </ItemGroup>

  <!--
  Uncomment for development. This will disable the verification that every public method needs to be documented.

  <PropertyGroup>
    <NoWarn>$(NoWarn),1591</NoWarn>
  </PropertyGroup>
  -->
  <ItemGroup>
<<<<<<< HEAD
    <PackageReference Include="System.Diagnostics.DiagnosticSource" Version="5.0.0-preview.7.20307.4" />
=======
    <PackageReference Include="System.Diagnostics.DiagnosticSource" Version="5.0.0-preview.7.20308.13" />
>>>>>>> c7333e49
  </ItemGroup>

</Project><|MERGE_RESOLUTION|>--- conflicted
+++ resolved
@@ -19,11 +19,7 @@
   </PropertyGroup>
   -->
   <ItemGroup>
-<<<<<<< HEAD
-    <PackageReference Include="System.Diagnostics.DiagnosticSource" Version="5.0.0-preview.7.20307.4" />
-=======
     <PackageReference Include="System.Diagnostics.DiagnosticSource" Version="5.0.0-preview.7.20308.13" />
->>>>>>> c7333e49
   </ItemGroup>
 
 </Project>