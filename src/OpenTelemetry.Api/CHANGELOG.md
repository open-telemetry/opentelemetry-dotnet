# Changelog

## Unreleased

* Fixed a bug which caused `Tracer.StartRootSpan` to generate a child span if a
  trace was running (`Activity.Current != null`).
  ([#4890](https://github.com/open-telemetry/opentelemetry-dotnet/pull/4890))

<<<<<<< HEAD
* Fix `TraceContextPropagator` behavior when trace parent flags contains
  illegal characters.
  ([#4893](https://github.com/open-telemetry/opentelemetry-dotnet/pull/4893))
=======
* Added a `Tracer` cache inside of `TracerProvider` to prevent repeated calls to
  `GetTracer` from leaking memory.
  ([#4906](https://github.com/open-telemetry/opentelemetry-dotnet/pull/4906))
>>>>>>> d76542e9

## 1.6.0

Released 2023-Sep-05

## 1.6.0-rc.1

Released 2023-Aug-21

## 1.6.0-alpha.1

Released 2023-Jul-12

* Updated `System.Diagnostics.DiagnosticSource` package version to `7.0.2`.
  ([#4576](https://github.com/open-telemetry/opentelemetry-dotnet/pull/4576))

* **Breaking change:** In order to make `RuntimeContext` compatible with
  ahead-of-time compilation (AOT), `RuntimeContext.ContextSlotType` can only be
  assigned one of the following types: `AsyncLocalRuntimeContextSlot<>`,
  `ThreadLocalRuntimeContextSlot<>`, and `RemotingRuntimeContextSlot<>`. A
  `System.NotSupportedException` will be thrown if you try to assign any type
  other than the three types mentioned.
  ([#4542](https://github.com/open-telemetry/opentelemetry-dotnet/pull/4542))

* **Experimental (pre-release builds only):** Added [Logs Bridge
  API](https://github.com/open-telemetry/opentelemetry-specification/blob/976432b74c565e8a84af3570e9b82cb95e1d844c/specification/logs/bridge-api.md)
  implementation (`LoggerProviderBuilder`, `LoggerProvider`, `Logger`, etc.).
  ([#4433](https://github.com/open-telemetry/opentelemetry-dotnet/pull/4433),
  [#4735](https://github.com/open-telemetry/opentelemetry-dotnet/pull/4735))

## 1.5.1

Released 2023-Jun-26

## 1.5.0

Released 2023-Jun-05

## 1.5.0-rc.1

Released 2023-May-25

## 1.5.0-alpha.2

Released 2023-Mar-31

## 1.5.0-alpha.1

Released 2023-Mar-07

## 1.4.0

Released 2023-Feb-24

## 1.4.0-rc.4

Released 2023-Feb-10

## 1.4.0-rc.3

Released 2023-Feb-01

## 1.4.0-rc.2

Released 2023-Jan-09

## 1.4.0-rc.1

Released 2022-Dec-12

* Updated to System.Diagnostics.DiagnosticSource version `7.0.0`.

## 1.4.0-beta.3

Released 2022-Nov-07

* Updated to System.Diagnostics.DiagnosticSource version `7.0.0-rc.2.22472.3`.

## 1.4.0-beta.2

Released 2022-Oct-17

## 1.4.0-beta.1

Released 2022-Sep-29

* Updated to System.Diagnostics.DiagnosticSource version `7.0.0-rc.1.22426.10`.
([#3698](https://github.com/open-telemetry/opentelemetry-dotnet/pull/3698))

## 1.4.0-alpha.2

Released 2022-Aug-18

* Updated to System.Diagnostics.DiagnosticSource preview version 7.0.0.

  With this update, applications targeting .NET 5 and lower will receive a
  warning at build time as described [here](https://github.com/dotnet/runtime/pull/72518)
  (note: building using older versions of the .NET SDK produces an error at
  build time). This is because .NET 5 reached EOL in May 2022 and .NET
  Core 3.1 reaches EOL in December 2022. End of support
  dates for .NET are published
  [here](https://dotnet.microsoft.com/download/dotnet).

  There is no guarantee that System.Diagnostics.DiagnosticSource will continue
  to work on older versions of .NET. However, the build warning can be
  suppressed by setting the `SuppressTfmSupportBuildWarnings` MSBuild property.

  This does not affect applications targeting .NET Framework.
  [#3539](https://github.com/open-telemetry/opentelemetry-dotnet/pull/3539)

## 1.4.0-alpha.1

Released 2022-Aug-02

* Add `Activity.RecordException` overload accepting additional attributes to
  add to the `ActivityEvent`.
  [#3433](https://github.com/open-telemetry/opentelemetry-dotnet/pull/3433)

## 1.3.0

Released 2022-Jun-03

## 1.3.0-rc.2

Released 2022-June-1

* `B3Propagator` class from `OpenTelemetry.Extensions.Propagators` namespace has
  been deprecated and moved as is to a new `OpenTelemetry.Extensions.Propagators`
  namespace, shipped as part of the `OpenTelemetry.Extensions.Propagators` package.
  It will be removed in the next major release, see issue [#3259](https://github.com/open-telemetry/opentelemetry-dotnet/issues/3259)

## 1.3.0-beta.2

Released 2022-May-16

## 1.3.0-beta.1

Released 2022-Apr-15

* Removes .NET Framework 4.6.1. The minimum .NET Framework
  version supported is .NET 4.6.2. ([#3190](https://github.com/open-telemetry/opentelemetry-dotnet/issues/3190))

## 1.2.0

Released 2022-Apr-15

## 1.2.0-rc5

Released 2022-Apr-12

## 1.2.0-rc4

Released 2022-Mar-30

## 1.2.0-rc3

Released 2022-Mar-04

* Improved wildcard support for `AddSource`, `AddMeter` to cover `?` (which
 matches exactly one character).
 ([#2875](https://github.com/open-telemetry/opentelemetry-dotnet/pull/2875))

## 1.2.0-rc2

Released 2022-Feb-02

* Added `ParentSpanId` to `TelemetrySpan` ([#2740](https://github.com/open-telemetry/opentelemetry-dotnet/pull/2740))

## 1.2.0-rc1

Released 2021-Nov-29

## 1.2.0-beta2

Released 2021-Nov-19

* Updated System.Diagnostics.DiagnosticSource to version 6.0.0.
  ([#2582](https://github.com/open-telemetry/opentelemetry-dotnet/pull/2582))

## 1.2.0-beta1

Released 2021-Oct-08

* Added `IDeferredMeterProviderBuilder`
  ([#2412](https://github.com/open-telemetry/opentelemetry-dotnet/pull/2412))

* Breaking: Renamed `AddSource` to `AddMeter` on MeterProviderBuilder
  to better reflect the intent of the method.

## 1.2.0-alpha4

Released 2021-Sep-23

* Updated System.Diagnostics.DiagnosticSource to version 6.0.0-rc.1.21451.13

## 1.2.0-alpha3

Released 2021-Sep-13

* Static Baggage operations (`SetBaggage`, `RemoveBaggage`, & `ClearBaggage`)
  are now thread-safe. Instance-based Baggage operations no longer mutate
  `Baggage.Current` (breaking behavior change). For details see:
  ([#2298](https://github.com/open-telemetry/opentelemetry-dotnet/pull/2298))

## 1.2.0-alpha2

Released 2021-Aug-24

## 1.2.0-alpha1

Released 2021-Jul-23

* Add Metrics support.([#2174](https://github.com/open-telemetry/opentelemetry-dotnet/pull/2174))

* Removes .NET Framework 4.5.2, .NET 4.6 support. The minimum .NET Framework
  version supported is .NET 4.6.1. ([#2138](https://github.com/open-telemetry/opentelemetry-dotnet/issues/2138))

## 1.1.0

Released 2021-Jul-12

## 1.1.0-rc1

Released 2021-Jun-25

* Added `IDeferredTracerProviderBuilder`.
  ([#2058](https://github.com/open-telemetry/opentelemetry-dotnet/pull/2100))

## 1.1.0-beta4

Released 2021-Jun-09

## 1.1.0-beta3

Released 2021-May-11

* Adds `AddLegacySource()` to `TracerProviderBuilder`
  ([#2019](https://github.com/open-telemetry/opentelemetry-dotnet/pull/2019))

## 1.1.0-beta2

Released 2021-Apr-23

* `BaggagePropagator` now uses `baggage` as the header name instead of `Baggage`
  to `Extract` from and `Inject` to `carrier`
  ([#2003](https://github.com/open-telemetry/opentelemetry-dotnet/pull/2003))

## 1.1.0-beta1

Released 2021-Mar-19

## 1.0.1

Released 2021-Feb-10

## 1.0.0-rc4

Released 2021-Feb-09

## 1.0.0-rc3

Released 2021-Feb-04

* Relax System.* packages version requirement to remove upper bound.
* Require System.Diagnostics.DiagnosticSource package 5.0.1.

## 1.0.0-rc2

Released 2021-Jan-29

* In order to align with the
  [spec](https://github.com/open-telemetry/opentelemetry-specification/blob/main/specification/trace/api.md#set-status)
  the `Status` (otel.status_code) tag (added on `Activity` using the `SetStatus`
  extension) will now be set as the `UNSET`, `OK`, or `ERROR` string
  representation instead of the `0`, `1`, or `2` integer representation.
  ([#1579](https://github.com/open-telemetry/opentelemetry-dotnet/pull/1579)
  [#1620](https://github.com/open-telemetry/opentelemetry-dotnet/pull/1620))
* Metrics API/SDK support is in an experimental state and is not recommended for
  production use. All metric APIs have been marked with the `Obsolete`
  attribute. See
  [#1501](https://github.com/open-telemetry/opentelemetry-dotnet/issues/1501)
  for more information.
  ([#1611](https://github.com/open-telemetry/opentelemetry-dotnet/pull/1611))
* `Status.WithDescription` will now ignore the provided description if the
  `Status.StatusCode` is anything other than `ERROR`.
  ([#1655](https://github.com/open-telemetry/opentelemetry-dotnet/pull/1655))
* Relax System.Diagnostics.DiagnosticSource version requirement to allow
  versions >=5.0. Previously only versions up to 6.0 (excluding 6.0) was
  allowed.
* Metrics removed as it is not part 1.0.0 release. See issue [#1501](https://github.com/open-telemetry/opentelemetry-dotnet/pull/1655)
  for details on Metric release plans.

## 1.0.0-rc1.1

Released 2020-Nov-17

* Updated System.Diagnostics.DiagnosticSource to version 5.0.0
* Mark Activity extension methods as internal as these are not required to be
  public. GetTagValue, EnumerateTags, EnumerateLinks, EnumerateEvents. See
  [#1544](https://github.com/open-telemetry/opentelemetry-dotnet/issues/1544)
  for full changes.
* Changed SpanHelper class from public to internal. Moved SpanHelper.cs to
  OpenTelemetry.Api\Internal
  ([#1555](https://github.com/open-telemetry/opentelemetry-dotnet/pull/1555))

## 0.8.0-beta.1

Released 2020-Nov-5

* Removed `IsValid` property from `Status`
  ([#1415](https://github.com/open-telemetry/opentelemetry-dotnet/pull/1415))
* Removed `IsOk` property from `Status` and fixed `StatusCode` enum values
  ([#1414](https://github.com/open-telemetry/opentelemetry-dotnet/pull/1414))
* `B3Propagator` now supports the value `true` to be passed in for the header
  `X-B3-Sampled`.
  ([#1413](https://github.com/open-telemetry/opentelemetry-dotnet/pull/1413))
* Moving grpc status and helper to grpc project
  ([#1422](https://github.com/open-telemetry/opentelemetry-dotnet/pull/1422))
* Renamed TextMapPropagator to TraceContextPropagator, CompositePropagator to
  CompositeTextMapPropagator. IPropagator is renamed to TextMapPropagator and
  changed from interface to abstract class.
  ([#1427](https://github.com/open-telemetry/opentelemetry-dotnet/pull/1427))
* Added GlobalPropagators API via Propagators.DefaultTextMapPropagator.
  ([#1427](https://github.com/open-telemetry/opentelemetry-dotnet/pull/1428))
* Changed SpanAttributeConstants from public to internal
  ([#1457](https://github.com/open-telemetry/opentelemetry-dotnet/pull/1457))

## 0.7.0-beta.1

Released 2020-Oct-16

* `IActivityTagEnumerator` is now `IActivityEnumerator<T>`. Added
  `EnumerateLinks` extension method on `Activity` for retrieving links
  efficiently
  ([#1314](https://github.com/open-telemetry/opentelemetry-dotnet/pull/1314))
* Added `EnumerateEvents` extension method on `Activity` for retrieving events
  efficiently
  ([#1319](https://github.com/open-telemetry/opentelemetry-dotnet/pull/1319))
* Added `EnumerateTags` extension methods on `ActivityLink` & `ActivityEvent`
  for retrieving tags efficiently. Renamed `Activity.EnumerateTagValues` ->
  `Activity.EnumerateTags`.
  ([#1320](https://github.com/open-telemetry/opentelemetry-dotnet/pull/1320))
* Updated System.Diagnostics.DiagnosticSource to version 5.0.0-rc.2.20475.5
  ([#1346](https://github.com/open-telemetry/opentelemetry-dotnet/pull/1346))
* Updated Span Status as per new spec
  ([#1313](https://github.com/open-telemetry/opentelemetry-dotnet/pull/1313))

## 0.6.0-beta.1

Released 2020-Sep-15

* Updated System.Diagnostics.DiagnosticSource to version 5.0.0-rc.1.20451.14
  ([#1265](https://github.com/open-telemetry/opentelemetry-dotnet/pull/1265))
* Added `GetTagValue` extension method on `Activity` for retrieving tag values
  efficiently
  ([#1221](https://github.com/open-telemetry/opentelemetry-dotnet/pull/1221))
* Added `EnumerateTagValues` extension method on `Activity` for enumerating tag
  values efficiently
  ([#1236](https://github.com/open-telemetry/opentelemetry-dotnet/pull/1236))

## 0.5.0-beta.2

Released 2020-08-28

* `Link` and `TelemetrySpan` are using `SpanAttributes` instead of
  `ActivityTagsCollection` or `Dictionary`
  ([#1120](https://github.com/open-telemetry/opentelemetry-dotnet/pull/1120))
* Added `RecordException` in `TelemetrySpan`
  ([#1116](https://github.com/open-telemetry/opentelemetry-dotnet/pull/1116))
* `PropagationContext` is now used instead of `ActivityContext` in the
    `ITextFormat` API
    ([#1048](https://github.com/open-telemetry/opentelemetry-dotnet/pull/1048))
* Added `BaggageFormat` an `ITextFormat` implementation for managing Baggage
    propagation via the [W3C
    Baggage](https://github.com/w3c/baggage/blob/master/baggage/HTTP_HEADER_FORMAT.md)
    header
    ([#1048](https://github.com/open-telemetry/opentelemetry-dotnet/pull/1048))
* Removed `DistributedContext` as it is no longer part of the spec
  ([#1048](https://github.com/open-telemetry/opentelemetry-dotnet/pull/1048))
* Renaming from `ot` to `otel`
  ([#1046](https://github.com/open-telemetry/opentelemetry-dotnet/pull/1046))
* Added `RuntimeContext` API
  ([#948](https://github.com/open-telemetry/opentelemetry-dotnet/pull/948))
* Changed `Link` constructor to accept `ActivityTagsCollection` instead of
  `IDictionary<string, object>` attributes
  ([#954](https://github.com/open-telemetry/opentelemetry-dotnet/pull/954))
* Added more `TelemetrySpan.SetAttribute` overloads with value of type bool,
  int, double (string already existed)
  ([#954](https://github.com/open-telemetry/opentelemetry-dotnet/pull/954))
* Changed `TelemetrySpan.SetAttribute` to match the spec
  ([#954](https://github.com/open-telemetry/opentelemetry-dotnet/pull/954))
  * Setting an attribute with an existing key now results in overwriting it
  * Setting null value has no impact except if null is set to an existing key,
    it gets removed
* Changed `HttpStatusCode` in all spans attribute (http.status_code) to use int
  value
  ([#998](https://github.com/open-telemetry/opentelemetry-dotnet/pull/998))
* Added `CompositePropagator` which accepts a list of `ITextFormat` to match the
  spec ([#923](https://github.com/open-telemetry/opentelemetry-dotnet/pull/923))
* Replaced `ITextFormatActivity` with `ITextFormat`
  ([#923](https://github.com/open-telemetry/opentelemetry-dotnet/pull/923))
* Added `StartRootSpan` and `StartActiveSpan`
  ([#994](https://github.com/open-telemetry/opentelemetry-dotnet/pull/994))
* Changed `StartSpan` to not set the created span as Active to match the spec
  ([#994](https://github.com/open-telemetry/opentelemetry-dotnet/pull/994))
* Updated System.Diagnostics.DiagnosticSource to version
  5.0.0-preview.8.20407.11.
* Removed `CorrelationContext` and added `Baggage`, an implementation of the
  [`Baggage
  API`](https://github.com/open-telemetry/opentelemetry-specification/blob/main/specification/baggage/api.md)
  spec
  ([#1106](https://github.com/open-telemetry/opentelemetry-dotnet/pull/1106))
* Renamed `TraceContextFormat` to `TextMapPropagator`, `BaggageFormat` to
  `BaggagePropagator`, and `B3Format` to `B3Propagator`
  ([#1175](https://github.com/open-telemetry/opentelemetry-dotnet/pull/1175))
* Renamed `ITextPropagator` to `IPropagator`
  ([#1190](https://github.com/open-telemetry/opentelemetry-dotnet/pull/1190))

## 0.4.0-beta.2

Released 2020-07-24

* First beta release

## 0.3.0-beta

Released 2020-07-23

* Initial release<|MERGE_RESOLUTION|>--- conflicted
+++ resolved
@@ -6,15 +6,13 @@
   trace was running (`Activity.Current != null`).
   ([#4890](https://github.com/open-telemetry/opentelemetry-dotnet/pull/4890))
 
-<<<<<<< HEAD
+* Added a `Tracer` cache inside of `TracerProvider` to prevent repeated calls to
+  `GetTracer` from leaking memory.
+  ([#4906](https://github.com/open-telemetry/opentelemetry-dotnet/pull/4906))
+
 * Fix `TraceContextPropagator` behavior when trace parent flags contains
   illegal characters.
   ([#4893](https://github.com/open-telemetry/opentelemetry-dotnet/pull/4893))
-=======
-* Added a `Tracer` cache inside of `TracerProvider` to prevent repeated calls to
-  `GetTracer` from leaking memory.
-  ([#4906](https://github.com/open-telemetry/opentelemetry-dotnet/pull/4906))
->>>>>>> d76542e9
 
 ## 1.6.0
 
