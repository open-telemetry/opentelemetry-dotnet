# Changelog

## Unreleased

<<<<<<< HEAD
* `Link` and `TelemetrySpan` are using `SpanAttributes` instead of
  `ActivityTagsCollection` or `Dictionary`
  ([#1120](https://github.com/open-telemetry/opentelemetry-dotnet/pull/1120))
=======
* Added `RecordException` in `TelemetrySpan`
  ([#1116](https://github.com/open-telemetry/opentelemetry-dotnet/pull/1116))
>>>>>>> 7c46d45d
* `PropagationContext` is now used instead of `ActivityContext` in the
    `ITextFormat` API
    ([#1048](https://github.com/open-telemetry/opentelemetry-dotnet/pull/1048))
* Added `BaggageFormat` an `ITextFormat` implementation for managing Baggage
    propagation via the [W3C
    Baggage](https://github.com/w3c/baggage/blob/master/baggage/HTTP_HEADER_FORMAT.md)
    header
    ([#1048](https://github.com/open-telemetry/opentelemetry-dotnet/pull/1048))
* Removed `DistributedContext` as it is no longer part of the spec
  ([#1048](https://github.com/open-telemetry/opentelemetry-dotnet/pull/1048)))
* Renaming from `ot` to `otel`
  ([#1046](https://github.com/open-telemetry/opentelemetry-dotnet/pull/1046))
* Added `RuntimeContext` API
  ([#948](https://github.com/open-telemetry/opentelemetry-dotnet/pull/948))
* Changed `Link` constructor to accept `ActivityTagsCollection` instead of
  `IDictionary<string, object>` attributes
  ([#954](https://github.com/open-telemetry/opentelemetry-dotnet/pull/954))
* Added more `TelemetrySpan.SetAttribute` overloads with value of type bool,
  int, double (string already existed)
  ([#954](https://github.com/open-telemetry/opentelemetry-dotnet/pull/954))
* Changed `TelemetrySpan.SetAttribute` to match the spec
  ([#954](https://github.com/open-telemetry/opentelemetry-dotnet/pull/954))
  * Setting an attribute with an existing key now results in overwriting it
  * Setting null value has no impact except if null is set to an existing key,
    it gets removed
* Changed `HttpStatusCode` in all spans attribute (http.status_code) to use int
  value
  ([#998](https://github.com/open-telemetry/opentelemetry-dotnet/pull/998))
* Added `CompositePropagator` which accepts a list of `ITextFormat` to match the
  spec ([#923](https://github.com/open-telemetry/opentelemetry-dotnet/pull/923))
* Replaced `ITextFormatActivity` with `ITextFormat`
  ([#923](https://github.com/open-telemetry/opentelemetry-dotnet/pull/923))
* Added `StartRootSpan` and `StartActiveSpan`
  ([#994](https://github.com/open-telemetry/opentelemetry-dotnet/pull/994))
* Changed `StartSpan` to not set the created span as Active to match the spec
  ([#994](https://github.com/open-telemetry/opentelemetry-dotnet/pull/994))

## 0.4.0-beta.2

Released 2020-07-24

* First beta release

## 0.3.0-beta

Released 2020-07-23

* Initial release<|MERGE_RESOLUTION|>--- conflicted
+++ resolved
@@ -2,14 +2,11 @@
 
 ## Unreleased
 
-<<<<<<< HEAD
 * `Link` and `TelemetrySpan` are using `SpanAttributes` instead of
   `ActivityTagsCollection` or `Dictionary`
   ([#1120](https://github.com/open-telemetry/opentelemetry-dotnet/pull/1120))
-=======
 * Added `RecordException` in `TelemetrySpan`
   ([#1116](https://github.com/open-telemetry/opentelemetry-dotnet/pull/1116))
->>>>>>> 7c46d45d
 * `PropagationContext` is now used instead of `ActivityContext` in the
     `ITextFormat` API
     ([#1048](https://github.com/open-telemetry/opentelemetry-dotnet/pull/1048))
