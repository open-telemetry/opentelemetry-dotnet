--- conflicted
+++ resolved
@@ -2,14 +2,11 @@
 
 ## Unreleased
 
-<<<<<<< HEAD
+* Removed `IsOk` property from `Status` and fixed `StatusCode` enum values
+  ([#1414](https://github.com/open-telemetry/opentelemetry-dotnet/pull/1414))
 * `B3Propagator` now supports the value `true` to be passed in for the header
  `X-B3-Sampled`.
  ([#1413](https://github.com/open-telemetry/opentelemetry-dotnet/pull/1413))
-=======
-* Removed `IsOk` property from `Status` and fixed `StatusCode` enum values
-  ([#1414](https://github.com/open-telemetry/opentelemetry-dotnet/pull/1414))
->>>>>>> 9cd31cfe
 
 ## 0.7.0-beta.1
 
