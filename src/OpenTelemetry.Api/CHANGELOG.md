# Changelog

## Unreleased

<<<<<<< HEAD
* Added JaegerPropagator ([Issue 1881](https://github.com/open-telemetry/opentelemetry-dotnet/issues/1881))
=======
## 1.2.0-rc4

Released 2022-Mar-30
>>>>>>> df76ca5d

## 1.2.0-rc3

Released 2022-Mar-04

* Improved wildcard support for `AddSource`, `AddMeter` to cover `?` (which
 matches exactly one character).
 ([#2875](https://github.com/open-telemetry/opentelemetry-dotnet/pull/2875))

## 1.2.0-rc2

Released 2022-Feb-02

* Added `ParentSpanId` to `TelemetrySpan` ([#2740](https://github.com/open-telemetry/opentelemetry-dotnet/pull/2740))

## 1.2.0-rc1

Released 2021-Nov-29

## 1.2.0-beta2

Released 2021-Nov-19

* Updated System.Diagnostics.DiagnosticSource to version 6.0.0.
  ([#2582](https://github.com/open-telemetry/opentelemetry-dotnet/pull/2582))

## 1.2.0-beta1

Released 2021-Oct-08

* Added `IDeferredMeterProviderBuilder`
  ([#2412](https://github.com/open-telemetry/opentelemetry-dotnet/pull/2412))

* Breaking: Renamed `AddSource` to `AddMeter` on MeterProviderBuilder
  to better reflect the intent of the method.

## 1.2.0-alpha4

Released 2021-Sep-23

* Updated System.Diagnostics.DiagnosticSource to version 6.0.0-rc.1.21451.13

## 1.2.0-alpha3

Released 2021-Sep-13

* Static Baggage operations (`SetBaggage`, `RemoveBaggage`, & `ClearBaggage`)
  are now thread-safe. Instance-based Baggage operations no longer mutate
  `Baggage.Current` (breaking behavior change). For details see:
  ([#2298](https://github.com/open-telemetry/opentelemetry-dotnet/pull/2298))

## 1.2.0-alpha2

Released 2021-Aug-24

## 1.2.0-alpha1

Released 2021-Jul-23

* Add Metrics support.([#2174](https://github.com/open-telemetry/opentelemetry-dotnet/pull/2174))

* Removes .NET Framework 4.5.2, .NET 4.6 support. The minimum .NET Framework
  version supported is .NET 4.6.1. ([#2138](https://github.com/open-telemetry/opentelemetry-dotnet/issues/2138))

## 1.1.0

Released 2021-Jul-12

## 1.1.0-rc1

Released 2021-Jun-25

* Added `IDeferredTracerProviderBuilder`.
  ([#2058](https://github.com/open-telemetry/opentelemetry-dotnet/pull/2100))

## 1.1.0-beta4

Released 2021-Jun-09

## 1.1.0-beta3

Released 2021-May-11

* Adds `AddLegacySource()` to `TracerProviderBuilder`
  ([#2019](https://github.com/open-telemetry/opentelemetry-dotnet/pull/2019))

## 1.1.0-beta2

Released 2021-Apr-23

* `BaggagePropagator` now uses `baggage` as the header name instead of `Baggage`
  to `Extract` from and `Inject` to `carrier`
  ([#2003](https://github.com/open-telemetry/opentelemetry-dotnet/pull/2003))

## 1.1.0-beta1

Released 2021-Mar-19

## 1.0.1

Released 2021-Feb-10

## 1.0.0-rc4

Released 2021-Feb-09

## 1.0.0-rc3

Released 2021-Feb-04

* Relax System.* packages version requirement to remove upper bound.
* Require System.Diagnostics.DiagnosticSource package 5.0.1.

## 1.0.0-rc2

Released 2021-Jan-29

* In order to align with the
  [spec](https://github.com/open-telemetry/opentelemetry-specification/blob/main/specification/trace/api.md#set-status)
  the `Status` (otel.status_code) tag (added on `Activity` using the `SetStatus`
  extension) will now be set as the `UNSET`, `OK`, or `ERROR` string
  representation instead of the `0`, `1`, or `2` integer representation.
  ([#1579](https://github.com/open-telemetry/opentelemetry-dotnet/pull/1579) &
  [#1620](https://github.com/open-telemetry/opentelemetry-dotnet/pull/1620))
* Metrics API/SDK support is in an experimental state and is not recommended for
  production use. All metric APIs have been marked with the `Obsolete`
  attribute. See
  [#1501](https://github.com/open-telemetry/opentelemetry-dotnet/issues/1501)
  for more information.
  ([#1611](https://github.com/open-telemetry/opentelemetry-dotnet/pull/1611))
* `Status.WithDescription` will now ignore the provided description if the
  `Status.StatusCode` is anything other than `ERROR`.
  ([#1655](https://github.com/open-telemetry/opentelemetry-dotnet/pull/1655))
* Relax System.Diagnostics.DiagnosticSource version requirement to allow
  versions >=5.0. Previously only versions up to 6.0 (excluding 6.0) was
  allowed.
* Metrics removed as it is not part 1.0.0 release. See issue [#1501](https://github.com/open-telemetry/opentelemetry-dotnet/pull/1655)
  for details on Metric release plans.

## 1.0.0-rc1.1

Released 2020-Nov-17

* Updated System.Diagnostics.DiagnosticSource to version 5.0.0
* Mark Activity extension methods as internal as these are not required to be
  public. GetTagValue, EnumerateTags, EnumerateLinks, EnumerateEvents. See
  [#1544](https://github.com/open-telemetry/opentelemetry-dotnet/issues/1544)
  for full changes.
* Changed SpanHelper class from public to internal. Moved SpanHelper.cs to
  OpenTelemetry.Api\Internal
  ([#1555](https://github.com/open-telemetry/opentelemetry-dotnet/pull/1555))

## 0.8.0-beta.1

Released 2020-Nov-5

* Removed `IsValid` property from `Status`
  ([#1415](https://github.com/open-telemetry/opentelemetry-dotnet/pull/1415))
* Removed `IsOk` property from `Status` and fixed `StatusCode` enum values
  ([#1414](https://github.com/open-telemetry/opentelemetry-dotnet/pull/1414))
* `B3Propagator` now supports the value `true` to be passed in for the header
  `X-B3-Sampled`.
  ([#1413](https://github.com/open-telemetry/opentelemetry-dotnet/pull/1413))
* Moving grpc status and helper to grpc project
  ([#1422](https://github.com/open-telemetry/opentelemetry-dotnet/pull/1422))
* Renamed TextMapPropagator to TraceContextPropagator, CompositePropapagor to
  CompositeTextMapPropagator. IPropagator is renamed to TextMapPropagator and
  changed from interface to abstract class.
  ([#1427](https://github.com/open-telemetry/opentelemetry-dotnet/pull/1427))
* Added GlobalPropagators API via Propagators.DefaultTextMapPropagator.
  ([#1427](https://github.com/open-telemetry/opentelemetry-dotnet/pull/1428))
* Changed SpanAttributeConstants from public to internal
  ([#1457](https://github.com/open-telemetry/opentelemetry-dotnet/pull/1457))

## 0.7.0-beta.1

Released 2020-Oct-16

* `IActivityTagEnumerator` is now `IActivityEnumerator<T>`. Added
  `EnumerateLinks` extension method on `Activity` for retrieving links
  efficiently
  ([#1314](https://github.com/open-telemetry/opentelemetry-dotnet/pull/1314))
* Added `EnumerateEvents` extension method on `Activity` for retrieving events
  efficiently
  ([#1319](https://github.com/open-telemetry/opentelemetry-dotnet/pull/1319))
* Added `EnumerateTags` extension methods on `ActivityLink` & `ActivityEvent`
  for retrieving tags efficiently. Renamed `Activity.EnumerateTagValues` ->
  `Activity.EnumerateTags`.
  ([#1320](https://github.com/open-telemetry/opentelemetry-dotnet/pull/1320))
* Updated System.Diagnostics.DiagnosticSource to version 5.0.0-rc.2.20475.5
  ([#1346](https://github.com/open-telemetry/opentelemetry-dotnet/pull/1346))
* Updated Span Status as per new spec
  ([#1313](https://github.com/open-telemetry/opentelemetry-dotnet/pull/1313))

## 0.6.0-beta.1

Released 2020-Sep-15

* Updated System.Diagnostics.DiagnosticSource to version 5.0.0-rc.1.20451.14
  ([#1265](https://github.com/open-telemetry/opentelemetry-dotnet/pull/1265))
* Added `GetTagValue` extension method on `Activity` for retrieving tag values
  efficiently
  ([#1221](https://github.com/open-telemetry/opentelemetry-dotnet/pull/1221))
* Added `EnumerateTagValues` extension method on `Activity` for enumerating tag
  values efficiently
  ([#1236](https://github.com/open-telemetry/opentelemetry-dotnet/pull/1236))

## 0.5.0-beta.2

Released 2020-08-28

* `Link` and `TelemetrySpan` are using `SpanAttributes` instead of
  `ActivityTagsCollection` or `Dictionary`
  ([#1120](https://github.com/open-telemetry/opentelemetry-dotnet/pull/1120))
* Added `RecordException` in `TelemetrySpan`
  ([#1116](https://github.com/open-telemetry/opentelemetry-dotnet/pull/1116))
* `PropagationContext` is now used instead of `ActivityContext` in the
    `ITextFormat` API
    ([#1048](https://github.com/open-telemetry/opentelemetry-dotnet/pull/1048))
* Added `BaggageFormat` an `ITextFormat` implementation for managing Baggage
    propagation via the [W3C
    Baggage](https://github.com/w3c/baggage/blob/master/baggage/HTTP_HEADER_FORMAT.md)
    header
    ([#1048](https://github.com/open-telemetry/opentelemetry-dotnet/pull/1048))
* Removed `DistributedContext` as it is no longer part of the spec
  ([#1048](https://github.com/open-telemetry/opentelemetry-dotnet/pull/1048)))
* Renaming from `ot` to `otel`
  ([#1046](https://github.com/open-telemetry/opentelemetry-dotnet/pull/1046))
* Added `RuntimeContext` API
  ([#948](https://github.com/open-telemetry/opentelemetry-dotnet/pull/948))
* Changed `Link` constructor to accept `ActivityTagsCollection` instead of
  `IDictionary<string, object>` attributes
  ([#954](https://github.com/open-telemetry/opentelemetry-dotnet/pull/954))
* Added more `TelemetrySpan.SetAttribute` overloads with value of type bool,
  int, double (string already existed)
  ([#954](https://github.com/open-telemetry/opentelemetry-dotnet/pull/954))
* Changed `TelemetrySpan.SetAttribute` to match the spec
  ([#954](https://github.com/open-telemetry/opentelemetry-dotnet/pull/954))
  * Setting an attribute with an existing key now results in overwriting it
  * Setting null value has no impact except if null is set to an existing key,
    it gets removed
* Changed `HttpStatusCode` in all spans attribute (http.status_code) to use int
  value
  ([#998](https://github.com/open-telemetry/opentelemetry-dotnet/pull/998))
* Added `CompositePropagator` which accepts a list of `ITextFormat` to match the
  spec ([#923](https://github.com/open-telemetry/opentelemetry-dotnet/pull/923))
* Replaced `ITextFormatActivity` with `ITextFormat`
  ([#923](https://github.com/open-telemetry/opentelemetry-dotnet/pull/923))
* Added `StartRootSpan` and `StartActiveSpan`
  ([#994](https://github.com/open-telemetry/opentelemetry-dotnet/pull/994))
* Changed `StartSpan` to not set the created span as Active to match the spec
  ([#994](https://github.com/open-telemetry/opentelemetry-dotnet/pull/994))
* Updated System.Diagnostics.DiagnosticSource to version
  5.0.0-preview.8.20407.11.
* Removed `CorrelationContext` and added `Baggage`, an implementation of the
  [`Baggage
  API`](https://github.com/open-telemetry/opentelemetry-specification/blob/main/specification/baggage/api.md)
  spec
  ([#1106](https://github.com/open-telemetry/opentelemetry-dotnet/pull/1106))
* Renamed `TraceContextFormat` to `TextMapPropagator`, `BaggageFormat` to
  `BaggagePropagator`, and `B3Format` to `B3Propagator`
  ([#1175](https://github.com/open-telemetry/opentelemetry-dotnet/pull/1175))
* Renamed `ITextPropagator` to `IPropagator`
  ([#1190](https://github.com/open-telemetry/opentelemetry-dotnet/pull/1190))

## 0.4.0-beta.2

Released 2020-07-24

* First beta release

## 0.3.0-beta

Released 2020-07-23

* Initial release<|MERGE_RESOLUTION|>--- conflicted
+++ resolved
@@ -2,13 +2,11 @@
 
 ## Unreleased
 
-<<<<<<< HEAD
 * Added JaegerPropagator ([Issue 1881](https://github.com/open-telemetry/opentelemetry-dotnet/issues/1881))
-=======
+
 ## 1.2.0-rc4
 
 Released 2022-Mar-30
->>>>>>> df76ca5d
 
 ## 1.2.0-rc3
 
