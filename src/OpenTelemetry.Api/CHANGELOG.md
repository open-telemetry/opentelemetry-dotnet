--- conflicted
+++ resolved
@@ -2,18 +2,16 @@
 
 ## Unreleased
 
-<<<<<<< HEAD
 * **Breaking change** `RuntimeContext.ContextSlotType` can only be assigned one
   of the following types: `AsyncLocalRuntimeContextSlot<>`,
   `ThreadLocalRuntimeContextSlot<>`, and `RemotingRuntimeContextSlot<>`. A
   `System.NotSupportedException` will be thrown if you try to assign any type
   other than the three types mentioned.
   ([#4542](https://github.com/open-telemetry/opentelemetry-dotnet/pull/4542))
-=======
+
 ## 1.5.0
 
 Released 2023-Jun-05
->>>>>>> 839de1ae
 
 ## 1.5.0-rc.1
 
