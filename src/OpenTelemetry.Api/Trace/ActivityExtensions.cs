// <copyright file="ActivityExtensions.cs" company="OpenTelemetry Authors">
// Copyright The OpenTelemetry Authors
//
// Licensed under the Apache License, Version 2.0 (the "License");
// you may not use this file except in compliance with the License.
// You may obtain a copy of the License at
//
//     http://www.apache.org/licenses/LICENSE-2.0
//
// Unless required by applicable law or agreed to in writing, software
// distributed under the License is distributed on an "AS IS" BASIS,
// WITHOUT WARRANTIES OR CONDITIONS OF ANY KIND, either express or implied.
// See the License for the specific language governing permissions and
// limitations under the License.
// </copyright>

using System;
using System.Collections.Generic;
using System.Diagnostics;
using System.Reflection;
using System.Runtime.CompilerServices;
using OpenTelemetry.Internal;

namespace OpenTelemetry.Trace
{
    /// <summary>
    /// Extension methods on Activity.
    /// </summary>
    public static class ActivityExtensions
    {
        /// <summary>
        /// Sets the status of activity execution.
        /// Activity class in .NET does not support 'Status'.
        /// This extension provides a workaround to store Status as special tags with key name of otel.status_code and otel.status_description.
        /// Read more about SetStatus here https://github.com/open-telemetry/opentelemetry-specification/blob/master/specification/trace/api.md#set-status.
        /// </summary>
        /// <param name="activity">Activity instance.</param>
        /// <param name="status">Activity execution status.</param>
        [MethodImpl(MethodImplOptions.AggressiveInlining)]
        [System.Diagnostics.CodeAnalysis.SuppressMessage("Design", "CA1062:Validate arguments of public methods", Justification = "ActivityProcessor is hot path")]
        public static void SetStatus(this Activity activity, Status status)
        {
            Debug.Assert(activity != null, "Activity should not be null");

            activity.SetTag(SpanAttributeConstants.StatusCodeKey, (int)status.StatusCode);
            if (!string.IsNullOrEmpty(status.Description))
            {
                activity.SetTag(SpanAttributeConstants.StatusDescriptionKey, status.Description);
            }
        }

        /// <summary>
        /// Gets the status of activity execution.
        /// Activity class in .NET does not support 'Status'.
        /// This extension provides a workaround to retrieve Status from special tags with key name otel.status_code and otel.status_description.
        /// </summary>
        /// <param name="activity">Activity instance.</param>
        /// <returns>Activity execution status.</returns>
        [MethodImpl(MethodImplOptions.AggressiveInlining)]
        [System.Diagnostics.CodeAnalysis.SuppressMessage("Design", "CA1062:Validate arguments of public methods", Justification = "ActivityProcessor is hot path")]
        public static Status GetStatus(this Activity activity)
        {
            Debug.Assert(activity != null, "Activity should not be null");

            ActivityStatusTagEnumerator state = default;

            ActivityTagsEnumeratorFactory<ActivityStatusTagEnumerator>.Enumerate(activity, ref state);

            if (!state.IsValid)
            {
                return default;
            }

            var status = new Status(state.StatusCode);

            if (!string.IsNullOrEmpty(state.StatusDescription))
            {
                return status.WithDescription(state.StatusDescription);
            }

            return status;
        }

        /// <summary>
        /// Gets the value of a specific tag on an <see cref="Activity"/>.
        /// </summary>
        /// <param name="activity">Activity instance.</param>
        /// <param name="tagName">Case-sensitive tag name to retrieve.</param>
        /// <returns>Tag value or null if a match was not found.</returns>
        [MethodImpl(MethodImplOptions.AggressiveInlining)]
        [System.Diagnostics.CodeAnalysis.SuppressMessage("Design", "CA1062:Validate arguments of public methods", Justification = "ActivityProcessor is hot path")]
        public static object GetTagValue(this Activity activity, string tagName)
        {
            Debug.Assert(activity != null, "Activity should not be null");

            ActivitySingleTagEnumerator state = new ActivitySingleTagEnumerator(tagName);

            ActivityTagsEnumeratorFactory<ActivitySingleTagEnumerator>.Enumerate(activity, ref state);

            return state.Value;
        }

        /// <summary>
        /// Enumerates all the key/value pairs on an <see cref="Activity"/> without performing an allocation.
        /// </summary>
        /// <typeparam name="T">The struct <see cref="IActivityEnumerator{T}"/> implementation to use for the enumeration.</typeparam>
        /// <param name="activity">Activity instance.</param>
        /// <param name="tagEnumerator">Tag enumerator.</param>
        [MethodImpl(MethodImplOptions.AggressiveInlining)]
        [System.Diagnostics.CodeAnalysis.SuppressMessage("Design", "CA1062:Validate arguments of public methods", Justification = "ActivityProcessor is hot path")]
        public static void EnumerateTags<T>(this Activity activity, ref T tagEnumerator)
            where T : struct, IActivityEnumerator<KeyValuePair<string, object>>
        {
            Debug.Assert(activity != null, "Activity should not be null");

            ActivityTagsEnumeratorFactory<T>.Enumerate(activity, ref tagEnumerator);
        }

        /// <summary>
        /// Enumerates all the <see cref="ActivityLink"/>s on an <see cref="Activity"/> without performing an allocation.
        /// </summary>
        /// <typeparam name="T">The struct <see cref="IActivityEnumerator{T}"/> implementation to use for the enumeration.</typeparam>
        /// <param name="activity">Activity instance.</param>
        /// <param name="linkEnumerator">Link enumerator.</param>
        [MethodImpl(MethodImplOptions.AggressiveInlining)]
        [System.Diagnostics.CodeAnalysis.SuppressMessage("Design", "CA1062:Validate arguments of public methods", Justification = "ActivityProcessor is hot path")]
        public static void EnumerateLinks<T>(this Activity activity, ref T linkEnumerator)
            where T : struct, IActivityEnumerator<ActivityLink>
        {
            Debug.Assert(activity != null, "Activity should not be null");

            ActivityLinksEnumeratorFactory<T>.Enumerate(activity, ref linkEnumerator);
        }

        /// <summary>
        /// Enumerates all the key/value pairs on an <see cref="ActivityLink"/> without performing an allocation.
        /// </summary>
        /// <typeparam name="T">The struct <see cref="IActivityEnumerator{T}"/> implementation to use for the enumeration.</typeparam>
        /// <param name="activityLink">ActivityLink instance.</param>
        /// <param name="tagEnumerator">Tag enumerator.</param>
        [MethodImpl(MethodImplOptions.AggressiveInlining)]
        [System.Diagnostics.CodeAnalysis.SuppressMessage("Design", "CA1062:Validate arguments of public methods", Justification = "ActivityProcessor is hot path")]
        public static void EnumerateTags<T>(this ActivityLink activityLink, ref T tagEnumerator)
            where T : struct, IActivityEnumerator<KeyValuePair<string, object>>
        {
            ActivityTagsEnumeratorFactory<T>.Enumerate(activityLink, ref tagEnumerator);
        }

        /// <summary>
        /// Enumerates all the <see cref="ActivityEvent"/>s on an <see cref="Activity"/> without performing an allocation.
        /// </summary>
        /// <typeparam name="T">The struct <see cref="IActivityEnumerator{T}"/> implementation to use for the enumeration.</typeparam>
        /// <param name="activity">Activity instance.</param>
        /// <param name="eventEnumerator">Event enumerator.</param>
        [MethodImpl(MethodImplOptions.AggressiveInlining)]
        [System.Diagnostics.CodeAnalysis.SuppressMessage("Design", "CA1062:Validate arguments of public methods", Justification = "ActivityProcessor is hot path")]
        public static void EnumerateEvents<T>(this Activity activity, ref T eventEnumerator)
            where T : struct, IActivityEnumerator<ActivityEvent>
        {
            Debug.Assert(activity != null, "Activity should not be null");

            ActivityEventsEnumeratorFactory<T>.Enumerate(activity, ref eventEnumerator);
        }

        /// <summary>
        /// Enumerates all the key/value pairs on an <see cref="ActivityEvent"/> without performing an allocation.
        /// </summary>
        /// <typeparam name="T">The struct <see cref="IActivityEnumerator{T}"/> implementation to use for the enumeration.</typeparam>
        /// <param name="activityEvent">ActivityEvent instance.</param>
        /// <param name="tagEnumerator">Tag enumerator.</param>
        [MethodImpl(MethodImplOptions.AggressiveInlining)]
        [System.Diagnostics.CodeAnalysis.SuppressMessage("Design", "CA1062:Validate arguments of public methods", Justification = "ActivityProcessor is hot path")]
        public static void EnumerateTags<T>(this ActivityEvent activityEvent, ref T tagEnumerator)
            where T : struct, IActivityEnumerator<KeyValuePair<string, object>>
        {
            ActivityTagsEnumeratorFactory<T>.Enumerate(activityEvent, ref tagEnumerator);
        }

        /// <summary>
        /// Record Exception.
        /// </summary>
        /// <param name="activity">Activity instance.</param>
        /// <param name="ex">Exception to be recorded.</param>
        [MethodImpl(MethodImplOptions.AggressiveInlining)]
        public static void RecordException(this Activity activity, Exception ex)
        {
            if (ex == null)
            {
                return;
            }

            var tagsCollection = new ActivityTagsCollection
            {
                { SemanticConventions.AttributeExceptionType, ex.GetType().Name },
                { SemanticConventions.AttributeExceptionStacktrace, ex.ToInvariantString() },
            };

            if (!string.IsNullOrWhiteSpace(ex.Message))
            {
                tagsCollection.Add(SemanticConventions.AttributeExceptionMessage, ex.Message);
            }

            activity?.AddEvent(new ActivityEvent(SemanticConventions.AttributeExceptionEventName, default, tagsCollection));
        }

        private struct ActivitySingleTagEnumerator : IActivityEnumerator<KeyValuePair<string, object>>
        {
            public object Value;

            private readonly string tagName;

            public ActivitySingleTagEnumerator(string tagName)
            {
                this.tagName = tagName;
                this.Value = null;
            }

            public bool ForEach(KeyValuePair<string, object> item)
            {
                if (item.Key == this.tagName)
                {
                    this.Value = item.Value;
                    return false;
                }

                return true;
            }
        }

        private struct ActivityStatusTagEnumerator : IActivityEnumerator<KeyValuePair<string, object>>
        {
<<<<<<< HEAD
            public string StatusCode;
=======
            public bool IsValid { get; private set; }

            public StatusCode StatusCode { get; private set; }
>>>>>>> 378ba54b

            public string StatusDescription;

            public bool ForEach(KeyValuePair<string, object> item)
            {
                switch (item.Key)
                {
                    case SpanAttributeConstants.StatusCodeKey:
                        this.StatusCode = (StatusCode)item.Value;
                        this.IsValid = this.StatusCode == StatusCode.Error || this.StatusCode == StatusCode.Ok || this.StatusCode == StatusCode.Unset;
                        break;
                    case SpanAttributeConstants.StatusDescriptionKey:
                        this.StatusDescription = item.Value as string;
                        break;
                }

                return this.IsValid || this.StatusDescription == null;
            }
        }

        private static class ActivityTagsEnumeratorFactory<TState>
            where TState : struct, IActivityEnumerator<KeyValuePair<string, object>>
        {
            private static readonly object EmptyActivityTagObjects = typeof(Activity).GetField("s_emptyTagObjects", BindingFlags.Static | BindingFlags.NonPublic).GetValue(null);

            private static readonly object EmptyActivityEventTags = typeof(ActivityEvent).GetField("s_emptyTags", BindingFlags.Static | BindingFlags.NonPublic).GetValue(null);

            private static readonly DictionaryEnumerator<string, object, TState>.AllocationFreeForEachDelegate
                ActivityTagObjectsEnumerator = DictionaryEnumerator<string, object, TState>.BuildAllocationFreeForEachDelegate(
                    typeof(Activity).GetField("_tags", BindingFlags.Instance | BindingFlags.NonPublic).FieldType);

            private static readonly DictionaryEnumerator<string, object, TState>.AllocationFreeForEachDelegate
                ActivityTagsCollectionEnumerator = DictionaryEnumerator<string, object, TState>.BuildAllocationFreeForEachDelegate(typeof(ActivityTagsCollection));

            private static readonly DictionaryEnumerator<string, object, TState>.ForEachDelegate ForEachTagValueCallbackRef = ForEachTagValueCallback;

            [MethodImpl(MethodImplOptions.AggressiveInlining)]
            public static void Enumerate(Activity activity, ref TState state)
            {
                var tagObjects = activity.TagObjects;

                if (ReferenceEquals(tagObjects, EmptyActivityTagObjects))
                {
                    return;
                }

                ActivityTagObjectsEnumerator(
                    tagObjects,
                    ref state,
                    ForEachTagValueCallbackRef);
            }

            [MethodImpl(MethodImplOptions.AggressiveInlining)]
            public static void Enumerate(ActivityLink activityLink, ref TState state)
            {
                var tags = activityLink.Tags;

                if (tags is null)
                {
                    return;
                }

                ActivityTagsCollectionEnumerator(
                    tags,
                    ref state,
                    ForEachTagValueCallbackRef);
            }

            [MethodImpl(MethodImplOptions.AggressiveInlining)]
            public static void Enumerate(ActivityEvent activityEvent, ref TState state)
            {
                var tags = activityEvent.Tags;

                if (ReferenceEquals(tags, EmptyActivityEventTags))
                {
                    return;
                }

                ActivityTagsCollectionEnumerator(
                    tags,
                    ref state,
                    ForEachTagValueCallbackRef);
            }

            private static bool ForEachTagValueCallback(ref TState state, KeyValuePair<string, object> item)
                => state.ForEach(item);
        }

        private static class ActivityLinksEnumeratorFactory<TState>
            where TState : struct, IActivityEnumerator<ActivityLink>
        {
            private static readonly object EmptyActivityLinks = typeof(Activity).GetField("s_emptyLinks", BindingFlags.Static | BindingFlags.NonPublic).GetValue(null);

            private static readonly ListEnumerator<ActivityLink, TState>.AllocationFreeForEachDelegate
                ActivityLinksEnumerator = ListEnumerator<ActivityLink, TState>.BuildAllocationFreeForEachDelegate(
                    typeof(Activity).GetField("_links", BindingFlags.Instance | BindingFlags.NonPublic).FieldType);

            private static readonly ListEnumerator<ActivityLink, TState>.ForEachDelegate ForEachLinkCallbackRef = ForEachLinkCallback;

            [MethodImpl(MethodImplOptions.AggressiveInlining)]
            public static void Enumerate(Activity activity, ref TState state)
            {
                var activityLinks = activity.Links;

                if (ReferenceEquals(activityLinks, EmptyActivityLinks))
                {
                    return;
                }

                ActivityLinksEnumerator(
                    activityLinks,
                    ref state,
                    ForEachLinkCallbackRef);
            }

            private static bool ForEachLinkCallback(ref TState state, ActivityLink item)
                => state.ForEach(item);
        }

        private static class ActivityEventsEnumeratorFactory<TState>
            where TState : struct, IActivityEnumerator<ActivityEvent>
        {
            private static readonly object EmptyActivityEvents = typeof(Activity).GetField("s_emptyEvents", BindingFlags.Static | BindingFlags.NonPublic).GetValue(null);

            private static readonly ListEnumerator<ActivityEvent, TState>.AllocationFreeForEachDelegate
                ActivityEventsEnumerator = ListEnumerator<ActivityEvent, TState>.BuildAllocationFreeForEachDelegate(
                    typeof(Activity).GetField("_events", BindingFlags.Instance | BindingFlags.NonPublic).FieldType);

            private static readonly ListEnumerator<ActivityEvent, TState>.ForEachDelegate ForEachEventCallbackRef = ForEachEventCallback;

            [MethodImpl(MethodImplOptions.AggressiveInlining)]
            public static void Enumerate(Activity activity, ref TState state)
            {
                var activityEvents = activity.Events;

                if (ReferenceEquals(activityEvents, EmptyActivityEvents))
                {
                    return;
                }

                ActivityEventsEnumerator(
                    activityEvents,
                    ref state,
                    ForEachEventCallbackRef);
            }

            private static bool ForEachEventCallback(ref TState state, ActivityEvent item)
                => state.ForEach(item);
        }
    }
}<|MERGE_RESOLUTION|>--- conflicted
+++ resolved
@@ -229,13 +229,9 @@
 
         private struct ActivityStatusTagEnumerator : IActivityEnumerator<KeyValuePair<string, object>>
         {
-<<<<<<< HEAD
-            public string StatusCode;
-=======
-            public bool IsValid { get; private set; }
-
-            public StatusCode StatusCode { get; private set; }
->>>>>>> 378ba54b
+            public bool IsValid;
+
+            public StatusCode StatusCode;
 
             public string StatusDescription;
 
