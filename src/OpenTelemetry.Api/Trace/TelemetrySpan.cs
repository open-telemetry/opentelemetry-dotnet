--- conflicted
+++ resolved
@@ -272,33 +272,6 @@
         }
 
         /// <summary>
-<<<<<<< HEAD
-=======
-        /// Retrieves a baggage item.
-        /// </summary>
-        /// <param name="key">Baggage item key.</param>
-        /// <returns>Retrieved baggage value or <see langword="null"/> if no match was found.</returns>
-        [MethodImpl(MethodImplOptions.AggressiveInlining)]
-        public string GetBaggageItem(string key)
-        {
-            return this.Activity?.GetBaggageItem(key);
-        }
-
-        /// <summary>
-        /// Adds a baggage item to the <see cref="TelemetrySpan"/>.
-        /// </summary>
-        /// <param name="key">Baggage item key.</param>
-        /// <param name="value">Baggage item value.</param>
-        /// <returns>The <see cref="TelemetrySpan"/> instance for chaining.</returns>
-        [MethodImpl(MethodImplOptions.AggressiveInlining)]
-        public TelemetrySpan AddBaggage(string key, string value)
-        {
-            this.Activity?.AddBaggage(key, value);
-            return this;
-        }
-
-        /// <summary>
->>>>>>> bced8cf0
         /// Record Exception.
         /// </summary>
         /// <param name="ex">Exception to be recorded.</param>
