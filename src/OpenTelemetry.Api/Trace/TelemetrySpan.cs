﻿// <copyright file="TelemetrySpan.cs" company="OpenTelemetry Authors">
// Copyright The OpenTelemetry Authors
//
// Licensed under the Apache License, Version 2.0 (the "License");
// you may not use this file except in compliance with the License.
// You may obtain a copy of the License at
//
//     http://www.apache.org/licenses/LICENSE-2.0
//
// Unless required by applicable law or agreed to in writing, software
// distributed under the License is distributed on an "AS IS" BASIS,
// WITHOUT WARRANTIES OR CONDITIONS OF ANY KIND, either express or implied.
// See the License for the specific language governing permissions and
// limitations under the License.
// </copyright>

using System;
using System.Collections.Generic;
using System.Diagnostics;
using System.Runtime.CompilerServices;
using OpenTelemetry.Internal;

namespace OpenTelemetry.Trace
{
    /// <summary>
    /// <para>Span represents the execution of the certain span of code or span of time between two events which is part of
    /// a distributed trace and has result of execution, context of execution and other properties.</para>
    /// </summary>
    /// <remarks>Represents OpenTelemetry Span https://github.com/open-telemetry/opentelemetry-specification/blob/master/specification/trace/api.md#span.</remarks>
    public class TelemetrySpan : IDisposable
    {
        internal static readonly TelemetrySpan NoopInstance = new TelemetrySpan(null);
        internal readonly Activity Activity;

        internal TelemetrySpan(Activity activity)
        {
            this.Activity = activity;
        }

        /// <summary>
        /// Gets the span context.
        /// </summary>
        public SpanContext Context
        {
            get
            {
                if (this.Activity == null)
                {
                    return default;
                }
                else
                {
                    return new SpanContext(this.Activity.Context);
                }
            }
        }

        /// <summary>
        /// Gets a value indicating whether this span will be recorded.
        /// </summary>
        public bool IsRecording
        {
            get
            {
                return this.Activity != null && this.Activity.IsAllDataRequested;
            }
        }

        /// <summary>
        /// Sets the status of the span execution.
        /// </summary>
        /// <param name="value">Status to be set.</param>
        public void SetStatus(Status value)
        {
            this.Activity?.SetStatus(value);
        }

        /// <summary>
        /// Updates the <see cref="TelemetrySpan"/> name.
        ///
        /// If used, this will override the name provided via StartSpan method overload.
        /// Upon this update, any sampling behavior based on <see cref="TelemetrySpan"/> name will depend on the
        /// implementation.
        /// </summary>
        /// <param name="name">Name of the span.</param>
        /// <returns>The <see cref="TelemetrySpan"/> instance for chaining.</returns>
        [MethodImpl(MethodImplOptions.AggressiveInlining)]
        public TelemetrySpan UpdateName(string name)
        {
            if (this.Activity != null)
            {
                this.Activity.DisplayName = name;
            }

            return this;
        }

        /// <summary>
        /// Sets a new attribute on the span.
        /// </summary>
        /// <param name="key">Attribute key.</param>
        /// <param name="value">Attribute value.</param>
        /// <returns>The <see cref="TelemetrySpan"/> instance for chaining.</returns>
        [MethodImpl(MethodImplOptions.AggressiveInlining)]
        public TelemetrySpan SetAttribute(string key, string value)
        {
            this.Activity?.SetTag(key, value);
            return this;
        }

        /// <summary>
        /// Sets a new attribute on the span.
        /// </summary>
        /// <param name="key">Attribute key.</param>
        /// <param name="value">Attribute value.</param>
        /// <returns>The <see cref="TelemetrySpan"/> instance for chaining.</returns>
        [MethodImpl(MethodImplOptions.AggressiveInlining)]
        public TelemetrySpan SetAttribute(string key, int value)
        {
            this.Activity?.SetTag(key, value);
            return this;
        }

        /// <summary>
        /// Sets a new attribute on the span.
        /// </summary>
        /// <param name="key">Attribute key.</param>
        /// <param name="value">Attribute value.</param>
        /// <returns>The <see cref="TelemetrySpan"/> instance for chaining.</returns>
        [MethodImpl(MethodImplOptions.AggressiveInlining)]
        public TelemetrySpan SetAttribute(string key, bool value)
        {
            this.Activity?.SetTag(key, value);
            return this;
        }

        /// <summary>
        /// Sets a new attribute on the span.
        /// </summary>
        /// <param name="key">Attribute key.</param>
        /// <param name="value">Attribute value.</param>
        /// <returns>The <see cref="TelemetrySpan"/> instance for chaining.</returns>
        [MethodImpl(MethodImplOptions.AggressiveInlining)]
        public TelemetrySpan SetAttribute(string key, double value)
        {
            this.Activity?.SetTag(key, value);
            return this;
        }

        /// <summary>
        /// Sets a new attribute on the span.
        /// </summary>
        /// <param name="key">Attribute key.</param>
        /// <param name="values">Attribute values.</param>
        /// <returns>The <see cref="TelemetrySpan"/> instance for chaining.</returns>
        [MethodImpl(MethodImplOptions.AggressiveInlining)]
        public TelemetrySpan SetAttribute(string key, string[] values)
        {
            this.Activity?.SetTag(key, values);
            return this;
        }

        /// <summary>
        /// Sets a new attribute on the span.
        /// </summary>
        /// <param name="key">Attribute key.</param>
        /// <param name="values">Attribute values.</param>
        /// <returns>The <see cref="TelemetrySpan"/> instance for chaining.</returns>
        [MethodImpl(MethodImplOptions.AggressiveInlining)]
        public TelemetrySpan SetAttribute(string key, int[] values)
        {
            this.Activity?.SetTag(key, values);
            return this;
        }

        /// <summary>
        /// Sets a new attribute on the span.
        /// </summary>
        /// <param name="key">Attribute key.</param>
        /// <param name="values">Attribute values.</param>
        /// <returns>The <see cref="TelemetrySpan"/> instance for chaining.</returns>
        [MethodImpl(MethodImplOptions.AggressiveInlining)]
        public TelemetrySpan SetAttribute(string key, bool[] values)
        {
            this.Activity?.SetTag(key, values);
            return this;
        }

        /// <summary>
        /// Sets a new attribute on the span.
        /// </summary>
        /// <param name="key">Attribute key.</param>
        /// <param name="values">Attribute values.</param>
        /// <returns>The <see cref="TelemetrySpan"/> instance for chaining.</returns>
        [MethodImpl(MethodImplOptions.AggressiveInlining)]
        public TelemetrySpan SetAttribute(string key, double[] values)
        {
            this.Activity?.SetTag(key, values);
            return this;
        }

        /// <summary>
        /// Adds a single Event to the <see cref="TelemetrySpan"/>.
        /// </summary>
        /// <param name="name">Name of the event.</param>
        /// <returns>The <see cref="TelemetrySpan"/> instance for chaining.</returns>
        [MethodImpl(MethodImplOptions.AggressiveInlining)]
        public TelemetrySpan AddEvent(string name)
        {
            this.Activity?.AddEvent(new ActivityEvent(name));
            return this;
        }

        /// <summary>
        /// Adds a single Event to the <see cref="TelemetrySpan"/>.
        /// </summary>
        /// <param name="name">Name of the event.</param>
        /// <param name="timestamp">Timestamp of the event.</param>
        /// <returns>The <see cref="TelemetrySpan"/> instance for chaining.</returns>
        [MethodImpl(MethodImplOptions.AggressiveInlining)]
        public TelemetrySpan AddEvent(string name, DateTimeOffset timestamp)
        {
            this.Activity?.AddEvent(new ActivityEvent(name, timestamp));
            return this;
        }

        /// <summary>
        /// Adds a single Event to the <see cref="TelemetrySpan"/>.
        /// </summary>
        /// <param name="name">Name of the event.</param>
        /// <param name="attributes">Attributes for the event.</param>
        /// <returns>The <see cref="TelemetrySpan"/> instance for chaining.</returns>
        [MethodImpl(MethodImplOptions.AggressiveInlining)]
        public TelemetrySpan AddEvent(string name, SpanAttributes attributes)
        {
            this.Activity?.AddEvent(new ActivityEvent(name, default, attributes.Attributes));
            return this;
        }

        /// <summary>
        /// Adds a single Event to the <see cref="TelemetrySpan"/>.
        /// </summary>
        /// <param name="name">Name of the event.</param>
        /// <param name="timestamp">Timestamp of the event.</param>
        /// <param name="attributes">Attributes for the event.</param>
        /// <returns>The <see cref="TelemetrySpan"/> instance for chaining.</returns>
        [MethodImpl(MethodImplOptions.AggressiveInlining)]
        public TelemetrySpan AddEvent(string name, DateTimeOffset timestamp, SpanAttributes attributes)
        {
            this.Activity?.AddEvent(new ActivityEvent(name, timestamp, attributes.Attributes));
            return this;
        }

        /// <summary>
        /// End the span.
        /// </summary>
        [MethodImpl(MethodImplOptions.AggressiveInlining)]
        public void End()
        {
            this.Activity?.Stop();
        }

        /// <summary>
        /// End the span.
        /// </summary>
        /// <param name="endTimestamp">End timestamp.</param>
        [MethodImpl(MethodImplOptions.AggressiveInlining)]
        public void End(DateTimeOffset endTimestamp)
        {
            this.Activity?.SetEndTime(endTimestamp.UtcDateTime);
            this.Activity?.Stop();
        }

<<<<<<< HEAD
=======
        /// <summary>
        /// Retrieves a baggage item.
        /// </summary>
        /// <param name="key">Baggage item key.</param>
        /// <returns>Retrieved baggage value or <see langword="null"/> if no match was found.</returns>
        [MethodImpl(MethodImplOptions.AggressiveInlining)]
        public string GetBaggageItem(string key)
        {
            return this.Activity?.GetBaggageItem(key);
        }

        /// <summary>
        /// Adds a baggage item to the <see cref="TelemetrySpan"/>.
        /// </summary>
        /// <param name="key">Baggage item key.</param>
        /// <param name="value">Baggage item value.</param>
        /// <returns>The <see cref="TelemetrySpan"/> instance for chaining.</returns>
        [MethodImpl(MethodImplOptions.AggressiveInlining)]
        public TelemetrySpan AddBaggage(string key, string value)
        {
            this.Activity?.AddBaggage(key, value);

            return this;
        }

        /// <summary>
        /// Record Exception.
        /// </summary>
        /// <param name="ex">Exception to be recorded.</param>
        /// <returns>The <see cref="TelemetrySpan"/> instance for chaining.</returns>
        [MethodImpl(MethodImplOptions.AggressiveInlining)]
        public TelemetrySpan RecordException(Exception ex)
        {
            if (ex == null)
            {
                return this;
            }

            return this.RecordException(ex.GetType().Name, ex.Message, ex.ToInvariantString());
        }

        /// <summary>
        /// Record Exception.
        /// </summary>
        /// <param name="type">Type of the exception to be recorded.</param>
        /// <param name="message">Message of the exception to be recorded.</param>
        /// <param name="stacktrace">Stacktrace of the exception to be recorded.</param>
        /// <returns>The <see cref="TelemetrySpan"/> instance for chaining.</returns>
        public TelemetrySpan RecordException(string type, string message, string stacktrace)
        {
            SpanAttributes attributes = new SpanAttributes();
            if (!string.IsNullOrWhiteSpace(type))
            {
                attributes.Add(SemanticConventions.AttributeExceptionType, type);
            }

            if (!string.IsNullOrWhiteSpace(stacktrace))
            {
                attributes.Add(SemanticConventions.AttributeExceptionStacktrace, stacktrace);
            }

            if (!string.IsNullOrWhiteSpace(message))
            {
                attributes.Add(SemanticConventions.AttributeExceptionMessage, message);
            }

            if (attributes.Attributes.Count != 0)
            {
                this.AddEvent(SemanticConventions.AttributeExceptionEventName, attributes);
            }

            return this;
        }

>>>>>>> f5bffdb7
        /// <inheritdoc/>
        [MethodImpl(MethodImplOptions.AggressiveInlining)]
        public void Dispose()
        {
            this.Dispose(true);
            GC.SuppressFinalize(this);
        }

        /// <summary>
        /// Marks the span as current.
        /// </summary>
        [MethodImpl(MethodImplOptions.AggressiveInlining)]
        internal void Activate()
        {
            Activity.Current = this.Activity;
        }

        /// <summary>
        /// Releases the unmanaged resources used by this class and optionally releases the managed resources.
        /// </summary>
        /// <param name="disposing"><see langword="true"/> to release both managed and unmanaged resources; <see langword="false"/> to release only unmanaged resources.</param>
        protected virtual void Dispose(bool disposing)
        {
            this.Activity?.Dispose();
        }
    }
}<|MERGE_RESOLUTION|>--- conflicted
+++ resolved
@@ -271,33 +271,6 @@
             this.Activity?.Stop();
         }
 
-<<<<<<< HEAD
-=======
-        /// <summary>
-        /// Retrieves a baggage item.
-        /// </summary>
-        /// <param name="key">Baggage item key.</param>
-        /// <returns>Retrieved baggage value or <see langword="null"/> if no match was found.</returns>
-        [MethodImpl(MethodImplOptions.AggressiveInlining)]
-        public string GetBaggageItem(string key)
-        {
-            return this.Activity?.GetBaggageItem(key);
-        }
-
-        /// <summary>
-        /// Adds a baggage item to the <see cref="TelemetrySpan"/>.
-        /// </summary>
-        /// <param name="key">Baggage item key.</param>
-        /// <param name="value">Baggage item value.</param>
-        /// <returns>The <see cref="TelemetrySpan"/> instance for chaining.</returns>
-        [MethodImpl(MethodImplOptions.AggressiveInlining)]
-        public TelemetrySpan AddBaggage(string key, string value)
-        {
-            this.Activity?.AddBaggage(key, value);
-
-            return this;
-        }
-
         /// <summary>
         /// Record Exception.
         /// </summary>
@@ -347,7 +320,6 @@
             return this;
         }
 
->>>>>>> f5bffdb7
         /// <inheritdoc/>
         [MethodImpl(MethodImplOptions.AggressiveInlining)]
         public void Dispose()
