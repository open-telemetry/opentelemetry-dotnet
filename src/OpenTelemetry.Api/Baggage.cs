--- conflicted
+++ resolved
@@ -1,7 +1,5 @@
 // Copyright The OpenTelemetry Authors
 // SPDX-License-Identifier: Apache-2.0
-
-#nullable enable
 
 using System.Diagnostics.CodeAnalysis;
 using OpenTelemetry.Context;
@@ -89,11 +87,7 @@
     /// </summary>
     /// <param name="baggageItems">Baggage key/value pairs.</param>
     /// <returns><see cref="Baggage"/>.</returns>
-<<<<<<< HEAD
-    public static Baggage Create(Dictionary<string, string?>? baggageItems = null)
-=======
     public static Baggage Create(Dictionary<string, string>? baggageItems = null)
->>>>>>> 2097f477
     {
         if (baggageItems == null)
         {
@@ -101,7 +95,7 @@
         }
 
         Dictionary<string, string> baggageCopy = new Dictionary<string, string>(baggageItems.Count, StringComparer.OrdinalIgnoreCase);
-        foreach (KeyValuePair<string, string?> baggageItem in baggageItems)
+        foreach (KeyValuePair<string, string> baggageItem in baggageItems)
         {
             if (string.IsNullOrEmpty(baggageItem.Value))
             {
@@ -109,7 +103,7 @@
                 continue;
             }
 
-            baggageCopy[baggageItem.Key] = baggageItem.Value!;
+            baggageCopy[baggageItem.Key] = baggageItem.Value;
         }
 
         return new Baggage(baggageCopy);
@@ -170,11 +164,7 @@
     /// <returns>New <see cref="Baggage"/> containing the new key/value pairs.</returns>
     /// <remarks>Note: The <see cref="Baggage"/> returned will be set as the new <see cref="Current"/> instance.</remarks>
     [SuppressMessage("roslyn", "RS0026", Justification = "TODO: fix APIs that violate the backcompt requirement - multiple overloads with optional parameters: https://github.com/dotnet/roslyn/blob/main/docs/Adding%20Optional%20Parameters%20in%20Public%20API.md.")]
-<<<<<<< HEAD
-    public static Baggage SetBaggage(IEnumerable<KeyValuePair<string, string?>>? baggageItems, Baggage baggage = default)
-=======
     public static Baggage SetBaggage(IEnumerable<KeyValuePair<string, string?>> baggageItems, Baggage baggage = default)
->>>>>>> 2097f477
     {
         var baggageHolder = EnsureBaggageHolder();
         lock (baggageHolder)
@@ -274,11 +264,7 @@
     /// </summary>
     /// <param name="baggageItems">Baggage key/value pairs.</param>
     /// <returns>New <see cref="Baggage"/> containing the key/value pairs.</returns>
-<<<<<<< HEAD
-    public Baggage SetBaggage(IEnumerable<KeyValuePair<string, string?>>? baggageItems)
-=======
     public Baggage SetBaggage(IEnumerable<KeyValuePair<string, string?>> baggageItems)
->>>>>>> 2097f477
     {
         if (baggageItems?.Any() != true)
         {
