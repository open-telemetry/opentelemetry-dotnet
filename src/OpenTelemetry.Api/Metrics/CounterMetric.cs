﻿// <copyright file="CounterMetric.cs" company="OpenTelemetry Authors">
// Copyright 2018, OpenTelemetry Authors
//
// Licensed under the Apache License, Version 2.0 (the "License");
// you may not use this file except in compliance with the License.
// You may obtain a copy of the License at
//
//     http://www.apache.org/licenses/LICENSE-2.0
//
// Unless required by applicable law or agreed to in writing, software
// distributed under the License is distributed on an "AS IS" BASIS,
// WITHOUT WARRANTIES OR CONDITIONS OF ANY KIND, either express or implied.
// See the License for the specific language governing permissions and
// limitations under the License.
// </copyright>

using System.Collections.Generic;
using OpenTelemetry.Context;
using OpenTelemetry.Trace;

namespace OpenTelemetry.Metrics
{
    /// <summary>
    /// Counter instrument.
    /// </summary>
    /// <typeparam name="T">The type of counter. Only long and double are supported now.</typeparam>
    public abstract class CounterMetric<T>
        where T : struct
    {
        /// <summary>
        /// Adds or Increments the counter.
        /// </summary>
        /// <param name="context">the associated span context.</param>
        /// <param name="value">value by which the counter should be incremented.</param>
        /// <param name="labelset">The labelset associated with this value.</param>
        public abstract void Add(in SpanContext context, T value, LabelSet labelset);

        /// <summary>
        /// Adds or Increments the counter.
        /// </summary>
        /// <param name="context">the associated span context.</param>
        /// <param name="value">value by which the counter should be incremented.</param>
        /// <param name="labels">The labels or dimensions associated with this value.</param>
        public abstract void Add(in SpanContext context, T value, IEnumerable<KeyValuePair<string, string>> labels);

        /// <summary>
        /// Adds or Increments the counter.
        /// </summary>
        /// <param name="context">the associated distributed context.</param>
        /// <param name="value">value by which the counter should be incremented.</param>
        /// <param name="labelset">The labelset associated with this value.</param>
<<<<<<< HEAD
        public abstract void Add(in CorrelationContext context, T value, LabelSet labelset);
=======
        public abstract void Add(in DistributedContext context, T value, LabelSet labelset);
>>>>>>> 85688d0a

        /// <summary>
        /// Adds or Increments the counter.
        /// </summary>
        /// <param name="context">the associated distributed context.</param>
        /// <param name="value">value by which the counter should be incremented.</param>
        /// <param name="labels">The labels or dimensions associated with this value.</param>
<<<<<<< HEAD
        public abstract void Add(in CorrelationContext context, T value, IEnumerable<KeyValuePair<string, string>> labels);
=======
        public abstract void Add(in DistributedContext context, T value, IEnumerable<KeyValuePair<string, string>> labels);
>>>>>>> 85688d0a

        /// <summary>
        /// Gets the bound counter metric with given labelset.
        /// </summary>
        /// <param name="labelset">The labelset from which bound instrument should be constructed.</param>
        /// <returns>The bound counter metric.</returns>
        public abstract BoundCounterMetric<T> Bind(LabelSet labelset);

        /// <summary>
        /// Gets the bound counter metric with given labels.
        /// </summary>
        /// <param name="labels">The labels or dimensions associated with this value.</param>
        /// <returns>The bound counter metric.</returns>
        public abstract BoundCounterMetric<T> Bind(IEnumerable<KeyValuePair<string, string>> labels);
    }
}<|MERGE_RESOLUTION|>--- conflicted
+++ resolved
@@ -49,11 +49,7 @@
         /// <param name="context">the associated distributed context.</param>
         /// <param name="value">value by which the counter should be incremented.</param>
         /// <param name="labelset">The labelset associated with this value.</param>
-<<<<<<< HEAD
-        public abstract void Add(in CorrelationContext context, T value, LabelSet labelset);
-=======
         public abstract void Add(in DistributedContext context, T value, LabelSet labelset);
->>>>>>> 85688d0a
 
         /// <summary>
         /// Adds or Increments the counter.
@@ -61,11 +57,7 @@
         /// <param name="context">the associated distributed context.</param>
         /// <param name="value">value by which the counter should be incremented.</param>
         /// <param name="labels">The labels or dimensions associated with this value.</param>
-<<<<<<< HEAD
-        public abstract void Add(in CorrelationContext context, T value, IEnumerable<KeyValuePair<string, string>> labels);
-=======
         public abstract void Add(in DistributedContext context, T value, IEnumerable<KeyValuePair<string, string>> labels);
->>>>>>> 85688d0a
 
         /// <summary>
         /// Gets the bound counter metric with given labelset.
