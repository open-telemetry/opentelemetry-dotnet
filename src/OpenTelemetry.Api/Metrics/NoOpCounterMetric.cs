﻿// <copyright file="NoOpCounterMetric.cs" company="OpenTelemetry Authors">
// Copyright 2018, OpenTelemetry Authors
//
// Licensed under the Apache License, Version 2.0 (the "License");
// you may not use this file except in compliance with the License.
// You may obtain a copy of the License at
//
//     http://www.apache.org/licenses/LICENSE-2.0
//
// Unless required by applicable law or agreed to in writing, software
// distributed under the License is distributed on an "AS IS" BASIS,
// WITHOUT WARRANTIES OR CONDITIONS OF ANY KIND, either express or implied.
// See the License for the specific language governing permissions and
// limitations under the License.
// </copyright>

using System.Collections.Generic;
using OpenTelemetry.Context;
using OpenTelemetry.Trace;

namespace OpenTelemetry.Metrics
{
    /// <summary>
    /// A no-op counter instrument.
    /// </summary>
    /// <typeparam name="T">The type of counter. Only long and double are supported now.</typeparam>
    public sealed class NoOpCounterMetric<T> : CounterMetric<T>
        where T : struct
    {
        /// <summary>
        /// No op counter instance.
        /// </summary>
        public static readonly NoOpCounterMetric<T> Instance = new NoOpCounterMetric<T>();

        /// <inheritdoc/>
        public override void Add(in SpanContext context, T value, LabelSet labelset)
        {
        }

        /// <inheritdoc/>
        public override void Add(in SpanContext context, T value, IEnumerable<KeyValuePair<string, string>> labels)
        {
        }

        /// <inheritdoc/>
<<<<<<< HEAD
        public override void Add(in CorrelationContext context, T value, LabelSet labelset)
=======
        public override void Add(in DistributedContext context, T value, LabelSet labelset)
>>>>>>> 85688d0a
        {
        }

        /// <inheritdoc/>
<<<<<<< HEAD
        public override void Add(in CorrelationContext context, T value, IEnumerable<KeyValuePair<string, string>> labels)
=======
        public override void Add(in DistributedContext context, T value, IEnumerable<KeyValuePair<string, string>> labels)
>>>>>>> 85688d0a
        {
        }

        /// <inheritdoc/>
        public override BoundCounterMetric<T> Bind(LabelSet labelset)
        {
            return NoOpBoundCounterMetric<T>.Instance;
        }

        /// <inheritdoc/>
        public override BoundCounterMetric<T> Bind(IEnumerable<KeyValuePair<string, string>> labels)
        {
            return NoOpBoundCounterMetric<T>.Instance;
        }
    }
}<|MERGE_RESOLUTION|>--- conflicted
+++ resolved
@@ -43,20 +43,12 @@
         }
 
         /// <inheritdoc/>
-<<<<<<< HEAD
-        public override void Add(in CorrelationContext context, T value, LabelSet labelset)
-=======
         public override void Add(in DistributedContext context, T value, LabelSet labelset)
->>>>>>> 85688d0a
         {
         }
 
         /// <inheritdoc/>
-<<<<<<< HEAD
-        public override void Add(in CorrelationContext context, T value, IEnumerable<KeyValuePair<string, string>> labels)
-=======
         public override void Add(in DistributedContext context, T value, IEnumerable<KeyValuePair<string, string>> labels)
->>>>>>> 85688d0a
         {
         }
 
