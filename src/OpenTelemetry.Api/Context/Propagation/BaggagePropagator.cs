// Copyright The OpenTelemetry Authors
// SPDX-License-Identifier: Apache-2.0

#nullable enable

#if NET
using System.Diagnostics.CodeAnalysis;
#endif
using System.Net;
using System.Text;
using OpenTelemetry.Internal;

namespace OpenTelemetry.Context.Propagation;

/// <summary>
/// A text map propagator for W3C Baggage. See https://w3c.github.io/baggage/.
/// </summary>
public class BaggagePropagator : TextMapPropagator
{
    internal const string BaggageHeaderName = "baggage";

    private const int MaxBaggageLength = 8192;
    private const int MaxBaggageItems = 180;

    private static readonly char[] EqualSignSeparator = new[] { '=' };
    private static readonly char[] CommaSignSeparator = new[] { ',' };

    /// <inheritdoc/>
    public override ISet<string> Fields => new HashSet<string> { BaggageHeaderName };

    /// <inheritdoc/>
<<<<<<< HEAD
    public override PropagationContext Extract<T>(PropagationContext context, T carrier, Func<T, string, IEnumerable<string>>? getter)
=======
    public override PropagationContext Extract<T>(PropagationContext context, T carrier, Func<T, string, IEnumerable<string>?> getter)
>>>>>>> ba8a0e4c
    {
        if (context.Baggage != default)
        {
            // If baggage has already been extracted, perform a noop.
            return context;
        }

        if (carrier == null)
        {
            OpenTelemetryApiEventSource.Log.FailedToExtractBaggage(nameof(BaggagePropagator), "null carrier");
            return context;
        }

        if (getter == null)
        {
            OpenTelemetryApiEventSource.Log.FailedToExtractBaggage(nameof(BaggagePropagator), "null getter");
            return context;
        }

        try
        {
<<<<<<< HEAD
            Dictionary<string, string>? baggage = null;
=======
>>>>>>> ba8a0e4c
            var baggageCollection = getter(carrier, BaggageHeaderName);
            if (baggageCollection?.Any() ?? false)
            {
                if (TryExtractBaggage(baggageCollection.ToArray(), out var baggage))
                {
                    return new PropagationContext(context.ActivityContext, new Baggage(baggage));
                }
            }

            return new PropagationContext(context.ActivityContext, context.Baggage);
        }
        catch (Exception ex)
        {
            OpenTelemetryApiEventSource.Log.BaggageExtractException(nameof(BaggagePropagator), ex);
        }

        return context;
    }

    /// <inheritdoc/>
    public override void Inject<T>(PropagationContext context, T carrier, Action<T, string, string>? setter)
    {
        if (carrier == null)
        {
            OpenTelemetryApiEventSource.Log.FailedToInjectBaggage(nameof(BaggagePropagator), "null carrier");
            return;
        }

        if (setter == null)
        {
            OpenTelemetryApiEventSource.Log.FailedToInjectBaggage(nameof(BaggagePropagator), "null setter");
            return;
        }

        using var e = context.Baggage.GetEnumerator();

        if (e.MoveNext() == true)
        {
            int itemCount = 0;
            StringBuilder baggage = new StringBuilder();
            do
            {
                KeyValuePair<string, string> item = e.Current;
                if (string.IsNullOrEmpty(item.Value))
                {
                    continue;
                }

                baggage.Append(WebUtility.UrlEncode(item.Key)).Append('=').Append(WebUtility.UrlEncode(item.Value)).Append(',');
            }
            while (e.MoveNext() && ++itemCount < MaxBaggageItems && baggage.Length < MaxBaggageLength);
            baggage.Remove(baggage.Length - 1, 1);
            setter(carrier, BaggageHeaderName, baggage.ToString());
        }
    }

<<<<<<< HEAD
    internal static bool TryExtractBaggage(string[] baggageCollection, out Dictionary<string, string>? baggage)
=======
    internal static bool TryExtractBaggage(
        string[] baggageCollection,
#if NET
        [NotNullWhen(true)]
#endif
        out Dictionary<string, string>? baggage)
>>>>>>> ba8a0e4c
    {
        int baggageLength = -1;
        bool done = false;
        Dictionary<string, string>? baggageDictionary = null;

        foreach (var item in baggageCollection)
        {
            if (done)
            {
                break;
            }

            if (string.IsNullOrEmpty(item))
            {
                continue;
            }

            foreach (var pair in item.Split(CommaSignSeparator))
            {
                baggageLength += pair.Length + 1; // pair and comma

                if (baggageLength >= MaxBaggageLength || baggageDictionary?.Count >= MaxBaggageItems)
                {
                    done = true;
                    break;
                }

                if (pair.IndexOf('=') < 0)
                {
                    continue;
                }

                var parts = pair.Split(EqualSignSeparator, 2);
                if (parts.Length != 2)
                {
                    continue;
                }

                var key = WebUtility.UrlDecode(parts[0]);
                var value = WebUtility.UrlDecode(parts[1]);

                if (string.IsNullOrEmpty(key) || string.IsNullOrEmpty(value))
                {
                    continue;
                }

                if (baggageDictionary == null)
                {
                    baggageDictionary = new Dictionary<string, string>();
                }

                baggageDictionary[key] = value;
            }
        }

        baggage = baggageDictionary;
        return baggageDictionary != null;
    }
}<|MERGE_RESOLUTION|>--- conflicted
+++ resolved
@@ -29,11 +29,7 @@
     public override ISet<string> Fields => new HashSet<string> { BaggageHeaderName };
 
     /// <inheritdoc/>
-<<<<<<< HEAD
-    public override PropagationContext Extract<T>(PropagationContext context, T carrier, Func<T, string, IEnumerable<string>>? getter)
-=======
     public override PropagationContext Extract<T>(PropagationContext context, T carrier, Func<T, string, IEnumerable<string>?> getter)
->>>>>>> ba8a0e4c
     {
         if (context.Baggage != default)
         {
@@ -55,10 +51,6 @@
 
         try
         {
-<<<<<<< HEAD
-            Dictionary<string, string>? baggage = null;
-=======
->>>>>>> ba8a0e4c
             var baggageCollection = getter(carrier, BaggageHeaderName);
             if (baggageCollection?.Any() ?? false)
             {
@@ -115,16 +107,12 @@
         }
     }
 
-<<<<<<< HEAD
-    internal static bool TryExtractBaggage(string[] baggageCollection, out Dictionary<string, string>? baggage)
-=======
     internal static bool TryExtractBaggage(
         string[] baggageCollection,
 #if NET
         [NotNullWhen(true)]
 #endif
         out Dictionary<string, string>? baggage)
->>>>>>> ba8a0e4c
     {
         int baggageLength = -1;
         bool done = false;
