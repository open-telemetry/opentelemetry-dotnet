﻿// <copyright file="TraceContextFormatActivity.cs" company="OpenTelemetry Authors">
// Copyright The OpenTelemetry Authors
//
// Licensed under the Apache License, Version 2.0 (the "License");
// you may not use this file except in compliance with the License.
// You may obtain a copy of the License at
//
//     http://www.apache.org/licenses/LICENSE-2.0
//
// Unless required by applicable law or agreed to in writing, software
// distributed under the License is distributed on an "AS IS" BASIS,
// WITHOUT WARRANTIES OR CONDITIONS OF ANY KIND, either express or implied.
// See the License for the specific language governing permissions and
// limitations under the License.
// </copyright>
using System;
using System.Collections.Generic;
using System.Diagnostics;
using System.Linq;
using System.Text;
using OpenTelemetry.Internal;

namespace OpenTelemetry.Context.Propagation
{
    /// <summary>
    /// W3C trace context text wire protocol formatter. See https://github.com/w3c/distributed-tracing/.
    /// </summary>
    public class TraceContextFormatActivity : ITextFormatActivity
    {
        private const string TraceParent = "traceparent";
        private const string TraceState = "tracestate";

        private static readonly int VersionLength = "00".Length;
        private static readonly int VersionPrefixIdLength = "00-".Length;
        private static readonly int TraceIdLength = "0af7651916cd43dd8448eb211c80319c".Length;
        private static readonly int VersionAndTraceIdLength = "00-0af7651916cd43dd8448eb211c80319c-".Length;
        private static readonly int SpanIdLength = "00f067aa0ba902b7".Length;
        private static readonly int VersionAndTraceIdAndSpanIdLength = "00-0af7651916cd43dd8448eb211c80319c-00f067aa0ba902b7-".Length;
        private static readonly int OptionsLength = "00".Length;
        private static readonly int TraceparentLengthV0 = "00-0af7651916cd43dd8448eb211c80319c-00f067aa0ba902b7-00".Length;

        /// <inheritdoc/>
        public ISet<string> Fields => new HashSet<string> { TraceState, TraceParent };

        /// <inheritdoc/>
        public bool IsInjected<T>(T carrier, Func<T, string, IEnumerable<string>> getter)
        {
            try
            {
                var traceparentCollection = getter(carrier, TraceParent);

                // There must be a single traceparent
                return traceparentCollection != null && traceparentCollection.Count() == 1;
            }
            catch (Exception ex)
            {
                OpenTelemetryApiEventSource.Log.ActivityContextExtractException(ex);
            }

            // in case of exception indicate to upstream that there is no parseable context from the top
            return false;
        }

        /// <inheritdoc/>
        public ActivityContext Extract<T>(T carrier, Func<T, string, IEnumerable<string>> getter)
        {
            try
            {
                var traceparentCollection = getter(carrier, TraceParent);

                // There must be a single traceparent
                if (traceparentCollection == null || traceparentCollection.Count() != 1)
                {
                    return default;
                }

                var traceparent = traceparentCollection.First();
                var traceparentParsed = this.TryExtractTraceparent(traceparent, out var traceId, out var spanId, out var traceoptions);

                if (!traceparentParsed)
                {
                    return default;
                }

                string tracestate = null;
                var tracestateCollection = getter(carrier, TraceState);
                if (tracestateCollection != null)
                {
                    this.TryExtractTracestate(tracestateCollection.ToArray(), out tracestate);
                }

                return new ActivityContext(traceId, spanId, traceoptions, tracestate);
            }
            catch (Exception ex)
            {
                OpenTelemetryApiEventSource.Log.ActivityContextExtractException(ex);
            }

            // in case of exception indicate to upstream that there is no parseable context from the top
            return default;
        }

        /// <inheritdoc/>
        public void Inject<T>(ActivityContext activityContext, T carrier, Action<T, string, string> setter)
        {
            if (activityContext == default)
            {
                OpenTelemetryApiEventSource.Log.FailedToInjectActivityContext("Invalid context");
                return;
            }

            if (carrier == null)
            {
                OpenTelemetryApiEventSource.Log.FailedToInjectActivityContext("null carrier");
                return;
            }

            if (setter == null)
            {
                OpenTelemetryApiEventSource.Log.FailedToInjectActivityContext("null setter");
                return;
            }

            var traceparent = string.Concat("00-", activityContext.TraceId.ToHexString(), "-", activityContext.SpanId.ToHexString());
            traceparent = string.Concat(traceparent, (activityContext.TraceFlags & ActivityTraceFlags.Recorded) != 0 ? "-01" : "-00");

            setter(carrier, TraceParent, traceparent);

            string tracestateStr = activityContext.TraceState;
<<<<<<< HEAD
            if ((tracestateStr?.Length ?? 0) > 0)
=======
            if (tracestateStr?.Length > 0)
>>>>>>> 049f72c0
            {
                setter(carrier, TraceState, tracestateStr);
            }
        }

        private bool TryExtractTraceparent(string traceparent, out ActivityTraceId traceId, out ActivitySpanId spanId, out ActivityTraceFlags traceOptions)
        {
            // from https://github.com/w3c/distributed-tracing/blob/master/trace_context/HTTP_HEADER_FORMAT.md
            // traceparent: 00-0af7651916cd43dd8448eb211c80319c-00f067aa0ba902b7-01

            traceId = default;
            spanId = default;
            traceOptions = default;
            var bestAttempt = false;

            if (string.IsNullOrWhiteSpace(traceparent) || traceparent.Length < TraceparentLengthV0)
            {
                return false;
            }

            // if version does not end with delimiter
            if (traceparent[VersionPrefixIdLength - 1] != '-')
            {
                return false;
            }

            // or version is not a hex (will throw)
            var version0 = this.HexCharToByte(traceparent[0]);
            var version1 = this.HexCharToByte(traceparent[1]);

            if (version0 == 0xf && version1 == 0xf)
            {
                return false;
            }

            if (version0 > 0)
            {
                // expected version is 00
                // for higher versions - best attempt parsing of trace id, span id, etc.
                bestAttempt = true;
            }

            if (traceparent[VersionAndTraceIdLength - 1] != '-')
            {
                return false;
            }

            try
            {
                traceId = ActivityTraceId.CreateFromString(traceparent.AsSpan().Slice(VersionPrefixIdLength, TraceIdLength));
            }
            catch (ArgumentOutOfRangeException)
            {
                // it's ok to still parse tracestate
                return false;
            }

            if (traceparent[VersionAndTraceIdAndSpanIdLength - 1] != '-')
            {
                return false;
            }

            try
            {
                spanId = ActivitySpanId.CreateFromString(traceparent.AsSpan().Slice(VersionAndTraceIdLength, SpanIdLength));
            }
            catch (ArgumentOutOfRangeException)
            {
                // it's ok to still parse tracestate
                return false;
            }

            byte options0;
            byte options1;

            try
            {
                options0 = this.HexCharToByte(traceparent[VersionAndTraceIdAndSpanIdLength]);
                options1 = this.HexCharToByte(traceparent[VersionAndTraceIdAndSpanIdLength + 1]);
            }
            catch (ArgumentOutOfRangeException)
            {
                // it's ok to still parse tracestate
                return false;
            }

            if ((options1 & 1) == 1)
            {
                traceOptions |= ActivityTraceFlags.Recorded;
            }

            if ((!bestAttempt) && (traceparent.Length != VersionAndTraceIdAndSpanIdLength + OptionsLength))
            {
                return false;
            }

            if (bestAttempt)
            {
                if ((traceparent.Length > TraceparentLengthV0) && (traceparent[TraceparentLengthV0] != '-'))
                {
                    return false;
                }
            }

            return true;
        }

        private byte HexCharToByte(char c)
        {
            if ((c >= '0') && (c <= '9'))
            {
                return (byte)(c - '0');
            }

            if ((c >= 'a') && (c <= 'f'))
            {
                return (byte)(c - 'a' + 10);
            }

            if ((c >= 'A') && (c <= 'F'))
            {
                return (byte)(c - 'A' + 10);
            }

            throw new ArgumentOutOfRangeException(nameof(c), $"Invalid character: {c}.");
        }

        private bool TryExtractTracestate(string[] tracestateCollection, out string tracestateResult)
        {
            tracestateResult = string.Empty;

            if (tracestateCollection != null)
            {
                var result = new StringBuilder();

                // Iterate in reverse order because when call builder set the elements is added in the
                // front of the list.
                for (int i = tracestateCollection.Length - 1; i >= 0; i--)
                {
                    if (string.IsNullOrEmpty(tracestateCollection[i]))
                    {
                        return false;
                    }

                    result.Append(tracestateCollection[i]);
                }

                tracestateResult = result.ToString();
            }

            return true;
        }
    }
}<|MERGE_RESOLUTION|>--- conflicted
+++ resolved
@@ -127,11 +127,7 @@
             setter(carrier, TraceParent, traceparent);
 
             string tracestateStr = activityContext.TraceState;
-<<<<<<< HEAD
-            if ((tracestateStr?.Length ?? 0) > 0)
-=======
             if (tracestateStr?.Length > 0)
->>>>>>> 049f72c0
             {
                 setter(carrier, TraceState, tracestateStr);
             }
