// <copyright file="RuntimeContext.cs" company="OpenTelemetry Authors">
// Copyright The OpenTelemetry Authors
//
// Licensed under the Apache License, Version 2.0 (the "License");
// you may not use this file except in compliance with the License.
// You may obtain a copy of the License at
//
//     http://www.apache.org/licenses/LICENSE-2.0
//
// Unless required by applicable law or agreed to in writing, software
// distributed under the License is distributed on an "AS IS" BASIS,
// WITHOUT WARRANTIES OR CONDITIONS OF ANY KIND, either express or implied.
// See the License for the specific language governing permissions and
// limitations under the License.
// </copyright>

using System.Collections.Concurrent;
using System.Diagnostics.CodeAnalysis;
using System.Runtime.CompilerServices;
using OpenTelemetry.Internal;

namespace OpenTelemetry.Context
{
    /// <summary>
    /// Generic runtime context management API.
    /// </summary>
    public static class RuntimeContext
    {
        private static readonly ConcurrentDictionary<string, object> Slots = new();

<<<<<<< HEAD
        private static Type contextSlotType;

        private static RuntimeContextSlotFactory runtimeContextSlotFactory;

        [UnconditionalSuppressMessage("ReflectionAnalysis", "IL2026:RequiresUnreferencedCode", Justification = "The AsyncLocalRuntimeContextSlot type is handled without using Reflection.")]
        [UnconditionalSuppressMessage("ReflectionAnalysis", "IL3050:RequiresDynamicCode", Justification = "The AsyncLocalRuntimeContextSlot type is handled without using Reflection.")]
        static RuntimeContext()
        {
            ContextSlotType = typeof(AsyncLocalRuntimeContextSlot<>);
        }
=======
        private static Type contextSlotType = typeof(AsyncLocalRuntimeContextSlot<>);
>>>>>>> 09399d8e

        /// <summary>
        /// Gets or sets the actual context carrier implementation.
        /// </summary>
        public static Type ContextSlotType
        {
<<<<<<< HEAD
            get
            {
                return contextSlotType;
            }

            [RequiresUnreferencedCode("Setting a custom ContextSlotType requires using Reflection to initialize the context slot.")]
            [RequiresDynamicCode("Setting a custom ContextSlotType requires using MakeGenericType to initialize the context slot. The native code for the generic type might not be available at runtime.")]
            set
            {
                Guard.ThrowIfNull(value, nameof(value));
                if (!value.IsGenericType || !value.IsGenericTypeDefinition || value.GetGenericArguments().Length != 1)
                {
                    throw new NotSupportedException($"Type '{value}' must be generic with a single generic type argument.");
                }

                if (value == typeof(AsyncLocalRuntimeContextSlot<>))
                {
                    runtimeContextSlotFactory = new RuntimeContextSlotFactory.AsyncLocalRuntimeContextSlotFactory();
                }
                else if (value == typeof(ThreadLocalRuntimeContextSlot<>))
                {
                    runtimeContextSlotFactory = new RuntimeContextSlotFactory.ThreadLocalRuntimeContextSlotFactory();
=======
            get => contextSlotType;
            set
            {
                Guard.ThrowIfNull(value, nameof(value));

                if (value == typeof(AsyncLocalRuntimeContextSlot<>))
                {
                    contextSlotType = value;
                }
                else if (value == typeof(ThreadLocalRuntimeContextSlot<>))
                {
                    contextSlotType = value;
>>>>>>> 09399d8e
                }
#if NETFRAMEWORK
                else if (value == typeof(RemotingRuntimeContextSlot<>))
                {
<<<<<<< HEAD
                    runtimeContextSlotFactory = new RuntimeContextSlotFactory.RemotingRuntimeContextSlotFactory();
=======
                    contextSlotType = value;
>>>>>>> 09399d8e
                }
#endif
                else
                {
<<<<<<< HEAD
#if NETSTANDARD2_1_OR_GREATER || NET6_OR_GREATER
                    if (!RuntimeFeature.IsDynamicCodeSupported)
                    {
                        throw new NotSupportedException($"Custom RuntimeContextSlot type '{value}' cannot be used because dynamic code is not supported");
                    }
#endif

                    runtimeContextSlotFactory = new RuntimeContextSlotFactory.ReflectionRuntimeContextSlotFactory(contextSlotType);
                }

                contextSlotType = value;
=======
                    throw new NotSupportedException($"{value} is not a supported type.");
                }
>>>>>>> 09399d8e
            }
        }

        /// <summary>
        /// Register a named context slot.
        /// </summary>
        /// <param name="slotName">The name of the context slot.</param>
        /// <typeparam name="T">The type of the underlying value.</typeparam>
        /// <returns>The slot registered.</returns>
        public static RuntimeContextSlot<T> RegisterSlot<T>(string slotName)
        {
            Guard.ThrowIfNullOrEmpty(slotName);
            RuntimeContextSlot<T> slot = null;

            lock (Slots)
            {
                if (Slots.ContainsKey(slotName))
                {
                    throw new InvalidOperationException($"Context slot already registered: '{slotName}'");
                }

<<<<<<< HEAD
                var slot = runtimeContextSlotFactory.Create<T>(slotName);
=======
                if (ContextSlotType == typeof(AsyncLocalRuntimeContextSlot<>))
                {
                    slot = new AsyncLocalRuntimeContextSlot<T>(slotName);
                }
                else if (ContextSlotType == typeof(ThreadLocalRuntimeContextSlot<>))
                {
                    slot = new ThreadLocalRuntimeContextSlot<T>(slotName);
                }

#if NETFRAMEWORK
                else if (ContextSlotType == typeof(RemotingRuntimeContextSlot<>))
                {
                    slot = new RemotingRuntimeContextSlot<T>(slotName);
                }
#endif
>>>>>>> 09399d8e

                Slots[slotName] = slot;
                return slot;
            }
        }

        /// <summary>
        /// Get a registered slot from a given name.
        /// </summary>
        /// <param name="slotName">The name of the context slot.</param>
        /// <typeparam name="T">The type of the underlying value.</typeparam>
        /// <returns>The slot previously registered.</returns>
        public static RuntimeContextSlot<T> GetSlot<T>(string slotName)
        {
            Guard.ThrowIfNullOrEmpty(slotName);
            var slot = GuardNotFound(slotName);
            var contextSlot = Guard.ThrowIfNotOfType<RuntimeContextSlot<T>>(slot);
            return contextSlot;
        }

        /*
        public static void Apply(IDictionary<string, object> snapshot)
        {
            foreach (var entry in snapshot)
            {
                // TODO: revisit this part if we want Snapshot() to be used on critical paths
                dynamic value = entry.Value;
                SetValue(entry.Key, value);
            }
        }

        public static IDictionary<string, object> Snapshot()
        {
            var retval = new Dictionary<string, object>();
            foreach (var entry in Slots)
            {
                // TODO: revisit this part if we want Snapshot() to be used on critical paths
                dynamic slot = entry.Value;
                retval[entry.Key] = slot.Get();
            }
            return retval;
        }
        */

        /// <summary>
        /// Sets the value to a registered slot.
        /// </summary>
        /// <param name="slotName">The name of the context slot.</param>
        /// <param name="value">The value to be set.</param>
        /// <typeparam name="T">The type of the value.</typeparam>
        [MethodImpl(MethodImplOptions.AggressiveInlining)]
        public static void SetValue<T>(string slotName, T value)
        {
            GetSlot<T>(slotName).Set(value);
        }

        /// <summary>
        /// Gets the value from a registered slot.
        /// </summary>
        /// <param name="slotName">The name of the context slot.</param>
        /// <typeparam name="T">The type of the value.</typeparam>
        /// <returns>The value retrieved from the context slot.</returns>
        [MethodImpl(MethodImplOptions.AggressiveInlining)]
        public static T GetValue<T>(string slotName)
        {
            return GetSlot<T>(slotName).Get();
        }

        /// <summary>
        /// Sets the value to a registered slot.
        /// </summary>
        /// <param name="slotName">The name of the context slot.</param>
        /// <param name="value">The value to be set.</param>
        public static void SetValue(string slotName, object value)
        {
            Guard.ThrowIfNullOrEmpty(slotName);
            var slot = GuardNotFound(slotName);
            var runtimeContextSlotValueAccessor = Guard.ThrowIfNotOfType<IRuntimeContextSlotValueAccessor>(slot);
            runtimeContextSlotValueAccessor.Value = value;
        }

        /// <summary>
        /// Gets the value from a registered slot.
        /// </summary>
        /// <param name="slotName">The name of the context slot.</param>
        /// <returns>The value retrieved from the context slot.</returns>
        public static object GetValue(string slotName)
        {
            Guard.ThrowIfNullOrEmpty(slotName);
            var slot = GuardNotFound(slotName);
            var runtimeContextSlotValueAccessor = Guard.ThrowIfNotOfType<IRuntimeContextSlotValueAccessor>(slot);
            return runtimeContextSlotValueAccessor.Value;
        }

        // For testing purpose
        internal static void Clear()
        {
            Slots.Clear();
        }

        private static object GuardNotFound(string slotName)
        {
            if (!Slots.TryGetValue(slotName, out var slot))
            {
                throw new ArgumentException($"Context slot not found: '{slotName}'");
            }

            return slot;
        }
    }
}<|MERGE_RESOLUTION|>--- conflicted
+++ resolved
@@ -28,50 +28,13 @@
     {
         private static readonly ConcurrentDictionary<string, object> Slots = new();
 
-<<<<<<< HEAD
-        private static Type contextSlotType;
-
-        private static RuntimeContextSlotFactory runtimeContextSlotFactory;
-
-        [UnconditionalSuppressMessage("ReflectionAnalysis", "IL2026:RequiresUnreferencedCode", Justification = "The AsyncLocalRuntimeContextSlot type is handled without using Reflection.")]
-        [UnconditionalSuppressMessage("ReflectionAnalysis", "IL3050:RequiresDynamicCode", Justification = "The AsyncLocalRuntimeContextSlot type is handled without using Reflection.")]
-        static RuntimeContext()
-        {
-            ContextSlotType = typeof(AsyncLocalRuntimeContextSlot<>);
-        }
-=======
         private static Type contextSlotType = typeof(AsyncLocalRuntimeContextSlot<>);
->>>>>>> 09399d8e
 
         /// <summary>
         /// Gets or sets the actual context carrier implementation.
         /// </summary>
         public static Type ContextSlotType
         {
-<<<<<<< HEAD
-            get
-            {
-                return contextSlotType;
-            }
-
-            [RequiresUnreferencedCode("Setting a custom ContextSlotType requires using Reflection to initialize the context slot.")]
-            [RequiresDynamicCode("Setting a custom ContextSlotType requires using MakeGenericType to initialize the context slot. The native code for the generic type might not be available at runtime.")]
-            set
-            {
-                Guard.ThrowIfNull(value, nameof(value));
-                if (!value.IsGenericType || !value.IsGenericTypeDefinition || value.GetGenericArguments().Length != 1)
-                {
-                    throw new NotSupportedException($"Type '{value}' must be generic with a single generic type argument.");
-                }
-
-                if (value == typeof(AsyncLocalRuntimeContextSlot<>))
-                {
-                    runtimeContextSlotFactory = new RuntimeContextSlotFactory.AsyncLocalRuntimeContextSlotFactory();
-                }
-                else if (value == typeof(ThreadLocalRuntimeContextSlot<>))
-                {
-                    runtimeContextSlotFactory = new RuntimeContextSlotFactory.ThreadLocalRuntimeContextSlotFactory();
-=======
             get => contextSlotType;
             set
             {
@@ -84,36 +47,17 @@
                 else if (value == typeof(ThreadLocalRuntimeContextSlot<>))
                 {
                     contextSlotType = value;
->>>>>>> 09399d8e
                 }
 #if NETFRAMEWORK
                 else if (value == typeof(RemotingRuntimeContextSlot<>))
                 {
-<<<<<<< HEAD
-                    runtimeContextSlotFactory = new RuntimeContextSlotFactory.RemotingRuntimeContextSlotFactory();
-=======
                     contextSlotType = value;
->>>>>>> 09399d8e
                 }
 #endif
                 else
                 {
-<<<<<<< HEAD
-#if NETSTANDARD2_1_OR_GREATER || NET6_OR_GREATER
-                    if (!RuntimeFeature.IsDynamicCodeSupported)
-                    {
-                        throw new NotSupportedException($"Custom RuntimeContextSlot type '{value}' cannot be used because dynamic code is not supported");
-                    }
-#endif
-
-                    runtimeContextSlotFactory = new RuntimeContextSlotFactory.ReflectionRuntimeContextSlotFactory(contextSlotType);
-                }
-
-                contextSlotType = value;
-=======
                     throw new NotSupportedException($"{value} is not a supported type.");
                 }
->>>>>>> 09399d8e
             }
         }
 
@@ -135,9 +79,6 @@
                     throw new InvalidOperationException($"Context slot already registered: '{slotName}'");
                 }
 
-<<<<<<< HEAD
-                var slot = runtimeContextSlotFactory.Create<T>(slotName);
-=======
                 if (ContextSlotType == typeof(AsyncLocalRuntimeContextSlot<>))
                 {
                     slot = new AsyncLocalRuntimeContextSlot<T>(slotName);
@@ -153,7 +94,6 @@
                     slot = new RemotingRuntimeContextSlot<T>(slotName);
                 }
 #endif
->>>>>>> 09399d8e
 
                 Slots[slotName] = slot;
                 return slot;
