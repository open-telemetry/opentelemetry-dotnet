// Copyright The OpenTelemetry Authors
// SPDX-License-Identifier: Apache-2.0

#nullable enable

using System.Runtime.CompilerServices;

namespace OpenTelemetry.Context;

/// <summary>
/// The async local implementation of context slot.
/// </summary>
/// <typeparam name="T">The type of the underlying value.</typeparam>
public class AsyncLocalRuntimeContextSlot<T> : RuntimeContextSlot<T>, IRuntimeContextSlotValueAccessor
{
    private readonly AsyncLocal<T> slot;

    /// <summary>
    /// Initializes a new instance of the <see cref="AsyncLocalRuntimeContextSlot{T}"/> class.
    /// </summary>
    /// <param name="name">The name of the context slot.</param>
    public AsyncLocalRuntimeContextSlot(string name)
        : base(name)
    {
        this.slot = new AsyncLocal<T>();
    }

    /// <inheritdoc/>
    public object? Value
    {
        get => this.slot.Value;
<<<<<<< HEAD
        set => this.slot.Value = (T?)value!;
=======
        set
        {
            if (typeof(T).IsValueType && value is null)
            {
                this.slot.Value = default!;
            }
            else
            {
                this.slot.Value = (T)value!;
            }
        }
>>>>>>> 2097f477
    }

    /// <inheritdoc/>
    [MethodImpl(MethodImplOptions.AggressiveInlining)]
    public override T? Get()
    {
        return this.slot.Value;
    }

    /// <inheritdoc/>
    [MethodImpl(MethodImplOptions.AggressiveInlining)]
    public override void Set(T? value)
    {
        this.slot.Value = value!;
    }
}<|MERGE_RESOLUTION|>--- conflicted
+++ resolved
@@ -1,7 +1,5 @@
 // Copyright The OpenTelemetry Authors
 // SPDX-License-Identifier: Apache-2.0
-
-#nullable enable
 
 using System.Runtime.CompilerServices;
 
@@ -29,9 +27,6 @@
     public object? Value
     {
         get => this.slot.Value;
-<<<<<<< HEAD
-        set => this.slot.Value = (T?)value!;
-=======
         set
         {
             if (typeof(T).IsValueType && value is null)
@@ -43,7 +38,6 @@
                 this.slot.Value = (T)value!;
             }
         }
->>>>>>> 2097f477
     }
 
     /// <inheritdoc/>
@@ -55,8 +49,8 @@
 
     /// <inheritdoc/>
     [MethodImpl(MethodImplOptions.AggressiveInlining)]
-    public override void Set(T? value)
+    public override void Set(T value)
     {
-        this.slot.Value = value!;
+        this.slot.Value = value;
     }
 }