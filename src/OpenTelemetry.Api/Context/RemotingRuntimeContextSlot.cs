--- conflicted
+++ resolved
@@ -2,7 +2,6 @@
 // SPDX-License-Identifier: Apache-2.0
 
 #if NETFRAMEWORK
-#nullable enable
 
 using System.Collections;
 using System.Reflection;
@@ -43,9 +42,6 @@
     public object? Value
     {
         get => this.Get();
-<<<<<<< HEAD
-        set => this.Set((T?)value);
-=======
         set
         {
             if (typeof(T).IsValueType && value is null)
@@ -57,7 +53,6 @@
                 this.Set((T)value!);
             }
         }
->>>>>>> 2097f477
     }
 
     /// <inheritdoc/>
@@ -66,15 +61,10 @@
     {
         if (CallContext.LogicalGetData(this.Name) is not BitArray wrapper)
         {
-            return default!;
+            return default;
         }
 
         var value = WrapperField.GetValue(wrapper);
-<<<<<<< HEAD
-        return value is T t
-            ? t
-            : default!;
-=======
 
         if (typeof(T).IsValueType && value is null)
         {
@@ -82,12 +72,11 @@
         }
 
         return (T)value;
->>>>>>> 2097f477
     }
 
     /// <inheritdoc/>
     [MethodImpl(MethodImplOptions.AggressiveInlining)]
-    public override void Set(T? value)
+    public override void Set(T value)
     {
         var wrapper = new BitArray(0);
         WrapperField.SetValue(wrapper, value);
