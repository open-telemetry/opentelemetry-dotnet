--- conflicted
+++ resolved
@@ -2,17 +2,15 @@
 
 ## Unreleased
 
-<<<<<<< HEAD
 * Fixed an issue of missing `http.client.duration` metric data in case of
 network failures (when response is not available).
 ([#4098](https://github.com/open-telemetry/opentelemetry-dotnet/pull/4098))
-=======
+
 ## 1.0.0-rc9.14
 
 Released 2023-Feb-24
 
 * Updated OTel SDK dependency to 1.4.0
->>>>>>> 690f7e5b
 
 ## 1.4.0-rc9.13
 
