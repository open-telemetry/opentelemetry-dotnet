--- conflicted
+++ resolved
@@ -122,11 +122,10 @@
                     tags.Add(new KeyValuePair<string, object>(SemanticConventions.AttributeServerPort, request.RequestUri.Port));
                 }
 
-<<<<<<< HEAD
                 if (TryFetchResponse(payload, out HttpResponseMessage response))
                 {
                     tags.Add(new KeyValuePair<string, object>(SemanticConventions.AttributeHttpResponseStatusCode, TelemetryHelper.GetBoxedStatusCode(response.StatusCode)));
-=======
+
                     if (RequestMethodHelper.KnownMethods.TryGetValue(request.Method.Method, out var httpMethod))
                     {
                         tags.Add(new KeyValuePair<string, object>(SemanticConventions.AttributeHttpRequestMethod, httpMethod));
@@ -141,10 +140,8 @@
                     tags.Add(new KeyValuePair<string, object>(SemanticConventions.AttributeNetworkProtocolVersion, HttpTagHelper.GetFlavorTagValueFromProtocolVersion(request.Version)));
                     tags.Add(new KeyValuePair<string, object>(SemanticConventions.AttributeServerAddress, request.RequestUri.Host));
                     tags.Add(new KeyValuePair<string, object>(SemanticConventions.AttributeUrlScheme, request.RequestUri.Scheme));
->>>>>>> 5e6eca84
-
-                    var spanStatus = SpanHelper.ResolveSpanStatusForHttpStatusCode(activity.Kind, (int)response.StatusCode);
-                    if (spanStatus != ActivityStatusCode.Unset)
+
+                    if (!request.RequestUri.IsDefaultPort)
                     {
                         tags.Add(new KeyValuePair<string, object>("error.type", TelemetryHelper.GetBoxedStatusCode(response.StatusCode)));
                     }
