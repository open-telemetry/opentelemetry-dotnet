--- conflicted
+++ resolved
@@ -35,13 +35,9 @@
         internal static readonly Version Version = AssemblyName.Version;
         internal static readonly ActivitySource ActivitySource = new(ActivitySourceName, Version.ToString());
 
-<<<<<<< HEAD
         private const string RestartedActivityKey = "dotnet.restarted_activity";
 
-        private static readonly Regex CoreAppMajorVersionCheckRegex = new Regex("^\\.NETCoreApp,Version=v(\\d+)\\.", RegexOptions.Compiled | RegexOptions.IgnoreCase);
-=======
         private static readonly Regex CoreAppMajorVersionCheckRegex = new("^\\.NETCoreApp,Version=v(\\d+)\\.", RegexOptions.Compiled | RegexOptions.IgnoreCase);
->>>>>>> bdcf9428
 
         private readonly PropertyFetcher<HttpRequestMessage> startRequestFetcher = new("Request");
         private readonly PropertyFetcher<HttpResponseMessage> stopResponseFetcher = new("Response");
