﻿// <copyright file="LinkList.cs" company="OpenTelemetry Authors">
// Copyright 2018, OpenTelemetry Authors
//
// Licensed under the Apache License, Version 2.0 (the "License");
// you may not use this file except in compliance with the License.
// You may obtain a copy of the License at
//
//     http://www.apache.org/licenses/LICENSE-2.0
//
// Unless required by applicable law or agreed to in writing, software
// distributed under the License is distributed on an "AS IS" BASIS,
// WITHOUT WARRANTIES OR CONDITIONS OF ANY KIND, either express or implied.
// See the License for the specific language governing permissions and
// limitations under the License.
// </copyright>

namespace OpenTelemetry.Trace.Export
{
    using System;
    using System.Collections.Generic;
    using System.Linq;

    public sealed class LinkList : ILinks
    {
<<<<<<< HEAD
        private static readonly LinkList Empty = new LinkList(Enumerable.Empty<ILink>(), 0);
=======
        public static readonly LinkList Empty = new LinkList(new ILink[0], 0);
>>>>>>> 2183c425

        internal LinkList(IEnumerable<ILink> links, int droppedLinksCount)
        {
            this.Links = links ?? throw new ArgumentNullException("Null links");
            this.DroppedLinksCount = droppedLinksCount;
        }

        public int DroppedLinksCount { get; }

        public IEnumerable<ILink> Links { get; }

        public static LinkList Create(IReadOnlyCollection<ILink> links, int droppedLinksCount)
        {
            if (links == null)
            {
                return Empty;
            }

            return new LinkList(links, droppedLinksCount);
        }

        /// <inheritdoc/>
        public override string ToString()
        {
            return "Links{"
                + "links=" + this.Links + ", "
                + "droppedLinksCount=" + this.DroppedLinksCount
                + "}";
        }

        /// <inheritdoc/>
        public override bool Equals(object o)
        {
            if (o == this)
            {
                return true;
            }

            if (o is LinkList that)
            {
                return this.Links.SequenceEqual(that.Links)
                     && (this.DroppedLinksCount == that.DroppedLinksCount);
            }

            return false;
        }

    /// <inheritdoc/>
        public override int GetHashCode()
        {
            var h = 1;
            h *= 1000003;
            h ^= this.Links.GetHashCode();
            h *= 1000003;
            h ^= this.DroppedLinksCount;
            return h;
        }
    }
}<|MERGE_RESOLUTION|>--- conflicted
+++ resolved
@@ -22,11 +22,7 @@
 
     public sealed class LinkList : ILinks
     {
-<<<<<<< HEAD
-        private static readonly LinkList Empty = new LinkList(Enumerable.Empty<ILink>(), 0);
-=======
-        public static readonly LinkList Empty = new LinkList(new ILink[0], 0);
->>>>>>> 2183c425
+        public static readonly LinkList Empty = new LinkList(Enumerable.Empty<ILink>(), 0);
 
         internal LinkList(IEnumerable<ILink> links, int droppedLinksCount)
         {
