﻿// <copyright file="ITraceComponent.cs" company="OpenTelemetry Authors">
// Copyright 2018, OpenTelemetry Authors
//
// Licensed under the Apache License, Version 2.0 (the "License");
// you may not use this file except in compliance with the License.
// You may obtain a copy of the License at
//
//     http://www.apache.org/licenses/LICENSE-2.0
//
// Unless required by applicable law or agreed to in writing, software
// distributed under the License is distributed on an "AS IS" BASIS,
// WITHOUT WARRANTIES OR CONDITIONS OF ANY KIND, either express or implied.
// See the License for the specific language governing permissions and
// limitations under the License.
// </copyright>

namespace OpenTelemetry.Trace
{
    using OpenTelemetry.Trace.Config;
    using OpenTelemetry.Trace.Export;

    /// <summary>
    /// Trace component holds all the extensibility points required for distributed tracing.
    /// </summary>
    public interface ITraceComponent
    {
        /// <summary>
        /// Gets the tracer to record Spans.
        /// </summary>
        ITracer Tracer { get; }

        /// <summary>
<<<<<<< HEAD
        /// Gets the exporter to use to upload spans.
=======
        /// Gets the propagation component that defines how to extract and inject the context from the wire protocols.
        /// </summary>
        IPropagationComponent PropagationComponent { get; }

        /// <summary>
        /// Gets the tracer configuration. Include sampling definition and limits.
>>>>>>> 9a273275
        /// </summary>
        ITraceConfig TraceConfig { get; }

        /// <summary>
        /// Gets the exporter to use to upload spans.
        /// </summary>
        IExportComponent ExportComponent { get; }
    }
}<|MERGE_RESOLUTION|>--- conflicted
+++ resolved
@@ -30,16 +30,7 @@
         ITracer Tracer { get; }
 
         /// <summary>
-<<<<<<< HEAD
-        /// Gets the exporter to use to upload spans.
-=======
-        /// Gets the propagation component that defines how to extract and inject the context from the wire protocols.
-        /// </summary>
-        IPropagationComponent PropagationComponent { get; }
-
-        /// <summary>
-        /// Gets the tracer configuration. Include sampling definition and limits.
->>>>>>> 9a273275
+        /// Gets the trace config.
         /// </summary>
         ITraceConfig TraceConfig { get; }
 
