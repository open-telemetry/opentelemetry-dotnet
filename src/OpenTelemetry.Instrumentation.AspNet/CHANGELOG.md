# Changelog

## Unreleased

<<<<<<< HEAD
* Updated the logic to set the Activity DisplayName correctly in the
  OnStopActivity method of HttpInListener class. Added a new option to provide
  custom logic for setting activity DisplayName
  ([#1764](https://github.com/open-telemetry/opentelemetry-dotnet/pull/1764/))
=======
* Leverages added AddLegacySource API from OpenTelemetry SDK to trigger Samplers
  and ActivityProcessors. Samplers, ActivityProcessor.OnStart will now get the
  Activity before any enrichment done by the instrumentation.
  ([#1836](https://github.com/open-telemetry/opentelemetry-dotnet/pull/1836))
* Performance optimization by leveraging sampling decision and short circuiting
  activity enrichment.
  ([#1903](https://github.com/open-telemetry/opentelemetry-dotnet/pull/1903))
>>>>>>> caab6d63

## 1.0.0-rc2

Released 2021-Jan-29

## 1.0.0-rc1.1

Released 2020-Nov-17

* AspNetInstrumentation sets ActivitySource to activities created outside
  ActivitySource.
  ([#1515](https://github.com/open-telemetry/opentelemetry-dotnet/pull/1515/))

## 0.8.0-beta.1

Released 2020-Nov-5

* Renamed TextMapPropagator to TraceContextPropagator, CompositePropapagor to
  CompositeTextMapPropagator. IPropagator is renamed to TextMapPropagator and
  changed from interface to abstract class.
  ([#1427](https://github.com/open-telemetry/opentelemetry-dotnet/pull/1427))
* Propagators.DefaultTextMapPropagator will be used as the default Propagator.
  ([#1427](https://github.com/open-telemetry/opentelemetry-dotnet/pull/1428))
* Removed Propagator from Instrumentation Options. Instrumentation now always
  respect the Propagator.DefaultTextMapPropagator.
  ([#1448](https://github.com/open-telemetry/opentelemetry-dotnet/pull/1448))

## 0.7.0-beta.1

Released 2020-Oct-16

* Instrumentation no longer store raw objects like `HttpRequest` in
  Activity.CustomProperty. To enrich activity, use the Enrich action on the
  instrumentation.
  ([#1261](https://github.com/open-telemetry/opentelemetry-dotnet/pull/1261))
* Span Status is populated as per new spec
  ([#1313](https://github.com/open-telemetry/opentelemetry-dotnet/pull/1313))

## 0.6.0-beta.1

Released 2020-Sep-15

## 0.5.0-beta.2

Released 2020-08-28

* Added Filter public API on AspNetInstrumentationOptions to allow filtering of
  instrumentation based on HttpContext.

* Asp.Net Instrumentation automatically populates HttpRequest, HttpResponse in
  Activity custom property

* Changed the default propagation to support W3C Baggage
  ([#1048](https://github.com/open-telemetry/opentelemetry-dotnet/pull/1048))
  * The default ITextFormat is now `CompositePropagator(TraceContextFormat,
    BaggageFormat)`. Baggage sent via the [W3C
    Baggage](https://github.com/w3c/baggage/blob/master/baggage/HTTP_HEADER_FORMAT.md)
    header will now be parsed and set on incoming Http spans.
* Renamed `ITextPropagator` to `IPropagator`
  ([#1190](https://github.com/open-telemetry/opentelemetry-dotnet/pull/1190))

## 0.4.0-beta.2

Released 2020-07-24

* First beta release

## 0.3.0-beta

Released 2020-07-23

* Initial release<|MERGE_RESOLUTION|>--- conflicted
+++ resolved
@@ -2,12 +2,6 @@
 
 ## Unreleased
 
-<<<<<<< HEAD
-* Updated the logic to set the Activity DisplayName correctly in the
-  OnStopActivity method of HttpInListener class. Added a new option to provide
-  custom logic for setting activity DisplayName
-  ([#1764](https://github.com/open-telemetry/opentelemetry-dotnet/pull/1764/))
-=======
 * Leverages added AddLegacySource API from OpenTelemetry SDK to trigger Samplers
   and ActivityProcessors. Samplers, ActivityProcessor.OnStart will now get the
   Activity before any enrichment done by the instrumentation.
@@ -15,7 +9,10 @@
 * Performance optimization by leveraging sampling decision and short circuiting
   activity enrichment.
   ([#1903](https://github.com/open-telemetry/opentelemetry-dotnet/pull/1903))
->>>>>>> caab6d63
+* Updated the logic to set the Activity DisplayName correctly in the
+  OnStopActivity method of HttpInListener class. Added a new option to provide
+  custom logic for setting activity DisplayName
+  ([#1764](https://github.com/open-telemetry/opentelemetry-dotnet/pull/1764/))
 
 ## 1.0.0-rc2
 
