# Changelog

## Unreleased

<<<<<<< HEAD
* Changed the default propagation to support W3C Baggage
  ([#1048](https://github.com/open-telemetry/opentelemetry-dotnet/pull/1048))
  * The default ITextFormat is now `CompositePropagator(TraceContextFormat,
    BaggageFormat)`. Baggage sent via the [W3C
    Baggage](https://github.com/w3c/baggage/blob/master/baggage/HTTP_HEADER_FORMAT.md)
    header will now be parsed and set on incoming Http spans.
=======
## 0.4.0-beta.2

Released 2020-07-24

* First beta release
>>>>>>> 812fe936

## 0.3.0-beta

Released 2020-07-23

* Initial release<|MERGE_RESOLUTION|>--- conflicted
+++ resolved
@@ -2,20 +2,18 @@
 
 ## Unreleased
 
-<<<<<<< HEAD
 * Changed the default propagation to support W3C Baggage
   ([#1048](https://github.com/open-telemetry/opentelemetry-dotnet/pull/1048))
   * The default ITextFormat is now `CompositePropagator(TraceContextFormat,
     BaggageFormat)`. Baggage sent via the [W3C
     Baggage](https://github.com/w3c/baggage/blob/master/baggage/HTTP_HEADER_FORMAT.md)
     header will now be parsed and set on incoming Http spans.
-=======
+
 ## 0.4.0-beta.2
 
 Released 2020-07-24
 
 * First beta release
->>>>>>> 812fe936
 
 ## 0.3.0-beta
 
