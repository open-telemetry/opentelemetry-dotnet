// <copyright file="HttpInListener.cs" company="OpenTelemetry Authors">
// Copyright The OpenTelemetry Authors
//
// Licensed under the Apache License, Version 2.0 (the "License");
// you may not use this file except in compliance with the License.
// You may obtain a copy of the License at
//
//     http://www.apache.org/licenses/LICENSE-2.0
//
// Unless required by applicable law or agreed to in writing, software
// distributed under the License is distributed on an "AS IS" BASIS,
// WITHOUT WARRANTIES OR CONDITIONS OF ANY KIND, either express or implied.
// See the License for the specific language governing permissions and
// limitations under the License.
// </copyright>

using System;
using System.Diagnostics;
using System.Web;
using System.Web.Routing;
using OpenTelemetry.Context.Propagation;
using OpenTelemetry.Trace;

namespace OpenTelemetry.Instrumentation.AspNet.Implementation
{
<<<<<<< HEAD
    internal sealed class HttpInListener : ListenerHandler
=======
    internal sealed class HttpInListener : IDisposable
>>>>>>> e27070d2
    {
        private readonly PropertyFetcher<object> routeFetcher = new PropertyFetcher<object>("Route");
        private readonly PropertyFetcher<string> routeTemplateFetcher = new PropertyFetcher<string>("RouteTemplate");
        private readonly AspNetInstrumentationOptions options;

        public HttpInListener(AspNetInstrumentationOptions options)
        {
            this.options = options ?? throw new ArgumentNullException(nameof(options));

            TelemetryHttpModule.Options.TextMapPropagator = Propagators.DefaultTextMapPropagator;

            TelemetryHttpModule.Options.OnRequestStartedCallback += this.OnStartActivity;
            TelemetryHttpModule.Options.OnRequestStoppedCallback += this.OnStopActivity;
            TelemetryHttpModule.Options.OnExceptionCallback += this.OnException;
        }

        public void Dispose()
        {
            TelemetryHttpModule.Options.OnRequestStartedCallback -= this.OnStartActivity;
            TelemetryHttpModule.Options.OnRequestStoppedCallback -= this.OnStopActivity;
            TelemetryHttpModule.Options.OnExceptionCallback -= this.OnException;
        }

        /// <summary>
        /// Gets the OpenTelemetry standard uri tag value for a span based on its request <see cref="Uri"/>.
        /// </summary>
        /// <param name="uri"><see cref="Uri"/>.</param>
        /// <returns>Span uri value.</returns>
        private static string GetUriTagValueFromRequestUri(Uri uri)
        {
            if (string.IsNullOrEmpty(uri.UserInfo))
            {
                return uri.ToString();
            }

            return string.Concat(uri.Scheme, Uri.SchemeDelimiter, uri.Authority, uri.PathAndQuery, uri.Fragment);
        }

        private void OnStartActivity(Activity activity, HttpContext context)
        {
            if (activity.IsAllDataRequested)
            {
                try
                {
                    // todo: Ideally we would also check
                    // Sdk.SuppressInstrumentation here to prevent tagging a
                    // span that will not be collected but we can't do that
                    // without an SDK reference. Need the spec to come around on
                    // this.

                    if (this.options.Filter?.Invoke(context) == false)
                    {
                        AspNetInstrumentationEventSource.Log.RequestIsFilteredOut(activity.OperationName);
                        activity.IsAllDataRequested = false;
                        activity.ActivityTraceFlags &= ~ActivityTraceFlags.Recorded;
                        return;
                    }
                }
                catch (Exception ex)
                {
                    AspNetInstrumentationEventSource.Log.RequestFilterException(activity.OperationName, ex);
                    activity.IsAllDataRequested = false;
                    activity.ActivityTraceFlags &= ~ActivityTraceFlags.Recorded;
                    return;
                }

                var request = context.Request;
                var requestValues = request.Unvalidated;

                // see the spec https://github.com/open-telemetry/opentelemetry-specification/blob/main/specification/trace/semantic_conventions/http.md
                var path = requestValues.Path;
                activity.DisplayName = path;

                if (request.Url.Port == 80 || request.Url.Port == 443)
                {
                    activity.SetTag(SemanticConventions.AttributeHttpHost, request.Url.Host);
                }
                else
                {
                    activity.SetTag(SemanticConventions.AttributeHttpHost, request.Url.Host + ":" + request.Url.Port);
                }

                activity.SetTag(SemanticConventions.AttributeHttpMethod, request.HttpMethod);
                activity.SetTag(SemanticConventions.AttributeHttpTarget, path);
                activity.SetTag(SemanticConventions.AttributeHttpUserAgent, request.UserAgent);
                activity.SetTag(SemanticConventions.AttributeHttpUrl, GetUriTagValueFromRequestUri(request.Url));

                try
                {
                    this.options.Enrich?.Invoke(activity, "OnStartActivity", request);
                }
                catch (Exception ex)
                {
                    AspNetInstrumentationEventSource.Log.EnrichmentException("OnStartActivity", ex);
                }
            }
        }

        private void OnStopActivity(Activity activity, HttpContext context)
        {
            if (activity.IsAllDataRequested)
            {
                var response = context.Response;

                activity.SetTag(SemanticConventions.AttributeHttpStatusCode, response.StatusCode);

                if (activity.GetStatus().StatusCode == StatusCode.Unset)
                {
                    activity.SetStatus(SpanHelper.ResolveSpanStatusForHttpStatusCode(response.StatusCode));
                }

                var routeData = context.Request.RequestContext.RouteData;

                string template = null;
                if (routeData.Values.TryGetValue("MS_SubRoutes", out object msSubRoutes))
                {
                    // WebAPI attribute routing flows here. Use reflection to not take a dependency on microsoft.aspnet.webapi.core\[version]\lib\[framework]\System.Web.Http.

                    if (msSubRoutes is Array attributeRouting && attributeRouting.Length == 1)
                    {
                        var subRouteData = attributeRouting.GetValue(0);

                        _ = this.routeFetcher.TryFetch(subRouteData, out var route);
                        _ = this.routeTemplateFetcher.TryFetch(route, out template);
                    }
                }
                else if (routeData.Route is Route route)
                {
                    // MVC + WebAPI traditional routing & MVC attribute routing flow here.
                    template = route.Url;
                }

                if (!string.IsNullOrEmpty(template))
                {
                    // Override the name that was previously set to the path part of URL.
                    activity.DisplayName = template;
                    activity.SetTag(SemanticConventions.AttributeHttpRoute, template);
                }

                try
                {
                    this.options.Enrich?.Invoke(activity, "OnStopActivity", response);
                }
                catch (Exception ex)
                {
                    AspNetInstrumentationEventSource.Log.EnrichmentException("OnStopActivity", ex);
                }
            }
        }

        private void OnException(Activity activity, HttpContext context, Exception exception)
        {
            if (activity.IsAllDataRequested)
            {
                if (this.options.RecordException)
                {
                    activity.RecordException(exception);
                }

                activity.SetStatus(Status.Error.WithDescription(exception.Message));

                try
                {
                    this.options.Enrich?.Invoke(activity, "OnException", exception);
                }
                catch (Exception ex)
                {
                    AspNetInstrumentationEventSource.Log.EnrichmentException("OnException", ex);
                }
            }
        }
    }
}<|MERGE_RESOLUTION|>--- conflicted
+++ resolved
@@ -23,11 +23,7 @@
 
 namespace OpenTelemetry.Instrumentation.AspNet.Implementation
 {
-<<<<<<< HEAD
-    internal sealed class HttpInListener : ListenerHandler
-=======
     internal sealed class HttpInListener : IDisposable
->>>>>>> e27070d2
     {
         private readonly PropertyFetcher<object> routeFetcher = new PropertyFetcher<object>("Route");
         private readonly PropertyFetcher<string> routeTemplateFetcher = new PropertyFetcher<string>("RouteTemplate");
