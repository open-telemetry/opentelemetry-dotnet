--- conflicted
+++ resolved
@@ -43,7 +43,7 @@
         /// <returns>The instance of <see cref="MeterProviderBuilder"/> to chain the calls.</returns>
         public static MeterProviderBuilder AddOtlpExporter(this MeterProviderBuilder builder, Action<OtlpExporterOptions> configureExporter)
         {
-            Guard.ThrowIfNull(builder, nameof(builder));
+            Guard.ThrowIfNull(builder);
 
             if (builder is IDeferredMeterProviderBuilder deferredMeterProviderBuilder)
             {
@@ -66,7 +66,7 @@
             this MeterProviderBuilder builder,
             Action<OtlpExporterOptions, MetricReaderOptions> configureExporterAndMetricReader)
         {
-            Guard.ThrowIfNull(builder);
+            Guard.ThrowIfNull(builder, nameof(builder));
 
             if (builder is IDeferredMeterProviderBuilder deferredMeterProviderBuilder)
             {
@@ -87,9 +87,6 @@
             Action<OtlpExporterOptions, MetricReaderOptions> configureExporterAndMetricReader,
             IServiceProvider serviceProvider)
         {
-<<<<<<< HEAD
-            var initialEndpoint = exporterOptions.Endpoint;
-
             if (configureExporterAndMetricReader != null)
             {
                 configureExporterAndMetricReader.Invoke(exporterOptions, metricReaderOptions);
@@ -101,21 +98,14 @@
 
             exporterOptions.TryEnableIHttpClientFactoryIntegration(serviceProvider, "OtlpMetricExporter");
 
-            exporterOptions.AppendExportPath(initialEndpoint, OtlpExporterOptions.MetricsExportPath);
-=======
-            configure?.Invoke(options);
->>>>>>> af44186f
+            options.AppendExportPath(OtlpExporterOptions.MetricsExportPath);
 
             var metricExporter = new OtlpMetricExporter(exporterOptions);
 
-<<<<<<< HEAD
             if (metricReaderOptions.Temporality == (AggregationTemporality)0)
             {
                 metricReaderOptions.Temporality = AggregationTemporality.Cumulative;
             }
-=======
-            options.AppendExportPath(OtlpExporterOptions.MetricsExportPath);
->>>>>>> af44186f
 
             if (metricReaderOptions.MetricReaderType == (MetricReaderType)(-1))
             {
