// Copyright The OpenTelemetry Authors
// SPDX-License-Identifier: Apache-2.0

using System.Diagnostics;
using Microsoft.Extensions.Configuration;
using OpenTelemetry.Exporter.OpenTelemetryProtocol.Implementation;
using OpenTelemetry.Exporter.OpenTelemetryProtocol.Implementation.Transmission;
using OtlpCollector = OpenTelemetry.Proto.Collector.Trace.V1;
using OtlpResource = OpenTelemetry.Proto.Resource.V1;

namespace OpenTelemetry.Exporter;

/// <summary>
/// Exporter consuming <see cref="Activity"/> and exporting the data using
/// the OpenTelemetry protocol (OTLP).
/// </summary>
public class OtlpTraceExporter : BaseExporter<Activity>
{
    private readonly SdkLimitOptions sdkLimitOptions;
    private readonly OtlpExporterTransmissionHandler<OtlpCollector.ExportTraceServiceRequest> transmissionHandler;

    private OtlpResource.Resource processResource;

    /// <summary>
    /// Initializes a new instance of the <see cref="OtlpTraceExporter"/> class.
    /// </summary>
    /// <param name="options">Configuration options for the export.</param>
    public OtlpTraceExporter(OtlpExporterOptions options)
        : this(options, sdkLimitOptions: new(), experimentalOptions: new(), transmissionHandler: null)
    {
    }

    /// <summary>
    /// Initializes a new instance of the <see cref="OtlpTraceExporter"/> class.
    /// </summary>
    /// <param name="exporterOptions"><see cref="OtlpExporterOptions"/>.</param>
    /// <param name="sdkLimitOptions"><see cref="SdkLimitOptions"/>.</param>
    /// <param name="experimentalOptions"><see cref="ExperimentalOptions"/>.</param>
    /// <param name="transmissionHandler"><see cref="OtlpExporterTransmissionHandler{T}"/>.</param>
    internal OtlpTraceExporter(
        OtlpExporterOptions exporterOptions,
        SdkLimitOptions sdkLimitOptions,
        ExperimentalOptions experimentalOptions,
        OtlpExporterTransmissionHandler<OtlpCollector.ExportTraceServiceRequest> transmissionHandler = null)
    {
        Debug.Assert(exporterOptions != null, "exporterOptions was null");
        Debug.Assert(sdkLimitOptions != null, "sdkLimitOptions was null");

        this.sdkLimitOptions = sdkLimitOptions;

<<<<<<< HEAD
        // Each of the Otlp exporters: Traces, Metrics, and Logs set the same
        // value for `ConfigurationExtensions.LogInvalidEnvironmentVariable` so
        // it should be fine even if these exporters are used together.
        ConfigurationExtensions.LogInvalidEnvironmentVariable = OpenTelemetryProtocolExporterEventSource.Log.InvalidEnvironmentVariable;
=======
        OtlpKeyValueTransformer.LogUnsupportedAttributeType = OpenTelemetryProtocolExporterEventSource.Log.UnsupportedAttributeType;

        OpenTelemetryConfigurationExtensions.LogInvalidEnvironmentVariable = OpenTelemetryProtocolExporterEventSource.Log.InvalidEnvironmentVariable;
>>>>>>> 040012b4

        this.transmissionHandler = transmissionHandler ?? exporterOptions.GetTraceExportTransmissionHandler(experimentalOptions);
    }

    internal OtlpResource.Resource ProcessResource => this.processResource ??= this.ParentProvider.GetResource().ToOtlpResource();

    /// <inheritdoc/>
    public override ExportResult Export(in Batch<Activity> activityBatch)
    {
        // Prevents the exporter's gRPC and HTTP operations from being instrumented.
        using var scope = SuppressInstrumentationScope.Begin();

        var request = new OtlpCollector.ExportTraceServiceRequest();

        try
        {
            request.AddBatch(this.sdkLimitOptions, this.ProcessResource, activityBatch);

            if (!this.transmissionHandler.TrySubmitRequest(request))
            {
                return ExportResult.Failure;
            }
        }
        catch (Exception ex)
        {
            OpenTelemetryProtocolExporterEventSource.Log.ExportMethodException(ex);
            return ExportResult.Failure;
        }
        finally
        {
            request.Return();
        }

        return ExportResult.Success;
    }

    /// <inheritdoc />
    protected override bool OnShutdown(int timeoutMilliseconds)
    {
        return this.transmissionHandler.Shutdown(timeoutMilliseconds);
    }
}<|MERGE_RESOLUTION|>--- conflicted
+++ resolved
@@ -48,16 +48,11 @@
 
         this.sdkLimitOptions = sdkLimitOptions;
 
-<<<<<<< HEAD
         // Each of the Otlp exporters: Traces, Metrics, and Logs set the same
-        // value for `ConfigurationExtensions.LogInvalidEnvironmentVariable` so
-        // it should be fine even if these exporters are used together.
-        ConfigurationExtensions.LogInvalidEnvironmentVariable = OpenTelemetryProtocolExporterEventSource.Log.InvalidEnvironmentVariable;
-=======
-        OtlpKeyValueTransformer.LogUnsupportedAttributeType = OpenTelemetryProtocolExporterEventSource.Log.UnsupportedAttributeType;
-
+        // value for
+        // `OpenTelemetryConfigurationExtensions.LogInvalidEnvironmentVariable`
+        // so it should be fine even if these exporters are used together.
         OpenTelemetryConfigurationExtensions.LogInvalidEnvironmentVariable = OpenTelemetryProtocolExporterEventSource.Log.InvalidEnvironmentVariable;
->>>>>>> 040012b4
 
         this.transmissionHandler = transmissionHandler ?? exporterOptions.GetTraceExportTransmissionHandler(experimentalOptions);
     }
