--- conflicted
+++ resolved
@@ -38,16 +38,10 @@
     /// <param name="experimentalOptions"><see cref="ExperimentalOptions"/>.</param>
     /// <param name="transmissionHandler"><see cref="OtlpExporterTransmissionHandler{T}"/>.</param>
     internal OtlpTraceExporter(
-<<<<<<< HEAD
         OtlpExporterOptions exporterOptions,
         SdkLimitOptions sdkLimitOptions,
+        ExperimentalOptions experimentalOptions,
         OtlpExporterTransmissionHandler<OtlpCollector.ExportTraceServiceRequest> transmissionHandler = null)
-=======
-    OtlpExporterOptions exporterOptions,
-    SdkLimitOptions sdkLimitOptions,
-    ExperimentalOptions experimentalOptions,
-    OtlpExporterTransmissionHandler<OtlpCollector.ExportTraceServiceRequest> transmissionHandler = null)
->>>>>>> eb2dc443
     {
         Debug.Assert(exporterOptions != null, "exporterOptions was null");
         Debug.Assert(sdkLimitOptions != null, "sdkLimitOptions was null");
