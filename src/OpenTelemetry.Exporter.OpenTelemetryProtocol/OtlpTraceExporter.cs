// Copyright The OpenTelemetry Authors
// SPDX-License-Identifier: Apache-2.0

using System.Diagnostics;
using OpenTelemetry.Exporter.OpenTelemetryProtocol.Implementation;
using OpenTelemetry.Exporter.OpenTelemetryProtocol.Implementation.Transmission;
using OtlpCollector = OpenTelemetry.Proto.Collector.Trace.V1;
using OtlpResource = OpenTelemetry.Proto.Resource.V1;

namespace OpenTelemetry.Exporter;

/// <summary>
/// Exporter consuming <see cref="Activity"/> and exporting the data using
/// the OpenTelemetry protocol (OTLP).
/// </summary>
public class OtlpTraceExporter : BaseExporter<Activity>
{
    private readonly SdkLimitOptions sdkLimitOptions;
    private readonly OtlpExporterTransmissionHandler<OtlpCollector.ExportTraceServiceRequest> transmissionHandler;

    private OtlpResource.Resource processResource;

    /// <summary>
    /// Initializes a new instance of the <see cref="OtlpTraceExporter"/> class.
    /// </summary>
    /// <param name="options">Configuration options for the export.</param>
    public OtlpTraceExporter(OtlpExporterOptions options)
        : this(options, sdkLimitOptions: new(), experimentalOptions: new(), transmissionHandler: null)
    {
    }

    /// <summary>
    /// Initializes a new instance of the <see cref="OtlpTraceExporter"/> class.
    /// </summary>
    /// <param name="exporterOptions"><see cref="OtlpExporterOptions"/>.</param>
    /// <param name="sdkLimitOptions"><see cref="SdkLimitOptions"/>.</param>
    /// <param name="experimentalOptions"><see cref="ExperimentalOptions"/>.</param>
    /// <param name="transmissionHandler"><see cref="OtlpExporterTransmissionHandler{T}"/>.</param>
    internal OtlpTraceExporter(
        OtlpExporterOptions exporterOptions,
        SdkLimitOptions sdkLimitOptions,
        ExperimentalOptions experimentalOptions,
        OtlpExporterTransmissionHandler<OtlpCollector.ExportTraceServiceRequest> transmissionHandler = null)
    {
        Debug.Assert(exporterOptions != null, "exporterOptions was null");
        Debug.Assert(sdkLimitOptions != null, "sdkLimitOptions was null");

        this.sdkLimitOptions = sdkLimitOptions;

<<<<<<< HEAD
        OtlpKeyValueTransformer.LogUnsupportedAttributeType = OpenTelemetryProtocolExporterEventSource.Log.UnsupportedAttributeType;
=======
        // Each of the Otlp exporters: Traces, Metrics, and Logs set the same
        // value for
        // `OpenTelemetryConfigurationExtensions.LogInvalidEnvironmentVariable`
        // so it should be fine even if these exporters are used together.
        OpenTelemetryConfigurationExtensions.LogInvalidEnvironmentVariable = OpenTelemetryProtocolExporterEventSource.Log.InvalidEnvironmentVariable;
>>>>>>> 49f16e44

        this.transmissionHandler = transmissionHandler ?? exporterOptions.GetTraceExportTransmissionHandler(experimentalOptions);
    }

    internal OtlpResource.Resource ProcessResource => this.processResource ??= this.ParentProvider.GetResource().ToOtlpResource();

    /// <inheritdoc/>
    public override ExportResult Export(in Batch<Activity> activityBatch)
    {
        // Prevents the exporter's gRPC and HTTP operations from being instrumented.
        using var scope = SuppressInstrumentationScope.Begin();

        var request = new OtlpCollector.ExportTraceServiceRequest();

        try
        {
            request.AddBatch(this.sdkLimitOptions, this.ProcessResource, activityBatch);

            if (!this.transmissionHandler.TrySubmitRequest(request))
            {
                return ExportResult.Failure;
            }
        }
        catch (Exception ex)
        {
            OpenTelemetryProtocolExporterEventSource.Log.ExportMethodException(ex);
            return ExportResult.Failure;
        }
        finally
        {
            request.Return();
        }

        return ExportResult.Success;
    }

    /// <inheritdoc />
    protected override bool OnShutdown(int timeoutMilliseconds)
    {
        return this.transmissionHandler.Shutdown(timeoutMilliseconds);
    }
}<|MERGE_RESOLUTION|>--- conflicted
+++ resolved
@@ -47,16 +47,6 @@
 
         this.sdkLimitOptions = sdkLimitOptions;
 
-<<<<<<< HEAD
-        OtlpKeyValueTransformer.LogUnsupportedAttributeType = OpenTelemetryProtocolExporterEventSource.Log.UnsupportedAttributeType;
-=======
-        // Each of the Otlp exporters: Traces, Metrics, and Logs set the same
-        // value for
-        // `OpenTelemetryConfigurationExtensions.LogInvalidEnvironmentVariable`
-        // so it should be fine even if these exporters are used together.
-        OpenTelemetryConfigurationExtensions.LogInvalidEnvironmentVariable = OpenTelemetryProtocolExporterEventSource.Log.InvalidEnvironmentVariable;
->>>>>>> 49f16e44
-
         this.transmissionHandler = transmissionHandler ?? exporterOptions.GetTraceExportTransmissionHandler(experimentalOptions);
     }
 
