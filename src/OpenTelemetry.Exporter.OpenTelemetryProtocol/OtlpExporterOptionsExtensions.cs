--- conflicted
+++ resolved
@@ -9,318 +9,327 @@
 using OpenTelemetry.Exporter.OpenTelemetryProtocol.Implementation;
 using OpenTelemetry.Exporter.OpenTelemetryProtocol.Implementation.ExportClient;
 using OpenTelemetry.Exporter.OpenTelemetryProtocol.Implementation.Transmission;
-<<<<<<< HEAD
+
 #if NET6_0_OR_GREATER
 using System.Security.Cryptography.X509Certificates;
-=======
+using Grpc.Net.Client;
+#elif NETSTANDARD2_1 || NET
+using Grpc.Net.Client;
+#elif NET462_OR_GREATER || NETSTANDARD2_0
+using Grpc.Core;
+#endif
+
+namespace OpenTelemetry.Exporter
+{
+    internal static class OtlpExporterOptionsExtensions
+    {
+        private const string TraceGrpcServicePath = "opentelemetry.proto.collector.trace.v1.TraceService/Export";
+        private const string MetricsGrpcServicePath = "opentelemetry.proto.collector.metrics.v1.MetricsService/Export";
+        private const string LogsGrpcServicePath = "opentelemetry.proto.collector.logs.v1.LogsService/Export";
+
+        private const string TraceHttpServicePath = "v1/traces";
+        private const string MetricsHttpServicePath = "v1/metrics";
+        private const string LogsHttpServicePath = "v1/logs";
+
+#if NET6_0_OR_GREATER
+        public static GrpcChannel CreateChannel(this OtlpExporterOptions options)
+        {
+            if (options.Endpoint.Scheme != Uri.UriSchemeHttp && options.Endpoint.Scheme != Uri.UriSchemeHttps)
+            {
+                throw new NotSupportedException(
+                    $"Endpoint URI scheme ({options.Endpoint.Scheme}) is not supported. " +
+                    "Currently only \"http\" and \"https\" are supported.");
+            }
+
+            var handler = new HttpClientHandler();
+
+            // Set up custom certificate validation if CertificateFile is provided
+            if (!string.IsNullOrEmpty(options.CertificateFile))
+            {
+                var trustedCertificate = X509Certificate2.CreateFromPemFile(options.CertificateFile);
+                handler.ServerCertificateCustomValidationCallback = (message, cert, chain, errors) =>
+                {
+                    if (cert != null && chain != null)
+                    {
+                        chain.ChainPolicy.TrustMode = X509ChainTrustMode.CustomRootTrust;
+                        chain.ChainPolicy.CustomTrustStore.Add(trustedCertificate);
+                        return chain.Build(cert);
+                    }
+
+                    return false;
+                };
+            }
+
+            // Set up client certificate if provided
+            if (!string.IsNullOrEmpty(options.ClientCertificateFile) && !string.IsNullOrEmpty(options.ClientKeyFile))
+            {
+                var clientCertificate = X509Certificate2.CreateFromPemFile(options.ClientCertificateFile, options.ClientKeyFile);
+                handler.ClientCertificates.Add(clientCertificate);
+            }
+
+            var grpcChannelOptions = new GrpcChannelOptions
+            {
+                HttpHandler = handler,
+                DisposeHttpClient = true,
+            };
+
+            return GrpcChannel.ForAddress(options.Endpoint, grpcChannelOptions);
+        }
+#elif NETSTANDARD2_1 || NET
+        public static GrpcChannel CreateChannel(this OtlpExporterOptions options)
+        {
+            if (options.Endpoint.Scheme != Uri.UriSchemeHttp && options.Endpoint.Scheme != Uri.UriSchemeHttps)
+            {
+                throw new NotSupportedException(
+                    $"Endpoint URI scheme ({options.Endpoint.Scheme}) is not supported. " +
+                    "Currently only \"http\" and \"https\" are supported.");
+            }
+
+            return GrpcChannel.ForAddress(options.Endpoint);
+        }
+#elif NET462_OR_GREATER || NETSTANDARD2_0
+        public static Channel CreateChannel(this OtlpExporterOptions options)
+        {
+            if (options.Endpoint.Scheme != Uri.UriSchemeHttp && options.Endpoint.Scheme != Uri.UriSchemeHttps)
+            {
+                throw new NotSupportedException(
+                    $"Endpoint URI scheme ({options.Endpoint.Scheme}) is not supported. " +
+                    "Currently only \"http\" and \"https\" are supported.");
+            }
+
+            ChannelCredentials channelCredentials;
+            if (options.Endpoint.Scheme == Uri.UriSchemeHttps)
+            {
+                channelCredentials = new SslCredentials();
+            }
+            else
+            {
+                channelCredentials = ChannelCredentials.Insecure;
+            }
+
+            return new Channel(options.Endpoint.Authority, channelCredentials);
+        }
+#else
+#error Not supported
+#endif
+
+        public static Metadata GetMetadataFromHeaders(this OtlpExporterOptions options)
+        {
+            return options.GetHeaders<Metadata>((m, k, v) => m.Add(k, v));
+        }
+
+        public static THeaders GetHeaders<THeaders>(this OtlpExporterOptions options, Action<THeaders, string, string> addHeader)
+            where THeaders : new()
+        {
+            var optionHeaders = options.Headers;
+            var headers = new THeaders();
+            if (!string.IsNullOrEmpty(optionHeaders))
+            {
+                // According to the specification, URL-encoded headers must be supported.
+                optionHeaders = Uri.UnescapeDataString(optionHeaders);
+
+                Array.ForEach(
+                    optionHeaders.Split(','),
+                    (pair) =>
+                    {
+                        // Specify the maximum number of substrings to return to 2
+                        // This treats everything that follows the first `=` in the string as the value to be added for the metadata key.
+                        var keyValueData = pair.Split(new char[] { '=' }, 2);
+                        if (keyValueData.Length != 2)
+                        {
+                            throw new ArgumentException("Headers provided in an invalid format.");
+                        }
+
+                        var key = keyValueData[0].Trim();
+                        var value = keyValueData[1].Trim();
+                        addHeader(headers, key, value);
+                    });
+            }
+
+            foreach (var header in OtlpExporterOptions.StandardHeaders)
+            {
+                addHeader(headers, header.Key, header.Value);
+            }
+
+            return headers;
+        }
+
+        public static OtlpExporterTransmissionHandler GetExportTransmissionHandler(this OtlpExporterOptions options, ExperimentalOptions experimentalOptions, OtlpSignalType otlpSignalType)
+        {
+            var exportClient = GetExportClient(options, otlpSignalType);
+
+            // HttpClient.Timeout.TotalMilliseconds is set correctly whether:
+            // 1. The user provides their own HttpClient (using that client’s Timeout value), or
+            // 2. The exporter creates the HttpClient using the configured timeout.
+            double timeoutMilliseconds = exportClient is OtlpHttpExportClient httpTraceExportClient
+                ? httpTraceExportClient.HttpClient.Timeout.TotalMilliseconds
+                : options.TimeoutMilliseconds;
+
+            if (experimentalOptions.EnableInMemoryRetry)
+            {
+                return new OtlpExporterRetryTransmissionHandler(exportClient, timeoutMilliseconds);
+            }
+            else if (experimentalOptions.EnableDiskRetry)
+            {
+                Debug.Assert(
+                    !string.IsNullOrEmpty(experimentalOptions.DiskRetryDirectoryPath),
+                    $"{nameof(experimentalOptions.DiskRetryDirectoryPath)} is null or empty");
+
+                return new OtlpExporterPersistentStorageTransmissionHandler(
+                    exportClient,
+                    timeoutMilliseconds,
+                    Path.Combine(experimentalOptions.DiskRetryDirectoryPath, "traces"));
+            }
+            else
+            {
+                return new OtlpExporterTransmissionHandler(exportClient, timeoutMilliseconds);
+            }
+        }
+
+        public static IExportClient GetExportClient(this OtlpExporterOptions options, OtlpSignalType otlpSignalType)
+        {
+            var httpClient = options.HttpClientFactory?.Invoke()
+                             ?? throw new InvalidOperationException("OtlpExporterOptions was missing HttpClientFactory or it returned null.");
+
+            if (options.Protocol != OtlpExportProtocol.Grpc && options.Protocol != OtlpExportProtocol.HttpProtobuf)
+            {
+                throw new NotSupportedException($"Protocol {options.Protocol} is not supported.");
+            }
+
 #if NET462_OR_GREATER || NETSTANDARD2_0
-using Grpc.Core;
->>>>>>> 36b777b1
-#endif
-
-namespace OpenTelemetry.Exporter;
-
-internal static class OtlpExporterOptionsExtensions
-{
-    private const string TraceGrpcServicePath = "opentelemetry.proto.collector.trace.v1.TraceService/Export";
-    private const string MetricsGrpcServicePath = "opentelemetry.proto.collector.metrics.v1.MetricsService/Export";
-    private const string LogsGrpcServicePath = "opentelemetry.proto.collector.logs.v1.LogsService/Export";
-
-    private const string TraceHttpServicePath = "v1/traces";
-    private const string MetricsHttpServicePath = "v1/metrics";
-    private const string LogsHttpServicePath = "v1/logs";
-
-<<<<<<< HEAD
-#if NETSTANDARD2_1 || NET
-    public static GrpcChannel CreateChannel(this OtlpExporterOptions options)
-#else
-    public static Channel CreateChannel(this OtlpExporterOptions options)
-#endif
-=======
-#if NET462_OR_GREATER || NETSTANDARD2_0
-    public static Channel CreateChannel(this OtlpExporterOptions options)
->>>>>>> 36b777b1
-    {
-        if (options.Endpoint.Scheme != Uri.UriSchemeHttp && options.Endpoint.Scheme != Uri.UriSchemeHttps)
-        {
-            throw new NotSupportedException($"Endpoint URI scheme ({options.Endpoint.Scheme}) is not supported. Currently only \"http\" and \"https\" are supported.");
-        }
-
-<<<<<<< HEAD
-#if NET6_0_OR_GREATER
-        var handler = new HttpClientHandler();
-
-        // Set up custom certificate validation if CertificateFile is provided
-        if (!string.IsNullOrEmpty(options.CertificateFile))
-        {
-            var trustedCertificate = X509Certificate2.CreateFromPemFile(options.CertificateFile);
-            handler.ServerCertificateCustomValidationCallback = (message, cert, chain, errors) =>
-            {
-                if (cert != null && chain != null)
-                {
-                    chain.ChainPolicy.TrustMode = X509ChainTrustMode.CustomRootTrust;
-                    chain.ChainPolicy.CustomTrustStore.Add(trustedCertificate);
-                    return chain.Build(cert);
-                }
-
-                return false;
-            };
-        }
-
-        // Set up client certificate if provided
-        if (!string.IsNullOrEmpty(options.ClientCertificateFile) && !string.IsNullOrEmpty(options.ClientKeyFile))
-        {
-            var clientCertificate = X509Certificate2.CreateFromPemFile(options.ClientCertificateFile, options.ClientKeyFile);
-            handler.ClientCertificates.Add(clientCertificate);
-        }
-
-        var grpcChannelOptions = new GrpcChannelOptions
-        {
-            HttpHandler = handler,
-            DisposeHttpClient = true,
-        };
-
-        return GrpcChannel.ForAddress(options.Endpoint, grpcChannelOptions);
-#elif NETSTANDARD2_1 || NET
-        return GrpcChannel.ForAddress(options.Endpoint);
-#else
-=======
->>>>>>> 36b777b1
-        ChannelCredentials channelCredentials;
-        if (options.Endpoint.Scheme == Uri.UriSchemeHttps)
-        {
-            channelCredentials = new SslCredentials();
-        }
-        else
-        {
-            channelCredentials = ChannelCredentials.Insecure;
-        }
-
-        return new Channel(options.Endpoint.Authority, channelCredentials);
-<<<<<<< HEAD
-#endif
-    }
-
-    public static Metadata GetMetadataFromHeaders(this OtlpExporterOptions options)
-    {
-        return options.GetHeaders<Metadata>((m, k, v) => m.Add(k, v));
-    }
-=======
-    }
-
-    public static Metadata GetMetadataFromHeaders(this OtlpExporterOptions options) => options.GetHeaders<Metadata>((m, k, v) => m.Add(k, v));
-#endif
->>>>>>> 36b777b1
-
-    public static THeaders GetHeaders<THeaders>(this OtlpExporterOptions options, Action<THeaders, string, string> addHeader)
-        where THeaders : new()
-    {
-        var optionHeaders = options.Headers;
-        var headers = new THeaders();
-        if (!string.IsNullOrEmpty(optionHeaders))
-        {
-            // According to the specification, URL-encoded headers must be supported.
-            optionHeaders = Uri.UnescapeDataString(optionHeaders);
-
-            Array.ForEach(
-                optionHeaders.Split(','),
-                (pair) =>
-                {
-                    // Specify the maximum number of substrings to return to 2
-                    // This treats everything that follows the first `=` in the string as the value to be added for the metadata key
-                    var keyValueData = pair.Split(new char[] { '=' }, 2);
-                    if (keyValueData.Length != 2)
-                    {
-                        throw new ArgumentException("Headers provided in an invalid format.");
-                    }
-
-                    var key = keyValueData[0].Trim();
-                    var value = keyValueData[1].Trim();
-                    addHeader(headers, key, value);
-                });
-        }
-
-        foreach (var header in OtlpExporterOptions.StandardHeaders)
-        {
-            addHeader(headers, header.Key, header.Value);
-        }
-
-        return headers;
-    }
-
-    public static OtlpExporterTransmissionHandler GetExportTransmissionHandler(this OtlpExporterOptions options, ExperimentalOptions experimentalOptions, OtlpSignalType otlpSignalType)
-    {
-        var exportClient = GetExportClient(options, otlpSignalType);
-
-        // `HttpClient.Timeout.TotalMilliseconds` would be populated with the correct timeout value for both the exporter configuration cases:
-        // 1. User provides their own HttpClient. This case is straightforward as the user wants to use their `HttpClient` and thereby the same client's timeout value.
-        // 2. If the user configures timeout via the exporter options, then the timeout set for the `HttpClient` initialized by the exporter will be set to user provided value.
-        double timeoutMilliseconds = exportClient is OtlpHttpExportClient httpTraceExportClient
-            ? httpTraceExportClient.HttpClient.Timeout.TotalMilliseconds
-            : options.TimeoutMilliseconds;
-
-        if (experimentalOptions.EnableInMemoryRetry)
-        {
-            return new OtlpExporterRetryTransmissionHandler(exportClient, timeoutMilliseconds);
-        }
-        else if (experimentalOptions.EnableDiskRetry)
-        {
-            Debug.Assert(!string.IsNullOrEmpty(experimentalOptions.DiskRetryDirectoryPath), $"{nameof(experimentalOptions.DiskRetryDirectoryPath)} is null or empty");
-
-            return new OtlpExporterPersistentStorageTransmissionHandler(
-                exportClient,
-                timeoutMilliseconds,
-                Path.Combine(experimentalOptions.DiskRetryDirectoryPath, "traces"));
-        }
-        else
-        {
-            return new OtlpExporterTransmissionHandler(exportClient, timeoutMilliseconds);
-        }
-    }
-
-    public static IExportClient GetExportClient(this OtlpExporterOptions options, OtlpSignalType otlpSignalType)
-    {
-        var httpClient = options.HttpClientFactory?.Invoke() ?? throw new InvalidOperationException("OtlpExporterOptions was missing HttpClientFactory or it returned null.");
-
-        if (options.Protocol != OtlpExportProtocol.Grpc && options.Protocol != OtlpExportProtocol.HttpProtobuf)
-        {
-            throw new NotSupportedException($"Protocol {options.Protocol} is not supported.");
-        }
-
-#if NET462_OR_GREATER || NETSTANDARD2_0
-        if (options.Protocol == OtlpExportProtocol.Grpc)
-        {
-            var servicePath = otlpSignalType switch
-            {
-                OtlpSignalType.Traces => TraceGrpcServicePath,
-                OtlpSignalType.Metrics => MetricsGrpcServicePath,
-                OtlpSignalType.Logs => LogsGrpcServicePath,
+            if (options.Protocol == OtlpExportProtocol.Grpc)
+            {
+                var servicePath = otlpSignalType switch
+                {
+                    OtlpSignalType.Traces => TraceGrpcServicePath,
+                    OtlpSignalType.Metrics => MetricsGrpcServicePath,
+                    OtlpSignalType.Logs => LogsGrpcServicePath,
+                    _ => throw new NotSupportedException($"OtlpSignalType {otlpSignalType} is not supported."),
+                };
+                return new GrpcExportClient(options, servicePath);
+            }
+#endif
+
+            return otlpSignalType switch
+            {
+                OtlpSignalType.Traces => options.Protocol == OtlpExportProtocol.Grpc
+                    ? new OtlpGrpcExportClient(options, httpClient, TraceGrpcServicePath)
+                    : new OtlpHttpExportClient(options, httpClient, TraceHttpServicePath),
+
+                OtlpSignalType.Metrics => options.Protocol == OtlpExportProtocol.Grpc
+                    ? new OtlpGrpcExportClient(options, httpClient, MetricsGrpcServicePath)
+                    : new OtlpHttpExportClient(options, httpClient, MetricsHttpServicePath),
+
+                OtlpSignalType.Logs => options.Protocol == OtlpExportProtocol.Grpc
+                    ? new OtlpGrpcExportClient(options, httpClient, LogsGrpcServicePath)
+                    : new OtlpHttpExportClient(options, httpClient, LogsHttpServicePath),
+
                 _ => throw new NotSupportedException($"OtlpSignalType {otlpSignalType} is not supported."),
             };
-            return new GrpcExportClient(options, servicePath);
-        }
-#endif
-
-        return otlpSignalType switch
-        {
-            OtlpSignalType.Traces => options.Protocol == OtlpExportProtocol.Grpc
-                ? new OtlpGrpcExportClient(options, httpClient, TraceGrpcServicePath)
-                : new OtlpHttpExportClient(options, httpClient, TraceHttpServicePath),
-
-            OtlpSignalType.Metrics => options.Protocol == OtlpExportProtocol.Grpc
-                ? new OtlpGrpcExportClient(options, httpClient, MetricsGrpcServicePath)
-                : new OtlpHttpExportClient(options, httpClient, MetricsHttpServicePath),
-
-            OtlpSignalType.Logs => options.Protocol == OtlpExportProtocol.Grpc
-                ? new OtlpGrpcExportClient(options, httpClient, LogsGrpcServicePath)
-                : new OtlpHttpExportClient(options, httpClient, LogsHttpServicePath),
-
-            _ => throw new NotSupportedException($"OtlpSignalType {otlpSignalType} is not supported."),
-        };
-    }
-
-    public static void TryEnableIHttpClientFactoryIntegration(this OtlpExporterOptions options, IServiceProvider serviceProvider, string httpClientName)
-    {
-        if (serviceProvider != null
-            && options.Protocol == OtlpExportProtocol.HttpProtobuf
-            && options.HttpClientFactory == options.DefaultHttpClientFactory)
-        {
-            options.HttpClientFactory = () =>
-            {
-                Type? httpClientFactoryType = Type.GetType("System.Net.Http.IHttpClientFactory, Microsoft.Extensions.Http", throwOnError: false);
-                if (httpClientFactoryType != null)
-                {
-                    object? httpClientFactory = serviceProvider.GetService(httpClientFactoryType);
-                    if (httpClientFactory != null)
+        }
+
+        public static void TryEnableIHttpClientFactoryIntegration(this OtlpExporterOptions options, IServiceProvider serviceProvider, string httpClientName)
+        {
+            if (serviceProvider != null
+                && options.Protocol == OtlpExportProtocol.HttpProtobuf
+                && options.HttpClientFactory == options.DefaultHttpClientFactory)
+            {
+                options.HttpClientFactory = () =>
+                {
+                    Type? httpClientFactoryType = Type.GetType("System.Net.Http.IHttpClientFactory, Microsoft.Extensions.Http", throwOnError: false);
+                    if (httpClientFactoryType != null)
                     {
-                        MethodInfo? createClientMethod = httpClientFactoryType.GetMethod(
-                            "CreateClient",
-                            BindingFlags.Public | BindingFlags.Instance,
-                            binder: null,
-                            new Type[] { typeof(string) },
-                            modifiers: null);
-
-                        if (createClientMethod != null)
+                        object? httpClientFactory = serviceProvider.GetService(httpClientFactoryType);
+                        if (httpClientFactory != null)
                         {
-                            HttpClient? client = (HttpClient?)createClientMethod.Invoke(httpClientFactory, new object[] { httpClientName });
-
-                            if (client != null)
+                            MethodInfo? createClientMethod = httpClientFactoryType.GetMethod(
+                                "CreateClient",
+                                BindingFlags.Public | BindingFlags.Instance,
+                                binder: null,
+                                new Type[] { typeof(string) },
+                                modifiers: null);
+
+                            if (createClientMethod != null)
                             {
-                                client.Timeout = TimeSpan.FromMilliseconds(options.TimeoutMilliseconds);
-
-                                // Set up a new HttpClientHandler to configure certificates and callbacks
-                                var handler = new HttpClientHandler();
+                                HttpClient? client = (HttpClient?)createClientMethod.Invoke(httpClientFactory, new object[] { httpClientName });
+
+                                if (client != null)
+                                {
+                                    client.Timeout = TimeSpan.FromMilliseconds(options.TimeoutMilliseconds);
+
+                                    // Set up a new HttpClientHandler to configure certificates and callbacks.
+                                    var handler = new HttpClientHandler();
 
 #if NET6_0_OR_GREATER
-                                // Add server certificate validation if CertificateFile is specified
-                                if (!string.IsNullOrEmpty(options.CertificateFile))
-                                {
-                                    var trustedCertificate = X509Certificate2.CreateFromPemFile(options.CertificateFile);
-                                    handler.ServerCertificateCustomValidationCallback = (message, cert, chain, errors) =>
+                                    // Add server certificate validation if CertificateFile is specified.
+                                    if (!string.IsNullOrEmpty(options.CertificateFile))
                                     {
-                                        if (cert != null && chain != null)
+                                        var trustedCertificate = X509Certificate2.CreateFromPemFile(options.CertificateFile);
+                                        handler.ServerCertificateCustomValidationCallback = (message, cert, chain, errors) =>
                                         {
-                                            chain.ChainPolicy.TrustMode = X509ChainTrustMode.CustomRootTrust;
-                                            chain.ChainPolicy.CustomTrustStore.Add(trustedCertificate);
-                                            return chain.Build(cert);
-                                        }
-
-                                        return false;
-                                    };
+                                            if (cert != null && chain != null)
+                                            {
+                                                chain.ChainPolicy.TrustMode = X509ChainTrustMode.CustomRootTrust;
+                                                chain.ChainPolicy.CustomTrustStore.Add(trustedCertificate);
+                                                return chain.Build(cert);
+                                            }
+
+                                            return false;
+                                        };
+                                    }
+
+                                    // Add client certificate if ClientCertificateFile and ClientKeyFile are specified.
+                                    if (!string.IsNullOrEmpty(options.ClientCertificateFile) && !string.IsNullOrEmpty(options.ClientKeyFile))
+                                    {
+                                        var clientCertificate = X509Certificate2.CreateFromPemFile(options.ClientCertificateFile, options.ClientKeyFile);
+                                        handler.ClientCertificates.Add(clientCertificate);
+                                    }
+
+                                    // Re-create HttpClient using the custom handler.
+                                    return new HttpClient(handler) { Timeout = client.Timeout };
+#else
+                                    // If certificates are required but the environment is unsupported.
+                                    if (!string.IsNullOrEmpty(options.CertificateFile) ||
+                                        (!string.IsNullOrEmpty(options.ClientCertificateFile) && !string.IsNullOrEmpty(options.ClientKeyFile)))
+                                    {
+                                        throw new PlatformNotSupportedException("mTLS support requires .NET 6.0 or later.");
+                                    }
+#endif
                                 }
-
-                                // Add client certificate if ClientCertificateFile and ClientKeyFile are specified
-                                if (!string.IsNullOrEmpty(options.ClientCertificateFile) && !string.IsNullOrEmpty(options.ClientKeyFile))
-                                {
-                                    var clientCertificate = X509Certificate2.CreateFromPemFile(options.ClientCertificateFile, options.ClientKeyFile);
-                                    handler.ClientCertificates.Add(clientCertificate);
-                                }
-
-                                // Re-create HttpClient using the custom handler
-                                return new HttpClient(handler) { Timeout = client.Timeout };
-
-#else
-                                // Throw only if certificates are required but the environment is unsupported
-                                if (!string.IsNullOrEmpty(options.CertificateFile) ||
-                                    (!string.IsNullOrEmpty(options.ClientCertificateFile) && !string.IsNullOrEmpty(options.ClientKeyFile)))
-                                {
-                                    throw new PlatformNotSupportedException("mTLS support requires .NET 6.0 or later.");
-                                }
-#endif
                             }
                         }
                     }
+
+                    return options.DefaultHttpClientFactory();
+                };
+            }
+        }
+
+        internal static Uri AppendPathIfNotPresent(this Uri uri, string path)
+        {
+            var absoluteUri = uri.AbsoluteUri;
+            var separator = string.Empty;
+
+            if (absoluteUri.EndsWith("/"))
+            {
+                // Endpoint already ends with 'path/'
+                if (absoluteUri.EndsWith(string.Concat(path, "/"), StringComparison.OrdinalIgnoreCase))
+                {
+                    return uri;
                 }
-
-                return options.DefaultHttpClientFactory();
-            };
-        }
-    }
-
-    internal static Uri AppendPathIfNotPresent(this Uri uri, string path)
-    {
-        var absoluteUri = uri.AbsoluteUri;
-        var separator = string.Empty;
-
-        if (absoluteUri.EndsWith("/"))
-        {
-            // Endpoint already ends with 'path/'
-            if (absoluteUri.EndsWith(string.Concat(path, "/"), StringComparison.OrdinalIgnoreCase))
-            {
-                return uri;
-            }
-        }
-        else
-        {
-            // Endpoint already ends with 'path'
-            if (absoluteUri.EndsWith(path, StringComparison.OrdinalIgnoreCase))
-            {
-                return uri;
-            }
-
-            separator = "/";
-        }
-
-        return new Uri(string.Concat(uri.AbsoluteUri, separator, path));
+            }
+            else
+            {
+                // Endpoint already ends with 'path'
+                if (absoluteUri.EndsWith(path, StringComparison.OrdinalIgnoreCase))
+                {
+                    return uri;
+                }
+
+                separator = "/";
+            }
+
+            return new Uri(string.Concat(uri.AbsoluteUri, separator, path));
+        }
     }
 }