// Copyright The OpenTelemetry Authors
// SPDX-License-Identifier: Apache-2.0

#if NETFRAMEWORK
using System.Net.Http;
#endif
using System.Diagnostics;
using System.Reflection;
using OpenTelemetry.Exporter.OpenTelemetryProtocol.Implementation;
using OpenTelemetry.Exporter.OpenTelemetryProtocol.Implementation.ExportClient;
using OpenTelemetry.Exporter.OpenTelemetryProtocol.Implementation.Transmission;

namespace OpenTelemetry.Exporter;

internal static class OtlpExporterOptionsExtensions
{
    private const string TraceGrpcServicePath = "opentelemetry.proto.collector.trace.v1.TraceService/Export";
    private const string MetricsGrpcServicePath = "opentelemetry.proto.collector.metrics.v1.MetricsService/Export";
    private const string LogsGrpcServicePath = "opentelemetry.proto.collector.logs.v1.LogsService/Export";

    private const string TraceHttpServicePath = "v1/traces";
    private const string MetricsHttpServicePath = "v1/metrics";
    private const string LogsHttpServicePath = "v1/logs";

<<<<<<< HEAD
#if NET462_OR_GREATER || NETSTANDARD2_0
    public static Channel CreateChannel(this OtlpExporterOptions options)
    {
        if (options.Endpoint.Scheme != Uri.UriSchemeHttp && options.Endpoint.Scheme != Uri.UriSchemeHttps)
        {
            throw new NotSupportedException($"Endpoint URI scheme ({options.Endpoint.Scheme}) is not supported. Currently only \"http\" and \"https\" are supported.");
        }

        ChannelCredentials channelCredentials;
        if (options.Endpoint.Scheme == Uri.UriSchemeHttps)
        {
            if (!string.IsNullOrEmpty(options.ClientCertificateFile) && !string.IsNullOrEmpty(options.ClientKeyFile))
            {
                string clientCertPem = File.ReadAllText(options.ClientCertificateFile);
                string clientKeyPem = File.ReadAllText(options.ClientKeyFile);
                var keyPair = new KeyCertificatePair(clientCertPem, clientKeyPem);

                string rootCertPem = string.Empty;
                if (!string.IsNullOrEmpty(options.CertificateFile))
                {
                    rootCertPem = File.ReadAllText(options.CertificateFile);
                }

                channelCredentials = new SslCredentials(rootCertPem, keyPair);
            }
            else
            {
                string rootCertPem = string.Empty;
                if (!string.IsNullOrEmpty(options.CertificateFile))
                {
                    rootCertPem = File.ReadAllText(options.CertificateFile);
                }

                channelCredentials = new SslCredentials(rootCertPem);
            }
        }
        else
        {
            channelCredentials = ChannelCredentials.Insecure;
        }

        return new Channel(options.Endpoint.Authority, channelCredentials);
    }

    public static Metadata GetMetadataFromHeaders(this OtlpExporterOptions options) => options.GetHeaders<Metadata>((m, k, v) => m.Add(k, v));
#endif

=======
>>>>>>> aa73ce3a
    public static THeaders GetHeaders<THeaders>(this OtlpExporterOptions options, Action<THeaders, string, string> addHeader)
        where THeaders : new()
    {
        var optionHeaders = options.Headers;
        var headers = new THeaders();
        if (!string.IsNullOrEmpty(optionHeaders))
        {
            // According to the specification, URL-encoded headers must be supported.
            optionHeaders = Uri.UnescapeDataString(optionHeaders);
            ReadOnlySpan<char> headersSpan = optionHeaders.AsSpan();

            while (!headersSpan.IsEmpty)
            {
                int commaIndex = headersSpan.IndexOf(',');
                ReadOnlySpan<char> pair;
                if (commaIndex == -1)
                {
                    pair = headersSpan;
                    headersSpan = ReadOnlySpan<char>.Empty;
                }
                else
                {
                    pair = headersSpan.Slice(0, commaIndex);
                    headersSpan = headersSpan.Slice(commaIndex + 1);
                }

                int equalIndex = pair.IndexOf('=');
                if (equalIndex == -1)
                {
                    throw new ArgumentException("Headers provided in an invalid format.");
                }

                var key = pair.Slice(0, equalIndex).Trim().ToString();
                var value = pair.Slice(equalIndex + 1).Trim().ToString();
                addHeader(headers, key, value);
            }
        }

        foreach (var header in OtlpExporterOptions.StandardHeaders)
        {
            addHeader(headers, header.Key, header.Value);
        }

        return headers;
    }

    public static OtlpExporterTransmissionHandler GetExportTransmissionHandler(this OtlpExporterOptions options, ExperimentalOptions experimentalOptions, OtlpSignalType otlpSignalType)
    {
        var exportClient = GetExportClient(options, otlpSignalType);

        // `HttpClient.Timeout.TotalMilliseconds` would be populated with the correct timeout value for both the exporter configuration cases:
        // 1. User provides their own HttpClient. This case is straightforward as the user wants to use their `HttpClient` and thereby the same client's timeout value.
        // 2. If the user configures timeout via the exporter options, then the timeout set for the `HttpClient` initialized by the exporter will be set to user provided value.
        double timeoutMilliseconds = exportClient is OtlpHttpExportClient httpTraceExportClient
            ? httpTraceExportClient.HttpClient.Timeout.TotalMilliseconds
            : options.TimeoutMilliseconds;

        if (experimentalOptions.EnableInMemoryRetry)
        {
            return new OtlpExporterRetryTransmissionHandler(exportClient, timeoutMilliseconds);
        }
        else if (experimentalOptions.EnableDiskRetry)
        {
            Debug.Assert(!string.IsNullOrEmpty(experimentalOptions.DiskRetryDirectoryPath), $"{nameof(experimentalOptions.DiskRetryDirectoryPath)} is null or empty");

            return new OtlpExporterPersistentStorageTransmissionHandler(
                exportClient,
                timeoutMilliseconds,
                Path.Combine(experimentalOptions.DiskRetryDirectoryPath, "traces"));
        }
        else
        {
            return new OtlpExporterTransmissionHandler(exportClient, timeoutMilliseconds);
        }
    }

    public static IExportClient GetExportClient(this OtlpExporterOptions options, OtlpSignalType otlpSignalType)
    {
        var httpClient = options.HttpClientFactory?.Invoke() ?? throw new InvalidOperationException("OtlpExporterOptions was missing HttpClientFactory or it returned null.");

#pragma warning disable CS0618 // Suppressing gRPC obsolete warning
        if (options.Protocol != OtlpExportProtocol.Grpc && options.Protocol != OtlpExportProtocol.HttpProtobuf)
        {
            throw new NotSupportedException($"Protocol {options.Protocol} is not supported.");
        }

        return otlpSignalType switch
        {
            OtlpSignalType.Traces => options.Protocol == OtlpExportProtocol.Grpc
                ? new OtlpGrpcExportClient(options, httpClient, TraceGrpcServicePath)
                : new OtlpHttpExportClient(options, httpClient, TraceHttpServicePath),

            OtlpSignalType.Metrics => options.Protocol == OtlpExportProtocol.Grpc
                ? new OtlpGrpcExportClient(options, httpClient, MetricsGrpcServicePath)
                : new OtlpHttpExportClient(options, httpClient, MetricsHttpServicePath),

            OtlpSignalType.Logs => options.Protocol == OtlpExportProtocol.Grpc
                ? new OtlpGrpcExportClient(options, httpClient, LogsGrpcServicePath)
                : new OtlpHttpExportClient(options, httpClient, LogsHttpServicePath),

            _ => throw new NotSupportedException($"OtlpSignalType {otlpSignalType} is not supported."),
        };
#pragma warning restore CS0618 // Suppressing gRPC obsolete warning
    }

    public static void TryEnableIHttpClientFactoryIntegration(this OtlpExporterOptions options, IServiceProvider serviceProvider, string httpClientName)
    {
        if (serviceProvider != null
            && options.Protocol == OtlpExportProtocol.HttpProtobuf
            && options.HttpClientFactory == options.DefaultHttpClientFactory)
        {
            options.HttpClientFactory = () =>
            {
                Type? httpClientFactoryType = Type.GetType("System.Net.Http.IHttpClientFactory, Microsoft.Extensions.Http", throwOnError: false);
                if (httpClientFactoryType != null)
                {
                    object? httpClientFactory = serviceProvider.GetService(httpClientFactoryType);
                    if (httpClientFactory != null)
                    {
                        MethodInfo? createClientMethod = httpClientFactoryType.GetMethod(
                            "CreateClient",
                            BindingFlags.Public | BindingFlags.Instance,
                            binder: null,
                            [typeof(string)],
                            modifiers: null);
                        if (createClientMethod != null)
                        {
                            HttpClient? client = (HttpClient?)createClientMethod.Invoke(httpClientFactory, [httpClientName]);

                            if (client != null)
                            {
                                client.Timeout = TimeSpan.FromMilliseconds(options.TimeoutMilliseconds);

                                return client;
                            }
                        }
                    }
                }

                return options.DefaultHttpClientFactory();
            };
        }
    }

    internal static Uri AppendPathIfNotPresent(this Uri uri, string path)
    {
        var absoluteUri = uri.AbsoluteUri;
        var separator = string.Empty;

        if (absoluteUri.EndsWith("/"))
        {
            // Endpoint already ends with 'path/'
            if (absoluteUri.EndsWith(string.Concat(path, "/"), StringComparison.OrdinalIgnoreCase))
            {
                return uri;
            }
        }
        else
        {
            // Endpoint already ends with 'path'
            if (absoluteUri.EndsWith(path, StringComparison.OrdinalIgnoreCase))
            {
                return uri;
            }

            separator = "/";
        }

        return new Uri(string.Concat(uri.AbsoluteUri, separator, path));
    }
}<|MERGE_RESOLUTION|>--- conflicted
+++ resolved
@@ -22,7 +22,6 @@
     private const string MetricsHttpServicePath = "v1/metrics";
     private const string LogsHttpServicePath = "v1/logs";
 
-<<<<<<< HEAD
 #if NET462_OR_GREATER || NETSTANDARD2_0
     public static Channel CreateChannel(this OtlpExporterOptions options)
     {
@@ -67,11 +66,10 @@
         return new Channel(options.Endpoint.Authority, channelCredentials);
     }
 
-    public static Metadata GetMetadataFromHeaders(this OtlpExporterOptions options) => options.GetHeaders<Metadata>((m, k, v) => m.Add(k, v));
+    public static Metadata GetMetadataFromHeaders(this OtlpExporterOptions options) =>
+        options.GetHeaders<Metadata>((m, k, v) => m.Add(k, v));
 #endif
 
-=======
->>>>>>> aa73ce3a
     public static THeaders GetHeaders<THeaders>(this OtlpExporterOptions options, Action<THeaders, string, string> addHeader)
         where THeaders : new()
     {
@@ -122,9 +120,6 @@
     {
         var exportClient = GetExportClient(options, otlpSignalType);
 
-        // `HttpClient.Timeout.TotalMilliseconds` would be populated with the correct timeout value for both the exporter configuration cases:
-        // 1. User provides their own HttpClient. This case is straightforward as the user wants to use their `HttpClient` and thereby the same client's timeout value.
-        // 2. If the user configures timeout via the exporter options, then the timeout set for the `HttpClient` initialized by the exporter will be set to user provided value.
         double timeoutMilliseconds = exportClient is OtlpHttpExportClient httpTraceExportClient
             ? httpTraceExportClient.HttpClient.Timeout.TotalMilliseconds
             : options.TimeoutMilliseconds;
@@ -223,7 +218,6 @@
 
         if (absoluteUri.EndsWith("/"))
         {
-            // Endpoint already ends with 'path/'
             if (absoluteUri.EndsWith(string.Concat(path, "/"), StringComparison.OrdinalIgnoreCase))
             {
                 return uri;
@@ -231,7 +225,6 @@
         }
         else
         {
-            // Endpoint already ends with 'path'
             if (absoluteUri.EndsWith(path, StringComparison.OrdinalIgnoreCase))
             {
                 return uri;
