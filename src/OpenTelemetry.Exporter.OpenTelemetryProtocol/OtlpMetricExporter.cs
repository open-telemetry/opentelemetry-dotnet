--- conflicted
+++ resolved
@@ -40,21 +40,11 @@
         ExperimentalOptions experimentalOptions,
         OtlpExporterTransmissionHandler<OtlpCollector.ExportMetricsServiceRequest> transmissionHandler = null)
     {
-<<<<<<< HEAD
         // Each of the Otlp exporters: Traces, Metrics, and Logs set the same
-        // value for `ConfigurationExtensions.LogInvalidEnvironmentVariable` so
-        // it should be fine even if these exporters are used together.
-        ConfigurationExtensions.LogInvalidEnvironmentVariable = OpenTelemetryProtocolExporterEventSource.Log.InvalidEnvironmentVariable;
-=======
-        // Each of the Otlp exporters: Traces, Metrics, and Logs set the same value for `OtlpKeyValueTransformer.LogUnsupportedAttributeType`
-        // and `ConfigurationExtensions.LogInvalidEnvironmentVariable` so it should be fine even if these exporters are used together.
-        OtlpKeyValueTransformer.LogUnsupportedAttributeType = (string tagValueType, string tagKey) =>
-        {
-            OpenTelemetryProtocolExporterEventSource.Log.UnsupportedAttributeType(tagValueType, tagKey);
-        };
-
+        // value for
+        // `OpenTelemetryConfigurationExtensions.LogInvalidEnvironmentVariable`
+        // so it should be fine even if these exporters are used together.
         OpenTelemetryConfigurationExtensions.LogInvalidEnvironmentVariable = OpenTelemetryProtocolExporterEventSource.Log.InvalidEnvironmentVariable;
->>>>>>> 040012b4
 
         this.transmissionHandler = transmissionHandler ?? options.GetMetricsExportTransmissionHandler(experimentalOptions);
     }
