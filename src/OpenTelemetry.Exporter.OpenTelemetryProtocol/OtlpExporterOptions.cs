--- conflicted
+++ resolved
@@ -26,15 +26,6 @@
 /// </remarks>
 public class OtlpExporterOptions : IOtlpExporterOptions
 {
-<<<<<<< HEAD
-    // TODO: Remove these and use OtlpExporterSpecEnvVarKeyDefinitions directly from tests in a follow-up PR
-    internal const string EndpointEnvVarName = OtlpExporterSpecEnvVarKeyDefinitions.DefaultEndpointEnvVarName;
-    internal const string HeadersEnvVarName = OtlpExporterSpecEnvVarKeyDefinitions.DefaultHeadersEnvVarName;
-    internal const string TimeoutEnvVarName = OtlpExporterSpecEnvVarKeyDefinitions.DefaultTimeoutEnvVarName;
-    internal const string ProtocolEnvVarName = OtlpExporterSpecEnvVarKeyDefinitions.DefaultProtocolEnvVarName;
-
-=======
->>>>>>> 9adb088e
     internal static readonly KeyValuePair<string, string>[] StandardHeaders = new KeyValuePair<string, string>[]
     {
         new KeyValuePair<string, string>("User-Agent", GetUserAgentString()),
@@ -71,11 +62,7 @@
         Debug.Assert(configuration != null, "configuration was null");
         Debug.Assert(defaultBatchOptions != null, "defaultBatchOptions was null");
 
-<<<<<<< HEAD
         if (signal == OtlpExporterSignals.None)
-=======
-        if (configuration.TryGetUriValue(OtlpExporterSpecEnvVarKeyDefinitions.DefaultEndpointEnvVarName, out var endpoint))
->>>>>>> 9adb088e
         {
             this.ApplyConfigurationUsingSpecificationEnvVars(
                 configuration!,
@@ -86,11 +73,7 @@
                 OtlpExporterSpecEnvVarKeyDefinitions.DefaultTimeoutEnvVarName);
         }
 
-<<<<<<< HEAD
         if (signal.HasFlag(OtlpExporterSignals.Logs))
-=======
-        if (configuration.TryGetStringValue(OtlpExporterSpecEnvVarKeyDefinitions.DefaultHeadersEnvVarName, out var headers))
->>>>>>> 9adb088e
         {
             this.ApplyConfigurationUsingSpecificationEnvVars(
                 configuration!,
@@ -101,11 +84,7 @@
                 OtlpExporterSpecEnvVarKeyDefinitions.LogsTimeoutEnvVarName);
         }
 
-<<<<<<< HEAD
         if (signal.HasFlag(OtlpExporterSignals.Metrics))
-=======
-        if (configuration.TryGetIntValue(OtlpExporterSpecEnvVarKeyDefinitions.DefaultTimeoutEnvVarName, out var timeout))
->>>>>>> 9adb088e
         {
             this.ApplyConfigurationUsingSpecificationEnvVars(
                 configuration!,
@@ -116,14 +95,7 @@
                 OtlpExporterSpecEnvVarKeyDefinitions.MetricsTimeoutEnvVarName);
         }
 
-<<<<<<< HEAD
         if (signal.HasFlag(OtlpExporterSignals.Traces))
-=======
-        if (configuration.TryGetValue<OtlpExportProtocol>(
-            OtlpExporterSpecEnvVarKeyDefinitions.DefaultProtocolEnvVarName,
-            OtlpExportProtocolParser.TryParse,
-            out var protocol))
->>>>>>> 9adb088e
         {
             this.ApplyConfigurationUsingSpecificationEnvVars(
                 configuration!,
