// Copyright The OpenTelemetry Authors
// SPDX-License-Identifier: Apache-2.0

#nullable enable

using System.Diagnostics;
using System.Reflection;
#if NETFRAMEWORK
using System.Net.Http;
#endif
using Microsoft.Extensions.Configuration;
using Microsoft.Extensions.DependencyInjection;
using Microsoft.Extensions.Options;
using OpenTelemetry.Internal;
using OpenTelemetry.Trace;

namespace OpenTelemetry.Exporter;

/// <summary>
/// OpenTelemetry Protocol (OTLP) exporter options.
/// </summary>
/// <remarks>
/// Note: OTEL_EXPORTER_OTLP_ENDPOINT, OTEL_EXPORTER_OTLP_HEADERS,
/// OTEL_EXPORTER_OTLP_TIMEOUT, and OTEL_EXPORTER_OTLP_PROTOCOL environment
/// variables are parsed during object construction.
/// </remarks>
public class OtlpExporterOptions
{
    internal const string DefaultGrpcEndpoint = "http://localhost:4317";
    internal const string DefaultHttpEndpoint = "http://localhost:4318";
    internal const OtlpExportProtocol DefaultOtlpExportProtocol = OtlpExportProtocol.Grpc;

    internal static readonly KeyValuePair<string, string>[] StandardHeaders = new KeyValuePair<string, string>[]
    {
        new KeyValuePair<string, string>("User-Agent", GetUserAgentString()),
    };

    internal readonly Func<HttpClient> DefaultHttpClientFactory;

    private const string UserAgentProduct = "OTel-OTLP-Exporter-Dotnet";

    private Uri? endpoint;
    private Func<HttpClient>? httpClientFactory;

    /// <summary>
    /// Initializes a new instance of the <see cref="OtlpExporterOptions"/> class.
    /// </summary>
    public OtlpExporterOptions()
        : this(OtlpExporterOptionsConfigurationType.Default)
    {
    }

    internal OtlpExporterOptions(
        OtlpExporterOptionsConfigurationType configurationType)
        : this(
              configuration: new ConfigurationBuilder().AddEnvironmentVariables().Build(),
              configurationType,
              defaultBatchOptions: new())
    {
    }

    internal OtlpExporterOptions(
        IConfiguration configuration,
        OtlpExporterOptionsConfigurationType configurationType,
        BatchExportActivityProcessorOptions defaultBatchOptions)
    {
        Debug.Assert(defaultBatchOptions != null, "defaultBatchOptions was null");

        this.ApplyConfiguration(configuration, configurationType);

        this.DefaultHttpClientFactory = () =>
        {
            return new HttpClient
            {
                Timeout = TimeSpan.FromMilliseconds(this.TimeoutMilliseconds),
            };
        };

        this.BatchExportProcessorOptions = defaultBatchOptions!;
    }

    /// <summary>
    /// Gets or sets the target to which the exporter is going to send
    /// telemetry.
    /// </summary>
    /// <remarks>
<<<<<<< HEAD
    /// When using <see cref="OtlpExportProtocol.HttpProtobuf"/>, the full URL MUST be provided, including the signal-specific path v1/{signal}.
    /// For example, for traces, the full URL will look like http://your-custom-endpoint/v1/traces.
=======
    /// Notes:
    /// <list type="bullet">
    /// <item>When setting <see cref="Endpoint"/> the value must be a valid <see
    /// cref="Uri"/> with scheme (http or https) and host, and may contain a
    /// port and path.</item>
    /// <item>The default value when not set is based on the <see
    /// cref="Protocol"/> property:
    /// <list type="bullet">
    /// <item><c>http://localhost:4317</c> for <see
    /// cref="OtlpExportProtocol.Grpc"/>.</item>
    /// <item><c>http://localhost:4318</c> for <see
    /// cref="OtlpExportProtocol.HttpProtobuf"/></item>.
    /// </list>
    /// <item>When <see cref="Protocol"/> is set to <see
    /// cref="OtlpExportProtocol.HttpProtobuf"/> and <see cref="Endpoint"/> has
    /// not been set the default value (<c>http://localhost:4318</c>) will have
    /// a signal-specific path appended. The final default endpoint values will
    /// be constructed as:
    /// <list type="bullet">
    /// <item>Logging: <c>http://localhost:4318/v1/logs</c></item>
    /// <item>Metrics: <c>http://localhost:4318/v1/metrics</c></item>
    /// <item>Tracing: <c>http://localhost:4318/v1/traces</c></item>
    /// </list>
    /// </item>
    /// </item>
    /// </list>
>>>>>>> adc89d94
    /// </remarks>
    public Uri Endpoint
    {
        get
        {
            if (this.endpoint == null)
            {
                return this.Protocol == OtlpExportProtocol.Grpc
                    ? new Uri(DefaultGrpcEndpoint)
                    : new Uri(DefaultHttpEndpoint);
            }

            return this.endpoint;
        }

        set
        {
            Guard.ThrowIfNull(value);

            this.endpoint = value;
            this.AppendSignalPathToEndpoint = false;
        }
    }

    /// <summary>
    /// Gets or sets optional headers for the connection.
    /// </summary>
    /// <remarks>
    /// Note: Refer to the  <see
    /// href="https://github.com/open-telemetry/opentelemetry-specification/blob/main/specification/protocol/exporter.md#specifying-headers-via-environment-variables">
    /// OpenTelemetry Specification</see> for details on the format of <see
    /// cref="Headers"/>.
    /// </remarks>
    public string? Headers { get; set; }

    /// <summary>
    /// Gets or sets the max waiting time (in milliseconds) for the backend to
    /// process each batch. Default value: <c>10000</c>.
    /// </summary>
    public int TimeoutMilliseconds { get; set; } = 10000;

    /// <summary>
    /// Gets or sets the the OTLP transport protocol.
    /// </summary>
    public OtlpExportProtocol Protocol { get; set; } = DefaultOtlpExportProtocol;

    /// <summary>
    /// Gets or sets the export processor type to be used with the OpenTelemetry Protocol Exporter. The default value is <see cref="ExportProcessorType.Batch"/>.
    /// </summary>
    /// <remarks>Note: This only applies when exporting traces.</remarks>
    public ExportProcessorType ExportProcessorType { get; set; } = ExportProcessorType.Batch;

    /// <summary>
    /// Gets or sets the BatchExportProcessor options. Ignored unless ExportProcessorType is Batch.
    /// </summary>
    /// <remarks>Note: This only applies when exporting traces.</remarks>
    public BatchExportProcessorOptions<Activity> BatchExportProcessorOptions { get; set; }

    /// <summary>
    /// Gets or sets the factory function called to create the <see
    /// cref="HttpClient"/> instance that will be used at runtime to
    /// transmit telemetry over HTTP. The returned instance will be reused
    /// for all export invocations.
    /// </summary>
    /// <remarks>
    /// Notes:
    /// <list type="bullet">
    /// <item>This is only invoked for the <see
    /// cref="OtlpExportProtocol.HttpProtobuf"/> protocol.</item>
    /// <item>The default behavior when using tracing registration extensions is
    /// if an <a
    /// href="https://docs.microsoft.com/dotnet/api/system.net.http.ihttpclientfactory">IHttpClientFactory</a>
    /// instance can be resolved through the application <see
    /// cref="IServiceProvider"/> then an <see cref="HttpClient"/> will be
    /// created through the factory with the name "OtlpTraceExporter" otherwise
    /// an <see cref="HttpClient"/> will be instantiated directly.</item>
    /// <item>The default behavior when using metrics registration extensions is
    /// if an <a
    /// href="https://docs.microsoft.com/dotnet/api/system.net.http.ihttpclientfactory">IHttpClientFactory</a>
    /// instance can be resolved through the application <see
    /// cref="IServiceProvider"/> then an <see cref="HttpClient"/> will be
    /// created through the factory with the name "OtlpMetricExporter" otherwise
    /// an <see cref="HttpClient"/> will be instantiated directly.</item>
    /// <item>
    /// The default behavior when using logging registration extensions is an
    /// <see cref="HttpClient"/> will be instantiated directly. <a
    /// href="https://docs.microsoft.com/dotnet/api/system.net.http.ihttpclientfactory">IHttpClientFactory</a>
    /// is not currently supported for logging.
    /// </item>
    /// </list>
    /// </remarks>
    public Func<HttpClient> HttpClientFactory
    {
        get => this.httpClientFactory ?? this.DefaultHttpClientFactory;
        set
        {
            Guard.ThrowIfNull(value);

            this.httpClientFactory = value;
        }
    }

    /// <summary>
    /// Gets a value indicating whether or not the signal-specific path should
    /// be appended to <see cref="Endpoint"/>.
    /// </summary>
    /// <remarks>
    /// Note: Only applicable when <see cref="OtlpExportProtocol.HttpProtobuf"/>
    /// is used.
    /// </remarks>
    internal bool AppendSignalPathToEndpoint { get; private set; } = true;

    internal static void RegisterOtlpExporterOptionsFactory(IServiceCollection services)
    {
        services.RegisterOptionsFactory(CreateOtlpExporterOptions);
    }

    internal static OtlpExporterOptions CreateOtlpExporterOptions(
        IServiceProvider serviceProvider,
        IConfiguration configuration,
        string name)
        => new(
            configuration,
            OtlpExporterOptionsConfigurationType.Default,
            serviceProvider.GetRequiredService<IOptionsMonitor<BatchExportActivityProcessorOptions>>().Get(name));

    internal void ApplyConfigurationUsingSpecificationEnvVars(
        IConfiguration configuration,
        string endpointEnvVarKey,
        bool appendSignalPathToEndpoint,
        string protocolEnvVarKey,
        string headersEnvVarKey,
        string timeoutEnvVarKey)
    {
        if (configuration.TryGetUriValue(endpointEnvVarKey, out var endpoint))
        {
            this.endpoint = endpoint;
            this.AppendSignalPathToEndpoint = appendSignalPathToEndpoint;
        }

        if (configuration.TryGetValue<OtlpExportProtocol>(
            protocolEnvVarKey,
            OtlpExportProtocolParser.TryParse,
            out var protocol))
        {
            this.Protocol = protocol;
        }

        if (configuration.TryGetStringValue(headersEnvVarKey, out var headers))
        {
            this.Headers = headers;
        }

        if (configuration.TryGetIntValue(timeoutEnvVarKey, out var timeout))
        {
            this.TimeoutMilliseconds = timeout;
        }
    }

    private static string GetUserAgentString()
    {
        try
        {
            var assemblyVersion = typeof(OtlpExporterOptions).Assembly.GetCustomAttribute<AssemblyInformationalVersionAttribute>();
            var informationalVersion = assemblyVersion?.InformationalVersion;
            return string.IsNullOrEmpty(informationalVersion) ? UserAgentProduct : $"{UserAgentProduct}/{informationalVersion}";
        }
        catch (Exception)
        {
            return UserAgentProduct;
        }
    }

    private void ApplyConfiguration(
        IConfiguration configuration,
        OtlpExporterOptionsConfigurationType configurationType)
    {
        Debug.Assert(configuration != null, "configuration was null");

        // Note: When using the "AddOtlpExporter" extensions configurationType
        // never has a value other than "Default" because OtlpExporterOptions is
        // shared by all signals and there is no way to differentiate which
        // signal is being constructed.
        if (configurationType == OtlpExporterOptionsConfigurationType.Default)
        {
            this.ApplyConfigurationUsingSpecificationEnvVars(
                configuration!,
                OtlpSpecConfigDefinitions.DefaultEndpointEnvVarName,
                appendSignalPathToEndpoint: true,
                OtlpSpecConfigDefinitions.DefaultProtocolEnvVarName,
                OtlpSpecConfigDefinitions.DefaultHeadersEnvVarName,
                OtlpSpecConfigDefinitions.DefaultTimeoutEnvVarName);
        }
        else if (configurationType == OtlpExporterOptionsConfigurationType.Logs)
        {
            this.ApplyConfigurationUsingSpecificationEnvVars(
                configuration!,
                OtlpSpecConfigDefinitions.LogsEndpointEnvVarName,
                appendSignalPathToEndpoint: false,
                OtlpSpecConfigDefinitions.LogsProtocolEnvVarName,
                OtlpSpecConfigDefinitions.LogsHeadersEnvVarName,
                OtlpSpecConfigDefinitions.LogsTimeoutEnvVarName);
        }
        else if (configurationType == OtlpExporterOptionsConfigurationType.Metrics)
        {
            this.ApplyConfigurationUsingSpecificationEnvVars(
                configuration!,
                OtlpSpecConfigDefinitions.MetricsEndpointEnvVarName,
                appendSignalPathToEndpoint: false,
                OtlpSpecConfigDefinitions.MetricsProtocolEnvVarName,
                OtlpSpecConfigDefinitions.MetricsHeadersEnvVarName,
                OtlpSpecConfigDefinitions.MetricsTimeoutEnvVarName);
        }
        else if (configurationType == OtlpExporterOptionsConfigurationType.Traces)
        {
            this.ApplyConfigurationUsingSpecificationEnvVars(
                configuration!,
                OtlpSpecConfigDefinitions.TracesEndpointEnvVarName,
                appendSignalPathToEndpoint: false,
                OtlpSpecConfigDefinitions.TracesProtocolEnvVarName,
                OtlpSpecConfigDefinitions.TracesHeadersEnvVarName,
                OtlpSpecConfigDefinitions.TracesTimeoutEnvVarName);
        }
        else
        {
            throw new NotSupportedException($"OtlpExporterOptionsConfigurationType '{configurationType}' is not supported.");
        }
    }
}<|MERGE_RESOLUTION|>--- conflicted
+++ resolved
@@ -84,10 +84,6 @@
     /// telemetry.
     /// </summary>
     /// <remarks>
-<<<<<<< HEAD
-    /// When using <see cref="OtlpExportProtocol.HttpProtobuf"/>, the full URL MUST be provided, including the signal-specific path v1/{signal}.
-    /// For example, for traces, the full URL will look like http://your-custom-endpoint/v1/traces.
-=======
     /// Notes:
     /// <list type="bullet">
     /// <item>When setting <see cref="Endpoint"/> the value must be a valid <see
@@ -114,7 +110,6 @@
     /// </item>
     /// </item>
     /// </list>
->>>>>>> adc89d94
     /// </remarks>
     public Uri Endpoint
     {
