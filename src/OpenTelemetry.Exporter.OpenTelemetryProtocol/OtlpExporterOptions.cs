// Copyright The OpenTelemetry Authors
// SPDX-License-Identifier: Apache-2.0

#nullable enable

using System.Diagnostics;
#if NETFRAMEWORK
using System.Net.Http;
#endif
using System.Reflection;
using Microsoft.Extensions.Configuration;
using Microsoft.Extensions.DependencyInjection;
using Microsoft.Extensions.Options;
using OpenTelemetry.Internal;
using OpenTelemetry.Trace;

namespace OpenTelemetry.Exporter;

/// <summary>
/// OpenTelemetry Protocol (OTLP) exporter options.
/// </summary>
/// <remarks>
/// Note: OTEL_EXPORTER_OTLP_ENDPOINT, OTEL_EXPORTER_OTLP_HEADERS,
/// OTEL_EXPORTER_OTLP_TIMEOUT, and OTEL_EXPORTER_OTLP_PROTOCOL environment
/// variables are parsed during object construction.
/// </remarks>
<<<<<<< HEAD
public class OtlpExporterOptions : IOtlpExporterOptions
=======
public class OtlpExporterOptions
>>>>>>> 85933659
{
    internal const string DefaultGrpcEndpoint = "http://localhost:4317";
    internal const string DefaultHttpEndpoint = "http://localhost:4318";
    internal const OtlpExportProtocol DefaultOtlpExportProtocol = OtlpExportProtocol.Grpc;

    internal static readonly KeyValuePair<string, string>[] StandardHeaders = new KeyValuePair<string, string>[]
    {
        new KeyValuePair<string, string>("User-Agent", GetUserAgentString()),
    };

    internal readonly Func<HttpClient> DefaultHttpClientFactory;

    private const string UserAgentProduct = "OTel-OTLP-Exporter-Dotnet";

    private OtlpExportProtocol? protocol;
    private Uri? endpoint;
    private int? timeoutMilliseconds;
    private Func<HttpClient>? httpClientFactory;

    /// <summary>
    /// Initializes a new instance of the <see cref="OtlpExporterOptions"/> class.
    /// </summary>
    public OtlpExporterOptions()
<<<<<<< HEAD
        : this(
              configuration: new ConfigurationBuilder().AddEnvironmentVariables().Build(),
              signal: OtlpExporterSignals.None,
=======
        : this(OtlpExporterOptionsConfigurationType.Default)
    {
    }

    internal OtlpExporterOptions(
        OtlpExporterOptionsConfigurationType configurationType)
        : this(
              configuration: new ConfigurationBuilder().AddEnvironmentVariables().Build(),
              configurationType,
>>>>>>> 85933659
              defaultBatchOptions: new())
    {
    }

    internal OtlpExporterOptions(
        IConfiguration configuration,
<<<<<<< HEAD
        OtlpExporterSignals signal,
=======
        OtlpExporterOptionsConfigurationType configurationType,
>>>>>>> 85933659
        BatchExportActivityProcessorOptions defaultBatchOptions)
    {
        Debug.Assert(defaultBatchOptions != null, "defaultBatchOptions was null");

<<<<<<< HEAD
        if (signal == OtlpExporterSignals.None)
        {
            this.ApplyConfigurationUsingSpecificationEnvVars(
                configuration!,
                OtlpExporterSpecEnvVarKeyDefinitions.DefaultEndpointEnvVarName,
                appendSignalPathToEndpoint: true,
                OtlpExporterSpecEnvVarKeyDefinitions.DefaultProtocolEnvVarName,
                OtlpExporterSpecEnvVarKeyDefinitions.DefaultHeadersEnvVarName,
                OtlpExporterSpecEnvVarKeyDefinitions.DefaultTimeoutEnvVarName);
        }

        if (signal.HasFlag(OtlpExporterSignals.Logs))
        {
            this.ApplyConfigurationUsingSpecificationEnvVars(
                configuration!,
                OtlpExporterSpecEnvVarKeyDefinitions.LogsEndpointEnvVarName,
                appendSignalPathToEndpoint: false,
                OtlpExporterSpecEnvVarKeyDefinitions.LogsProtocolEnvVarName,
                OtlpExporterSpecEnvVarKeyDefinitions.LogsHeadersEnvVarName,
                OtlpExporterSpecEnvVarKeyDefinitions.LogsTimeoutEnvVarName);
        }

        if (signal.HasFlag(OtlpExporterSignals.Metrics))
        {
            this.ApplyConfigurationUsingSpecificationEnvVars(
                configuration!,
                OtlpExporterSpecEnvVarKeyDefinitions.MetricsEndpointEnvVarName,
                appendSignalPathToEndpoint: false,
                OtlpExporterSpecEnvVarKeyDefinitions.MetricsProtocolEnvVarName,
                OtlpExporterSpecEnvVarKeyDefinitions.MetricsHeadersEnvVarName,
                OtlpExporterSpecEnvVarKeyDefinitions.MetricsTimeoutEnvVarName);
        }

        if (signal.HasFlag(OtlpExporterSignals.Traces))
        {
            this.ApplyConfigurationUsingSpecificationEnvVars(
                configuration!,
                OtlpExporterSpecEnvVarKeyDefinitions.TracesEndpointEnvVarName,
                appendSignalPathToEndpoint: false,
                OtlpExporterSpecEnvVarKeyDefinitions.TracesProtocolEnvVarName,
                OtlpExporterSpecEnvVarKeyDefinitions.TracesHeadersEnvVarName,
                OtlpExporterSpecEnvVarKeyDefinitions.TracesTimeoutEnvVarName);
        }
=======
        this.ApplyConfiguration(configuration, configurationType);
>>>>>>> 85933659

        this.DefaultHttpClientFactory = () =>
        {
            return new HttpClient
            {
                Timeout = TimeSpan.FromMilliseconds(this.TimeoutMilliseconds),
            };
        };

        this.BatchExportProcessorOptions = defaultBatchOptions!;
    }

    /// <inheritdoc/>
    public OtlpExportProtocol Protocol
    {
        get => this.protocol ?? DefaultOtlpExportProtocol;
        set => this.protocol = value;
    }

    /// <inheritdoc/>
    public Uri Endpoint
    {
        get
        {
            if (this.endpoint == null)
            {
                return this.Protocol == OtlpExportProtocol.Grpc
                    ? new Uri(DefaultGrpcEndpoint)
                    : new Uri(DefaultHttpEndpoint);
            }

            return this.endpoint;
        }

        set
        {
            this.endpoint = value;
            this.AppendSignalPathToEndpoint = false;
        }
    }

    /// <inheritdoc/>
    public string? Headers { get; set; }

    /// <inheritdoc/>
    public int TimeoutMilliseconds
    {
        get => this.timeoutMilliseconds ?? 10000;
        set => this.timeoutMilliseconds = value;
    }

    /// <inheritdoc/>
    public Func<HttpClient> HttpClientFactory
    {
        get => this.httpClientFactory ??= this.DefaultHttpClientFactory;
        set
        {
            this.httpClientFactory = value ?? NullHttpClientFactory;

            static HttpClient NullHttpClientFactory()
            {
                return null!;
            }
        }
    }

    /// <summary>
    /// Gets or sets the export processor type to be used with the OpenTelemetry Protocol Exporter. The default value is <see cref="ExportProcessorType.Batch"/>.
    /// </summary>
    /// <remarks>Note: This only applies when exporting traces.</remarks>
    public ExportProcessorType ExportProcessorType { get; set; } = ExportProcessorType.Batch;

    /// <summary>
    /// Gets or sets the BatchExportProcessor options. Ignored unless ExportProcessorType is Batch.
    /// </summary>
    /// <remarks>Note: This only applies when exporting traces.</remarks>
    public BatchExportProcessorOptions<Activity> BatchExportProcessorOptions { get; set; }

    /// <summary>
    /// Gets a value indicating whether or not the signal-specific path should
    /// be appended to <see cref="Endpoint"/>.
    /// </summary>
    /// <remarks>
    /// Note: Only applicable when <see cref="OtlpExportProtocol.HttpProtobuf"/>
    /// is used.
    /// </remarks>
    internal bool AppendSignalPathToEndpoint { get; private set; } = true;

    internal static void RegisterOtlpExporterOptionsFactory(IServiceCollection services)
    {
        services.RegisterOptionsFactory(CreateOtlpExporterOptions);
    }

    internal static OtlpExporterOptions CreateOtlpExporterOptions(
        IServiceProvider serviceProvider,
        IConfiguration configuration,
        string name)
        => new(
            configuration,
<<<<<<< HEAD
            OtlpExporterSignals.None,
            serviceProvider.GetRequiredService<IOptionsMonitor<BatchExportActivityProcessorOptions>>().Get(name));

    internal OtlpExporterOptions ApplyDefaults(OtlpExporterOptions defaultExporterOptions)
    {
        this.protocol ??= defaultExporterOptions.protocol;

        this.endpoint ??= defaultExporterOptions.endpoint;

        // Note: We leave AppendSignalPathToEndpoint set to true here because we
        // want to append the signal if the endpoint came from the default
        // endpoint.

        this.Headers ??= defaultExporterOptions.Headers;

        this.timeoutMilliseconds ??= defaultExporterOptions.timeoutMilliseconds;

        this.httpClientFactory ??= defaultExporterOptions.httpClientFactory;

        return this;
=======
            OtlpExporterOptionsConfigurationType.Default,
            serviceProvider.GetRequiredService<IOptionsMonitor<BatchExportActivityProcessorOptions>>().Get(name));

    internal void ApplyConfigurationUsingSpecificationEnvVars(
        IConfiguration configuration,
        string endpointEnvVarKey,
        bool appendSignalPathToEndpoint,
        string protocolEnvVarKey,
        string headersEnvVarKey,
        string timeoutEnvVarKey)
    {
        if (configuration.TryGetUriValue(endpointEnvVarKey, out var endpoint))
        {
            this.endpoint = endpoint;
            this.AppendSignalPathToEndpoint = appendSignalPathToEndpoint;
        }

        if (configuration.TryGetValue<OtlpExportProtocol>(
            protocolEnvVarKey,
            OtlpExportProtocolParser.TryParse,
            out var protocol))
        {
            this.Protocol = protocol;
        }

        if (configuration.TryGetStringValue(headersEnvVarKey, out var headers))
        {
            this.Headers = headers;
        }

        if (configuration.TryGetIntValue(timeoutEnvVarKey, out var timeout))
        {
            this.TimeoutMilliseconds = timeout;
        }
>>>>>>> 85933659
    }

    private static string GetUserAgentString()
    {
        try
        {
            var assemblyVersion = typeof(OtlpExporterOptions).Assembly.GetCustomAttribute<AssemblyInformationalVersionAttribute>();
            var informationalVersion = assemblyVersion?.InformationalVersion;
            return string.IsNullOrEmpty(informationalVersion) ? UserAgentProduct : $"{UserAgentProduct}/{informationalVersion}";
        }
        catch (Exception)
        {
            return UserAgentProduct;
        }
    }

<<<<<<< HEAD
    private void ApplyConfigurationUsingSpecificationEnvVars(
        IConfiguration configuration,
        string endpointEnvVarKey,
        bool appendSignalPathToEndpoint,
        string protocolEnvVarKey,
        string headersEnvVarKey,
        string timeoutEnvVarKey)
    {
        if (configuration.TryGetUriValue(endpointEnvVarKey, out var endpoint))
        {
            this.endpoint = endpoint;
            if (!appendSignalPathToEndpoint)
            {
                this.AppendSignalPathToEndpoint = false;
            }
        }

        if (configuration.TryGetValue<OtlpExportProtocol>(
            protocolEnvVarKey,
            OtlpExportProtocolParser.TryParse,
            out var protocol))
        {
            this.Protocol = protocol;
        }

        if (configuration.TryGetStringValue(headersEnvVarKey, out var headers))
        {
            this.Headers = headers;
        }

        if (configuration.TryGetIntValue(timeoutEnvVarKey, out var timeout))
        {
            this.TimeoutMilliseconds = timeout;
=======
    private void ApplyConfiguration(
        IConfiguration configuration,
        OtlpExporterOptionsConfigurationType configurationType)
    {
        Debug.Assert(configuration != null, "configuration was null");

        // Note: When using the "AddOtlpExporter" extensions configurationType
        // never has a value other than "Default" because OtlpExporterOptions is
        // shared by all signals and there is no way to differentiate which
        // signal is being constructed.
        if (configurationType == OtlpExporterOptionsConfigurationType.Default)
        {
            this.ApplyConfigurationUsingSpecificationEnvVars(
                configuration!,
                OtlpSpecConfigDefinitions.DefaultEndpointEnvVarName,
                appendSignalPathToEndpoint: true,
                OtlpSpecConfigDefinitions.DefaultProtocolEnvVarName,
                OtlpSpecConfigDefinitions.DefaultHeadersEnvVarName,
                OtlpSpecConfigDefinitions.DefaultTimeoutEnvVarName);
        }
        else if (configurationType == OtlpExporterOptionsConfigurationType.Logs)
        {
            this.ApplyConfigurationUsingSpecificationEnvVars(
                configuration!,
                OtlpSpecConfigDefinitions.LogsEndpointEnvVarName,
                appendSignalPathToEndpoint: false,
                OtlpSpecConfigDefinitions.LogsProtocolEnvVarName,
                OtlpSpecConfigDefinitions.LogsHeadersEnvVarName,
                OtlpSpecConfigDefinitions.LogsTimeoutEnvVarName);
        }
        else if (configurationType == OtlpExporterOptionsConfigurationType.Metrics)
        {
            this.ApplyConfigurationUsingSpecificationEnvVars(
                configuration!,
                OtlpSpecConfigDefinitions.MetricsEndpointEnvVarName,
                appendSignalPathToEndpoint: false,
                OtlpSpecConfigDefinitions.MetricsProtocolEnvVarName,
                OtlpSpecConfigDefinitions.MetricsHeadersEnvVarName,
                OtlpSpecConfigDefinitions.MetricsTimeoutEnvVarName);
        }
        else if (configurationType == OtlpExporterOptionsConfigurationType.Traces)
        {
            this.ApplyConfigurationUsingSpecificationEnvVars(
                configuration!,
                OtlpSpecConfigDefinitions.TracesEndpointEnvVarName,
                appendSignalPathToEndpoint: false,
                OtlpSpecConfigDefinitions.TracesProtocolEnvVarName,
                OtlpSpecConfigDefinitions.TracesHeadersEnvVarName,
                OtlpSpecConfigDefinitions.TracesTimeoutEnvVarName);
        }
        else
        {
            throw new NotSupportedException($"OtlpExporterOptionsConfigurationType '{configurationType}' is not supported.");
>>>>>>> 85933659
        }
    }
}<|MERGE_RESOLUTION|>--- conflicted
+++ resolved
@@ -24,11 +24,7 @@
 /// OTEL_EXPORTER_OTLP_TIMEOUT, and OTEL_EXPORTER_OTLP_PROTOCOL environment
 /// variables are parsed during object construction.
 /// </remarks>
-<<<<<<< HEAD
 public class OtlpExporterOptions : IOtlpExporterOptions
-=======
-public class OtlpExporterOptions
->>>>>>> 85933659
 {
     internal const string DefaultGrpcEndpoint = "http://localhost:4317";
     internal const string DefaultHttpEndpoint = "http://localhost:4318";
@@ -52,11 +48,6 @@
     /// Initializes a new instance of the <see cref="OtlpExporterOptions"/> class.
     /// </summary>
     public OtlpExporterOptions()
-<<<<<<< HEAD
-        : this(
-              configuration: new ConfigurationBuilder().AddEnvironmentVariables().Build(),
-              signal: OtlpExporterSignals.None,
-=======
         : this(OtlpExporterOptionsConfigurationType.Default)
     {
     }
@@ -66,69 +57,18 @@
         : this(
               configuration: new ConfigurationBuilder().AddEnvironmentVariables().Build(),
               configurationType,
->>>>>>> 85933659
               defaultBatchOptions: new())
     {
     }
 
     internal OtlpExporterOptions(
         IConfiguration configuration,
-<<<<<<< HEAD
-        OtlpExporterSignals signal,
-=======
         OtlpExporterOptionsConfigurationType configurationType,
->>>>>>> 85933659
         BatchExportActivityProcessorOptions defaultBatchOptions)
     {
         Debug.Assert(defaultBatchOptions != null, "defaultBatchOptions was null");
 
-<<<<<<< HEAD
-        if (signal == OtlpExporterSignals.None)
-        {
-            this.ApplyConfigurationUsingSpecificationEnvVars(
-                configuration!,
-                OtlpExporterSpecEnvVarKeyDefinitions.DefaultEndpointEnvVarName,
-                appendSignalPathToEndpoint: true,
-                OtlpExporterSpecEnvVarKeyDefinitions.DefaultProtocolEnvVarName,
-                OtlpExporterSpecEnvVarKeyDefinitions.DefaultHeadersEnvVarName,
-                OtlpExporterSpecEnvVarKeyDefinitions.DefaultTimeoutEnvVarName);
-        }
-
-        if (signal.HasFlag(OtlpExporterSignals.Logs))
-        {
-            this.ApplyConfigurationUsingSpecificationEnvVars(
-                configuration!,
-                OtlpExporterSpecEnvVarKeyDefinitions.LogsEndpointEnvVarName,
-                appendSignalPathToEndpoint: false,
-                OtlpExporterSpecEnvVarKeyDefinitions.LogsProtocolEnvVarName,
-                OtlpExporterSpecEnvVarKeyDefinitions.LogsHeadersEnvVarName,
-                OtlpExporterSpecEnvVarKeyDefinitions.LogsTimeoutEnvVarName);
-        }
-
-        if (signal.HasFlag(OtlpExporterSignals.Metrics))
-        {
-            this.ApplyConfigurationUsingSpecificationEnvVars(
-                configuration!,
-                OtlpExporterSpecEnvVarKeyDefinitions.MetricsEndpointEnvVarName,
-                appendSignalPathToEndpoint: false,
-                OtlpExporterSpecEnvVarKeyDefinitions.MetricsProtocolEnvVarName,
-                OtlpExporterSpecEnvVarKeyDefinitions.MetricsHeadersEnvVarName,
-                OtlpExporterSpecEnvVarKeyDefinitions.MetricsTimeoutEnvVarName);
-        }
-
-        if (signal.HasFlag(OtlpExporterSignals.Traces))
-        {
-            this.ApplyConfigurationUsingSpecificationEnvVars(
-                configuration!,
-                OtlpExporterSpecEnvVarKeyDefinitions.TracesEndpointEnvVarName,
-                appendSignalPathToEndpoint: false,
-                OtlpExporterSpecEnvVarKeyDefinitions.TracesProtocolEnvVarName,
-                OtlpExporterSpecEnvVarKeyDefinitions.TracesHeadersEnvVarName,
-                OtlpExporterSpecEnvVarKeyDefinitions.TracesTimeoutEnvVarName);
-        }
-=======
         this.ApplyConfiguration(configuration, configurationType);
->>>>>>> 85933659
 
         this.DefaultHttpClientFactory = () =>
         {
@@ -228,28 +168,6 @@
         string name)
         => new(
             configuration,
-<<<<<<< HEAD
-            OtlpExporterSignals.None,
-            serviceProvider.GetRequiredService<IOptionsMonitor<BatchExportActivityProcessorOptions>>().Get(name));
-
-    internal OtlpExporterOptions ApplyDefaults(OtlpExporterOptions defaultExporterOptions)
-    {
-        this.protocol ??= defaultExporterOptions.protocol;
-
-        this.endpoint ??= defaultExporterOptions.endpoint;
-
-        // Note: We leave AppendSignalPathToEndpoint set to true here because we
-        // want to append the signal if the endpoint came from the default
-        // endpoint.
-
-        this.Headers ??= defaultExporterOptions.Headers;
-
-        this.timeoutMilliseconds ??= defaultExporterOptions.timeoutMilliseconds;
-
-        this.httpClientFactory ??= defaultExporterOptions.httpClientFactory;
-
-        return this;
-=======
             OtlpExporterOptionsConfigurationType.Default,
             serviceProvider.GetRequiredService<IOptionsMonitor<BatchExportActivityProcessorOptions>>().Get(name));
 
@@ -284,7 +202,25 @@
         {
             this.TimeoutMilliseconds = timeout;
         }
->>>>>>> 85933659
+    }
+
+    internal OtlpExporterOptions ApplyDefaults(OtlpExporterOptions defaultExporterOptions)
+    {
+        this.protocol ??= defaultExporterOptions.protocol;
+
+        this.endpoint ??= defaultExporterOptions.endpoint;
+
+        // Note: We leave AppendSignalPathToEndpoint set to true here because we
+        // want to append the signal if the endpoint came from the default
+        // endpoint.
+
+        this.Headers ??= defaultExporterOptions.Headers;
+
+        this.timeoutMilliseconds ??= defaultExporterOptions.timeoutMilliseconds;
+
+        this.httpClientFactory ??= defaultExporterOptions.httpClientFactory;
+
+        return this;
     }
 
     private static string GetUserAgentString()
@@ -301,41 +237,6 @@
         }
     }
 
-<<<<<<< HEAD
-    private void ApplyConfigurationUsingSpecificationEnvVars(
-        IConfiguration configuration,
-        string endpointEnvVarKey,
-        bool appendSignalPathToEndpoint,
-        string protocolEnvVarKey,
-        string headersEnvVarKey,
-        string timeoutEnvVarKey)
-    {
-        if (configuration.TryGetUriValue(endpointEnvVarKey, out var endpoint))
-        {
-            this.endpoint = endpoint;
-            if (!appendSignalPathToEndpoint)
-            {
-                this.AppendSignalPathToEndpoint = false;
-            }
-        }
-
-        if (configuration.TryGetValue<OtlpExportProtocol>(
-            protocolEnvVarKey,
-            OtlpExportProtocolParser.TryParse,
-            out var protocol))
-        {
-            this.Protocol = protocol;
-        }
-
-        if (configuration.TryGetStringValue(headersEnvVarKey, out var headers))
-        {
-            this.Headers = headers;
-        }
-
-        if (configuration.TryGetIntValue(timeoutEnvVarKey, out var timeout))
-        {
-            this.TimeoutMilliseconds = timeout;
-=======
     private void ApplyConfiguration(
         IConfiguration configuration,
         OtlpExporterOptionsConfigurationType configurationType)
@@ -389,7 +290,6 @@
         else
         {
             throw new NotSupportedException($"OtlpExporterOptionsConfigurationType '{configurationType}' is not supported.");
->>>>>>> 85933659
         }
     }
 }