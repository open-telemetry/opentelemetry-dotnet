--- conflicted
+++ resolved
@@ -41,22 +41,18 @@
             metrics.Add(metric);
         }
 
-<<<<<<< HEAD
-        writePosition = WriteResourceMetrics(buffer, writePosition, resource, ScopeMetricsList, emitNoRecordedValueNeededDataPoints);
-=======
-        writePosition = TryWriteResourceMetrics(buffer, writePosition, resource, ScopeMetricsList);
->>>>>>> 145e7ade
+        writePosition = TryWriteResourceMetrics(buffer, writePosition, resource, ScopeMetricsList, emitNoRecordedValueNeededDataPoints);
         ProtobufSerializer.WriteReservedLength(buffer, mericsDataLengthPosition, writePosition - (mericsDataLengthPosition + ReserveSizeForLength));
         ReturnMetricListToPool();
 
         return writePosition;
     }
 
-    internal static int TryWriteResourceMetrics(byte[] buffer, int writePosition, Resources.Resource? resource, Dictionary<string, List<Metric>> scopeMetrics)
+    internal static int TryWriteResourceMetrics(byte[] buffer, int writePosition, Resources.Resource? resource, Dictionary<string, List<Metric>> scopeMetrics, bool emitNoRecordedValueNeededDataPoints)
     {
         try
         {
-            writePosition = WriteResourceMetrics(buffer, writePosition, resource, scopeMetrics);
+            writePosition = WriteResourceMetrics(buffer, writePosition, resource, scopeMetrics, emitNoRecordedValueNeededDataPoints);
         }
         catch (IndexOutOfRangeException)
         {
@@ -65,7 +61,7 @@
                 throw;
             }
 
-            return TryWriteResourceMetrics(buffer, writePosition, resource, scopeMetrics);
+            return TryWriteResourceMetrics(buffer, writePosition, resource, scopeMetrics, emitNoRecordedValueNeededDataPoints);
         }
 
         return writePosition;
