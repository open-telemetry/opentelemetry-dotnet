--- conflicted
+++ resolved
@@ -104,17 +104,16 @@
             this.WriteEvent(7, exception);
         }
 
-<<<<<<< HEAD
-        [Event(8, Message = "Could not translate LogRecord from class '{0}' and method '{1}', log will not be exported.", Level = EventLevel.Informational)]
-        public void CouldNotTranslateLogRecord(string className, string methodName)
-        {
-            this.WriteEvent(8, className, methodName);
-=======
         [Event(8, Message = "Unsupported value for protocol '{0}' is configured, default protocol 'grpc' will be used.", Level = EventLevel.Warning)]
         public void UnsupportedProtocol(string protocol)
         {
             this.WriteEvent(8, protocol);
->>>>>>> 1aa4da20
+        }
+
+        [Event(9, Message = "Could not translate LogRecord from class '{0}' and method '{1}', log will not be exported.", Level = EventLevel.Informational)]
+        public void CouldNotTranslateLogRecord(string className, string methodName)
+        {
+            this.WriteEvent(9, className, methodName);
         }
     }
 }