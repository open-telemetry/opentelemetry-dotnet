// Copyright The OpenTelemetry Authors
// SPDX-License-Identifier: Apache-2.0

using Grpc.Core;
using OpenTelemetry.Internal;
#if NETSTANDARD2_1 || NET
using Grpc.Net.Client;
#endif

namespace OpenTelemetry.Exporter.OpenTelemetryProtocol.Implementation.ExportClient;

/// <summary>Base class for sending OTLP export request over gRPC.</summary>
/// <typeparam name="TRequest">Type of export request.</typeparam>
internal abstract class BaseOtlpGrpcExportClient<TRequest> : IExportClient<TRequest>
{
    protected static readonly ExportClientGrpcResponse SuccessExportResponse = new ExportClientGrpcResponse(success: true, deadlineUtc: default, exception: null);

    protected BaseOtlpGrpcExportClient(OtlpExporterOptions options)
    {
        Guard.ThrowIfNull(options);
        Guard.ThrowIfInvalidTimeout(options.TimeoutMilliseconds);

        this.Endpoint = new UriBuilder(options.Endpoint).Uri;
        this.Headers = options.GetMetadataFromHeaders();
        this.TimeoutMilliseconds = options.TimeoutMilliseconds;
    }

<<<<<<< HEAD
#if NETSTANDARD2_1 || NET6_0_OR_GREATER
    internal GrpcChannel? Channel { get; set; }
=======
#if NETSTANDARD2_1 || NET
    internal GrpcChannel Channel { get; set; }
>>>>>>> b5cafe05
#else
    internal Channel? Channel { get; set; }
#endif

    internal Uri Endpoint { get; }

    internal Metadata Headers { get; }

    internal int TimeoutMilliseconds { get; }

    /// <inheritdoc/>
    public abstract ExportClientResponse SendExportRequest(TRequest request, DateTime deadlineUtc, CancellationToken cancellationToken = default);

    /// <inheritdoc/>
    public virtual bool Shutdown(int timeoutMilliseconds)
    {
        if (this.Channel == null)
        {
            return true;
        }

        if (timeoutMilliseconds == -1)
        {
            this.Channel.ShutdownAsync().Wait();
            return true;
        }
        else
        {
            return Task.WaitAny(new Task[] { this.Channel.ShutdownAsync(), Task.Delay(timeoutMilliseconds) }) == 0;
        }
    }
}<|MERGE_RESOLUTION|>--- conflicted
+++ resolved
@@ -25,13 +25,8 @@
         this.TimeoutMilliseconds = options.TimeoutMilliseconds;
     }
 
-<<<<<<< HEAD
-#if NETSTANDARD2_1 || NET6_0_OR_GREATER
+#if NETSTANDARD2_1 || NET
     internal GrpcChannel? Channel { get; set; }
-=======
-#if NETSTANDARD2_1 || NET
-    internal GrpcChannel Channel { get; set; }
->>>>>>> b5cafe05
 #else
     internal Channel? Channel { get; set; }
 #endif
