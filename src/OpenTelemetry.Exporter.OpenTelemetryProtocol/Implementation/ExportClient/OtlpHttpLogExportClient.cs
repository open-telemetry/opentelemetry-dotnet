--- conflicted
+++ resolved
@@ -40,13 +40,8 @@
             this.Headers.ContentType = ProtobufMediaTypeHeader;
         }
 
-<<<<<<< HEAD
-#if NET6_0_OR_GREATER
+#if NET
         protected override void SerializeToStream(Stream stream, TransportContext? context, CancellationToken cancellationToken)
-=======
-#if NET
-        protected override void SerializeToStream(Stream stream, TransportContext context, CancellationToken cancellationToken)
->>>>>>> b5cafe05
         {
             this.SerializeToStreamInternal(stream);
         }
