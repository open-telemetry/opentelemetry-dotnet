--- conflicted
+++ resolved
@@ -18,11 +18,6 @@
 using System.Collections.Generic;
 using System.Runtime.CompilerServices;
 using Google.Protobuf;
-<<<<<<< HEAD
-using Google.Protobuf.Collections;
-=======
-using Microsoft.Extensions.Logging;
->>>>>>> 6ce883b7
 using OpenTelemetry.Internal;
 using OpenTelemetry.Logs;
 using OpenTelemetry.Trace;
@@ -122,7 +117,6 @@
                     SeverityNumber = GetSeverityNumber(logRecord.Severity),
                 };
 
-<<<<<<< HEAD
                 if (!string.IsNullOrWhiteSpace(logRecord.SeverityText))
                 {
                     otlpLogRecord.SeverityText = logRecord.SeverityText;
@@ -135,12 +129,11 @@
                         otlpLogRecord.SeverityText = SeverityTextMapping[severityNumber];
                     }
                 }
-=======
+
                 var attributeValueLengthLimit = sdkLimitOptions.AttributeValueLengthLimit;
                 var attributeCountLimit = sdkLimitOptions.AttributeCountLimit ?? int.MaxValue;
 
                 // First add the generic attributes like category, eventid and exception, so they are less likely being dropped because of AttributeCountLimit
->>>>>>> 6ce883b7
 
                 if (!string.IsNullOrEmpty(logRecord.CategoryName))
                 {
@@ -187,11 +180,7 @@
                         {
                             otlpLogRecord.Body = new OtlpCommon.AnyValue { StringValue = attribute.Value as string };
                         }
-<<<<<<< HEAD
-                        else if (OtlpKeyValueTransformer.Instance.TryTransformTag(attribute, out var result))
-=======
-                        else if (OtlpKeyValueTransformer.Instance.TryTransformTag(stateValue, out var result, attributeValueLengthLimit))
->>>>>>> 6ce883b7
+                        else if (OtlpKeyValueTransformer.Instance.TryTransformTag(attribute, out var result, attributeValueLengthLimit))
                         {
                             otlpLogRecord.AddAttribute(result, attributeCountLimit);
                         }
