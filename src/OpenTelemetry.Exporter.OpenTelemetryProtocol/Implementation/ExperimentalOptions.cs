--- conflicted
+++ resolved
@@ -17,13 +17,8 @@
 
     public const string OtlpDiskRetryDirectoryPathEnvVar = "OTEL_DOTNET_EXPERIMENTAL_OTLP_DISK_RETRY_DIRECTORY_PATH";
 
-<<<<<<< HEAD
-    public const string OtlpUseCustomSerializer = "OTEL_DOTNET_EXPERIMENTAL_USE_CUSTOM_PROTOBUF_SERIALIZER";
-
     public const string EmitNoRecordedValueNeededDataPointsEnvVar = "OTEL_DOTNET_EXPERIMENTAL_OTLP_METRICS_EMIT_NO_RECORDED_VALUE";
 
-=======
->>>>>>> 145e7ade
     public ExperimentalOptions()
         : this(new ConfigurationBuilder().AddEnvironmentVariables().Build())
     {
@@ -36,19 +31,11 @@
             this.EmitLogEventAttributes = emitLogEventAttributes;
         }
 
-<<<<<<< HEAD
-        if (configuration.TryGetBoolValue(OpenTelemetryProtocolExporterEventSource.Log, OtlpUseCustomSerializer, out var useCustomSerializer))
-        {
-            this.UseCustomProtobufSerializer = useCustomSerializer;
-        }
-
         if (configuration.TryGetBoolValue(OpenTelemetryProtocolExporterEventSource.Log, EmitNoRecordedValueNeededDataPointsEnvVar, out var emitNoRecordedValueNeededDataPoints))
         {
             this.EmitNoRecordedValueNeededDataPoints = emitNoRecordedValueNeededDataPoints;
         }
 
-=======
->>>>>>> 145e7ade
         if (configuration.TryGetStringValue(OtlpRetryEnvVar, out var retryPolicy) && retryPolicy != null)
         {
             if (retryPolicy.Equals("in_memory", StringComparison.OrdinalIgnoreCase))
@@ -98,18 +85,10 @@
     /// Gets the path on disk where the telemetry will be stored for retries at a later point.
     /// </summary>
     public string? DiskRetryDirectoryPath { get; }
-<<<<<<< HEAD
-
-    /// <summary>
-    /// Gets a value indicating whether custom serializer should be used for OTLP export.
-    /// </summary>
-    public bool UseCustomProtobufSerializer { get; }
 
     /// <summary>
     /// Gets a value indicating whether the NoRecordedValue measurement should be sent when metrics are removed,
     /// e.g when disposing a Meter.
     /// </summary>
     public bool EmitNoRecordedValueNeededDataPoints { get; }
-=======
->>>>>>> 145e7ade
 }