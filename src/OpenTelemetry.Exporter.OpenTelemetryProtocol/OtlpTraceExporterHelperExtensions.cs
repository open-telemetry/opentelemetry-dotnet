// Copyright The OpenTelemetry Authors
// SPDX-License-Identifier: Apache-2.0

#nullable enable

using System.Diagnostics;
using Microsoft.Extensions.DependencyInjection;
using Microsoft.Extensions.DependencyInjection.Extensions;
using Microsoft.Extensions.Options;
using OpenTelemetry.Exporter;
using OpenTelemetry.Exporter.OpenTelemetryProtocol.Implementation;
using OpenTelemetry.ExporterOpenTelemetryProtocol.Implementation.Retry;
using OpenTelemetry.Internal;
using OtlpCollector = OpenTelemetry.Proto.Collector.Trace.V1;

namespace OpenTelemetry.Trace;

/// <summary>
/// Extension methods to simplify registering of the OpenTelemetry Protocol (OTLP) exporter.
/// </summary>
public static class OtlpTraceExporterHelperExtensions
{
    /// <summary>
    /// Adds OpenTelemetry Protocol (OTLP) exporter to the TracerProvider.
    /// </summary>
    /// <param name="builder"><see cref="TracerProviderBuilder"/> builder to use.</param>
    /// <returns>The instance of <see cref="TracerProviderBuilder"/> to chain the calls.</returns>
    public static TracerProviderBuilder AddOtlpExporter(this TracerProviderBuilder builder)
        => AddOtlpExporter(builder, name: null, configure: null);

    /// <summary>
    /// Adds OpenTelemetry Protocol (OTLP) exporter to the TracerProvider.
    /// </summary>
    /// <param name="builder"><see cref="TracerProviderBuilder"/> builder to use.</param>
    /// <param name="configure">Callback action for configuring <see cref="OtlpExporterOptions"/>.</param>
    /// <returns>The instance of <see cref="TracerProviderBuilder"/> to chain the calls.</returns>
    public static TracerProviderBuilder AddOtlpExporter(this TracerProviderBuilder builder, Action<OtlpExporterOptions> configure)
        => AddOtlpExporter(builder, name: null, configure);

    /// <summary>
    /// Adds OpenTelemetry Protocol (OTLP) exporter to the TracerProvider.
    /// </summary>
    /// <param name="builder"><see cref="TracerProviderBuilder"/> builder to use.</param>
    /// <param name="name">Optional name which is used when retrieving options.</param>
    /// <param name="configure">Optional callback action for configuring <see cref="OtlpExporterOptions"/>.</param>
    /// <returns>The instance of <see cref="TracerProviderBuilder"/> to chain the calls.</returns>
    public static TracerProviderBuilder AddOtlpExporter(
        this TracerProviderBuilder builder,
        string? name,
        Action<OtlpExporterOptions>? configure)
    {
        Guard.ThrowIfNull(builder);

        var finalOptionsName = name ?? Options.DefaultName;

        builder.ConfigureServices(services =>
        {
            if (name != null && configure != null)
            {
                // If we are using named options we register the
                // configuration delegate into options pipeline.
                services.Configure(finalOptionsName, configure);
            }

            OtlpExporterOptions.RegisterOtlpExporterOptionsFactory(services);
            services.RegisterOptionsFactory(configuration => new SdkLimitOptions(configuration));
            services.TryAddSingleton<OtlpExporterTransmissionHandler<OtlpCollector.ExportTraceServiceRequest>>();
        });

        return builder.AddProcessor(sp =>
        {
            OtlpExporterOptions exporterOptions;

            if (name == null)
            {
                // If we are NOT using named options we create a new
                // instance always. The reason for this is
                // OtlpExporterOptions is shared by all signals. Without a
                // name, delegates for all signals will mix together. See:
                // https://github.com/open-telemetry/opentelemetry-dotnet/issues/4043
                exporterOptions = sp.GetRequiredService<IOptionsFactory<OtlpExporterOptions>>().Create(finalOptionsName);

                // Configuration delegate is executed inline on the fresh instance.
                configure?.Invoke(exporterOptions);
            }
            else
            {
                // When using named options we can properly utilize Options
                // API to create or reuse an instance.
                exporterOptions = sp.GetRequiredService<IOptionsMonitor<OtlpExporterOptions>>().Get(finalOptionsName);
            }

            // Note: Not using finalOptionsName here for SdkLimitOptions.
            // There should only be one provider for a given service
            // collection so SdkLimitOptions is treated as a single default
            // instance.
            var sdkOptionsManager = sp.GetRequiredService<IOptionsMonitor<SdkLimitOptions>>().CurrentValue;

            var transmissionmanager = sp.GetRequiredService<OtlpExporterTransmissionHandler<OtlpCollector.ExportTraceServiceRequest>>();

            return BuildOtlpExporterProcessor(exporterOptions, sdkOptionsManager, sp);
        });
    }

    internal static BaseProcessor<Activity> BuildOtlpExporterProcessor(
        OtlpExporterOptions exporterOptions,
        SdkLimitOptions sdkLimitOptions,
        IServiceProvider serviceProvider,
<<<<<<< HEAD
        OtlpExporterTransmissionHandler<OtlpCollector.ExportTraceServiceRequest> transmissionHandler = null,
        Func<BaseExporter<Activity>, BaseExporter<Activity>> configureExporterInstance = null)
=======
        Func<BaseExporter<Activity>, BaseExporter<Activity>>? configureExporterInstance = null)
>>>>>>> dca99b6e
    {
        exporterOptions.TryEnableIHttpClientFactoryIntegration(serviceProvider, "OtlpTraceExporter");

        BaseExporter<Activity> otlpExporter = new OtlpTraceExporter(
            exporterOptions,
            sdkLimitOptions,
            transmissionHandler: transmissionHandler ?? serviceProvider.GetRequiredService<OtlpExporterTransmissionHandler<OtlpCollector.ExportTraceServiceRequest>>());

        if (configureExporterInstance != null)
        {
            otlpExporter = configureExporterInstance(otlpExporter);
        }

        if (exporterOptions.ExportProcessorType == ExportProcessorType.Simple)
        {
            return new SimpleActivityExportProcessor(otlpExporter);
        }
        else
        {
            var batchOptions = exporterOptions.BatchExportProcessorOptions ?? new BatchExportActivityProcessorOptions();

            return new BatchActivityExportProcessor(
                otlpExporter,
                batchOptions.MaxQueueSize,
                batchOptions.ScheduledDelayMilliseconds,
                batchOptions.ExporterTimeoutMilliseconds,
                batchOptions.MaxExportBatchSize);
        }
    }
}<|MERGE_RESOLUTION|>--- conflicted
+++ resolved
@@ -106,12 +106,8 @@
         OtlpExporterOptions exporterOptions,
         SdkLimitOptions sdkLimitOptions,
         IServiceProvider serviceProvider,
-<<<<<<< HEAD
         OtlpExporterTransmissionHandler<OtlpCollector.ExportTraceServiceRequest> transmissionHandler = null,
         Func<BaseExporter<Activity>, BaseExporter<Activity>> configureExporterInstance = null)
-=======
-        Func<BaseExporter<Activity>, BaseExporter<Activity>>? configureExporterInstance = null)
->>>>>>> dca99b6e
     {
         exporterOptions.TryEnableIHttpClientFactoryIntegration(serviceProvider, "OtlpTraceExporter");
 
