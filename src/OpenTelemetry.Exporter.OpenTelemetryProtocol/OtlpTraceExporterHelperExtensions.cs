// Copyright The OpenTelemetry Authors
// SPDX-License-Identifier: Apache-2.0

using System.Diagnostics;
using Microsoft.Extensions.DependencyInjection;
using Microsoft.Extensions.Options;
using OpenTelemetry.Exporter;
using OpenTelemetry.Exporter.OpenTelemetryProtocol.Implementation;
using OpenTelemetry.Internal;

namespace OpenTelemetry.Trace;

/// <summary>
/// Extension methods to simplify registering of the OpenTelemetry Protocol (OTLP) exporter.
/// </summary>
public static class OtlpTraceExporterHelperExtensions
{
    /// <summary>
    /// Adds OpenTelemetry Protocol (OTLP) exporter to the TracerProvider.
    /// </summary>
    /// <param name="builder"><see cref="TracerProviderBuilder"/> builder to use.</param>
    /// <returns>The instance of <see cref="TracerProviderBuilder"/> to chain the calls.</returns>
    public static TracerProviderBuilder AddOtlpExporter(this TracerProviderBuilder builder)
        => AddOtlpExporter(builder, name: null, configure: null);

    /// <summary>
    /// Adds OpenTelemetry Protocol (OTLP) exporter to the TracerProvider.
    /// </summary>
    /// <param name="builder"><see cref="TracerProviderBuilder"/> builder to use.</param>
    /// <param name="configure">Callback action for configuring <see cref="OtlpExporterOptions"/>.</param>
    /// <returns>The instance of <see cref="TracerProviderBuilder"/> to chain the calls.</returns>
    public static TracerProviderBuilder AddOtlpExporter(this TracerProviderBuilder builder, Action<OtlpExporterOptions> configure)
        => AddOtlpExporter(builder, name: null, configure);

    /// <summary>
    /// Adds OpenTelemetry Protocol (OTLP) exporter to the TracerProvider.
    /// </summary>
    /// <param name="builder"><see cref="TracerProviderBuilder"/> builder to use.</param>
    /// <param name="name">Optional name which is used when retrieving options.</param>
    /// <param name="configure">Optional callback action for configuring <see cref="OtlpExporterOptions"/>.</param>
    /// <returns>The instance of <see cref="TracerProviderBuilder"/> to chain the calls.</returns>
    public static TracerProviderBuilder AddOtlpExporter(
        this TracerProviderBuilder builder,
        string? name,
        Action<OtlpExporterOptions>? configure)
    {
        Guard.ThrowIfNull(builder);

        var finalOptionsName = name ?? Options.DefaultName;

        builder.ConfigureServices(services =>
        {
            if (name != null && configure != null)
            {
                // If we are using named options we register the
                // configuration delegate into options pipeline.
                services.Configure(finalOptionsName, configure);
            }

            services.AddOtlpExporterTracingServices();
        });

        return builder.AddProcessor(sp =>
        {
            OtlpExporterOptions exporterOptions;

            if (name == null)
            {
                // If we are NOT using named options we create a new
                // instance always. The reason for this is
                // OtlpExporterOptions is shared by all signals. Without a
                // name, delegates for all signals will mix together. See:
                // https://github.com/open-telemetry/opentelemetry-dotnet/issues/4043
                exporterOptions = sp.GetRequiredService<IOptionsFactory<OtlpExporterOptions>>().Create(finalOptionsName);

                // Configuration delegate is executed inline on the fresh instance.
                configure?.Invoke(exporterOptions);
            }
            else
            {
                // When using named options we can properly utilize Options
                // API to create or reuse an instance.
                exporterOptions = sp.GetRequiredService<IOptionsMonitor<OtlpExporterOptions>>().Get(finalOptionsName);
            }

            // Note: Not using finalOptionsName here for SdkLimitOptions.
            // There should only be one provider for a given service
            // collection so SdkLimitOptions is treated as a single default
            // instance.
            var sdkLimitOptions = sp.GetRequiredService<IOptionsMonitor<SdkLimitOptions>>().CurrentValue;

            return BuildOtlpExporterProcessor(
                sp,
                exporterOptions,
                sdkLimitOptions,
                sp.GetRequiredService<IOptionsMonitor<ExperimentalOptions>>().Get(finalOptionsName));
        });
    }

    internal static BaseProcessor<Activity> BuildOtlpExporterProcessor(
        IServiceProvider serviceProvider,
        OtlpExporterOptions exporterOptions,
        SdkLimitOptions sdkLimitOptions,
        ExperimentalOptions experimentalOptions,
        Func<BaseExporter<Activity>, BaseExporter<Activity>>? configureExporterInstance = null)
        => BuildOtlpExporterProcessor(
            serviceProvider,
            exporterOptions,
            sdkLimitOptions,
            experimentalOptions,
            exporterOptions.ExportProcessorType,
            exporterOptions.BatchExportProcessorOptions ?? new BatchExportActivityProcessorOptions(),
            skipUseOtlpExporterRegistrationCheck: false,
            configureExporterInstance: configureExporterInstance);

    internal static BaseProcessor<Activity> BuildOtlpExporterProcessor(
        IServiceProvider serviceProvider,
        OtlpExporterOptions exporterOptions,
        SdkLimitOptions sdkLimitOptions,
        ExperimentalOptions experimentalOptions,
        ExportProcessorType exportProcessorType,
        BatchExportProcessorOptions<Activity> batchExportProcessorOptions,
        bool skipUseOtlpExporterRegistrationCheck = false,
        Func<BaseExporter<Activity>, BaseExporter<Activity>>? configureExporterInstance = null)
    {
        Debug.Assert(serviceProvider != null, "serviceProvider was null");
        Debug.Assert(exporterOptions != null, "exporterOptions was null");
        Debug.Assert(sdkLimitOptions != null, "sdkLimitOptions was null");
        Debug.Assert(experimentalOptions != null, "experimentalOptions was null");
        Debug.Assert(batchExportProcessorOptions != null, "batchExportProcessorOptions was null");

        if (!skipUseOtlpExporterRegistrationCheck)
        {
            serviceProvider!.EnsureNoUseOtlpExporterRegistrations();
        }

        exporterOptions!.TryEnableIHttpClientFactoryIntegration(serviceProvider!, "OtlpTraceExporter");

<<<<<<< HEAD
        BaseExporter<Activity> otlpExporter;

        if (experimentalOptions != null && experimentalOptions.UseCustomProtobufSerializer)
        {
            otlpExporter = new OtlpTraceExporterNew(exporterOptions, sdkLimitOptions, experimentalOptions);
        }
        else
        {
            otlpExporter = new OtlpTraceExporter(exporterOptions, sdkLimitOptions, experimentalOptions);
        }
=======
        BaseExporter<Activity> otlpExporter = new OtlpTraceExporter(exporterOptions!, sdkLimitOptions!, experimentalOptions!);
>>>>>>> d8ce51b1

        if (configureExporterInstance != null)
        {
            otlpExporter = configureExporterInstance(otlpExporter);
        }

        if (exportProcessorType == ExportProcessorType.Simple)
        {
            return new SimpleActivityExportProcessor(otlpExporter);
        }
        else
        {
            return new BatchActivityExportProcessor(
                otlpExporter,
                batchExportProcessorOptions!.MaxQueueSize,
                batchExportProcessorOptions.ScheduledDelayMilliseconds,
                batchExportProcessorOptions.ExporterTimeoutMilliseconds,
                batchExportProcessorOptions.MaxExportBatchSize);
        }
    }
}<|MERGE_RESOLUTION|>--- conflicted
+++ resolved
@@ -136,7 +136,6 @@
 
         exporterOptions!.TryEnableIHttpClientFactoryIntegration(serviceProvider!, "OtlpTraceExporter");
 
-<<<<<<< HEAD
         BaseExporter<Activity> otlpExporter;
 
         if (experimentalOptions != null && experimentalOptions.UseCustomProtobufSerializer)
@@ -147,9 +146,6 @@
         {
             otlpExporter = new OtlpTraceExporter(exporterOptions, sdkLimitOptions, experimentalOptions);
         }
-=======
-        BaseExporter<Activity> otlpExporter = new OtlpTraceExporter(exporterOptions!, sdkLimitOptions!, experimentalOptions!);
->>>>>>> d8ce51b1
 
         if (configureExporterInstance != null)
         {
