// <copyright file="OtlpExporter.cs" company="OpenTelemetry Authors">
// Copyright The OpenTelemetry Authors
//
// Licensed under the Apache License, Version 2.0 (the "License");
// you may not use this file except in compliance with the License.
// You may obtain a copy of the License at
//
//     http://www.apache.org/licenses/LICENSE-2.0
//
// Unless required by applicable law or agreed to in writing, software
// distributed under the License is distributed on an "AS IS" BASIS,
// WITHOUT WARRANTIES OR CONDITIONS OF ANY KIND, either express or implied.
// See the License for the specific language governing permissions and
// limitations under the License.
// </copyright>

using System;
using System.Collections.Generic;
using System.Diagnostics;
using System.Linq;
using System.Threading.Tasks;
using Grpc.Core;
using OpenTelemetry.Exporter.OpenTelemetryProtocol.Implementation;
using OpenTelemetry.Resources;
using OtlpCollector = Opentelemetry.Proto.Collector.Trace.V1;
using OtlpCommon = Opentelemetry.Proto.Common.V1;
using OtlpResource = Opentelemetry.Proto.Resource.V1;

namespace OpenTelemetry.Exporter.OpenTelemetryProtocol
{
    /// <summary>
    /// Exporter consuming <see cref="Activity"/> and exporting the data using
    /// the OpenTelemetry protocol (OTLP).
    /// </summary>
    internal class OtlpExporter : BaseExporter<Activity>
    {
        private const string DefaultServiceName = "OpenTelemetry Exporter";

        private readonly OtlpExporterOptions options;
        private readonly Channel channel;
        private readonly OtlpCollector.TraceService.ITraceServiceClient traceClient;
        private readonly Metadata headers;

        /// <summary>
        /// Initializes a new instance of the <see cref="OtlpExporter"/> class.
        /// </summary>
        /// <param name="options">Configuration options for the exporter.</param>
        /// <param name="traceServiceClient"><see cref="OtlpCollector.TraceService.TraceServiceClient"/>.</param>
        internal OtlpExporter(OtlpExporterOptions options, OtlpCollector.TraceService.ITraceServiceClient traceServiceClient = null)
        {
            this.options = options ?? throw new ArgumentNullException(nameof(options));
            this.headers = options.Headers ?? throw new ArgumentException("Headers were not provided on options.", nameof(options));
            if (traceServiceClient != null)
            {
                this.traceClient = traceServiceClient;
            }
            else
            {
                this.channel = new Channel(options.Endpoint, options.Credentials, options.ChannelOptions);
                this.traceClient = new OtlpCollector.TraceService.TraceServiceClient(this.channel);
            }
        }

        internal OtlpResource.Resource ProcessResource { get; private set; }

        /// <inheritdoc/>
        public override ExportResult Export(in Batch<Activity> activityBatch)
        {
            if (this.ProcessResource == null)
            {
                this.SetResource(this.ParentProvider.GetResource());
            }

            OtlpCollector.ExportTraceServiceRequest request = new OtlpCollector.ExportTraceServiceRequest();

            request.AddBatch(this.ProcessResource, activityBatch);

            try
            {
                this.traceClient.Export(request, headers: this.headers);
            }
            catch (RpcException ex)
            {
                OpenTelemetryProtocolExporterEventSource.Log.FailedToReachCollector(ex);

                return ExportResult.Failure;
            }
            finally
            {
                request.Return();
            }

            return ExportResult.Success;
        }

        internal void SetResource(Resource resource)
        {
            OtlpResource.Resource processResource = new OtlpResource.Resource();

            foreach (KeyValuePair<string, object> attribute in resource.Attributes)
            {
                var oltpAttribute = attribute.ToOtlpAttribute();
                if (oltpAttribute != null)
                {
                    processResource.Attributes.Add(oltpAttribute);
                }
            }

            if (!processResource.Attributes.Any(kvp => kvp.Key == ResourceSemanticConventions.AttributeServiceName))
            {
                processResource.Attributes.Add(new OtlpCommon.KeyValue
                {
<<<<<<< HEAD
                    Key = Resource.ServiceNameKey,
                    Value = new OtlpCommon.AnyValue { StringValue = DefaultServiceName },
=======
                    Key = ResourceSemanticConventions.AttributeServiceName,
                    Value = new OtlpCommon.AnyValue { StringValue = serviceName },
>>>>>>> 3c49d35c
                });
            }

            this.ProcessResource = processResource;
        }

        /// <inheritdoc/>
        protected override bool OnShutdown(int timeoutMilliseconds)
        {
            if (this.channel == null)
            {
                return true;
            }

            return Task.WaitAny(new Task[] { this.channel.ShutdownAsync(), Task.Delay(timeoutMilliseconds) }) == 0;
        }
    }
}<|MERGE_RESOLUTION|>--- conflicted
+++ resolved
@@ -110,13 +110,8 @@
             {
                 processResource.Attributes.Add(new OtlpCommon.KeyValue
                 {
-<<<<<<< HEAD
-                    Key = Resource.ServiceNameKey,
+                    Key = ResourceSemanticConventions.AttributeServiceName,
                     Value = new OtlpCommon.AnyValue { StringValue = DefaultServiceName },
-=======
-                    Key = ResourceSemanticConventions.AttributeServiceName,
-                    Value = new OtlpCommon.AnyValue { StringValue = serviceName },
->>>>>>> 3c49d35c
                 });
             }
 
