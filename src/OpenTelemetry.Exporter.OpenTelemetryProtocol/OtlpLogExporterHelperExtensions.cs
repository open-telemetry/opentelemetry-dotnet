--- conflicted
+++ resolved
@@ -14,16 +14,13 @@
 // limitations under the License.
 // </copyright>
 
-<<<<<<< HEAD
-using System.Diagnostics;
+using Microsoft.Extensions.Logging;
 using Microsoft.Extensions.DependencyInjection;
 using Microsoft.Extensions.Options;
-=======
-using Microsoft.Extensions.Logging;
->>>>>>> d3461964
 using OpenTelemetry.Exporter;
 using OpenTelemetry.Exporter.OpenTelemetryProtocol.Implementation;
 using OpenTelemetry.Internal;
+using System.Diagnostics;
 
 namespace OpenTelemetry.Logs;
 
@@ -53,7 +50,6 @@
         => AddOtlpExporterInternal(loggerOptions, configure);
 
     /// <summary>
-<<<<<<< HEAD
     /// Adds OpenTelemetry Protocol (OTLP) exporter to the LoggerProvider.
     /// </summary>
     /// <param name="builder"><see cref="LoggerProviderBuilder"/> builder to use.</param>
@@ -245,16 +241,6 @@
     private static OpenTelemetryLoggerOptions AddOtlpExporterInternal(
         OpenTelemetryLoggerOptions loggerOptions,
         Action<OtlpExporterOptions> configure)
-=======
-    /// Adds an OTLP Exporter to the OpenTelemetry <see cref="ILoggerProvider"/>.
-    /// </summary>
-    /// <param name="loggerOptions"><see cref="OpenTelemetryLoggerOptions"/> options to use.</param>
-    /// <param name="configureExporterAndProcessor">Callback action for configuring <see cref="OtlpExporterOptions"/> and <see cref="LogRecordExportProcessorOptions"/>.</param>
-    /// <returns>The instance of <see cref="OpenTelemetryLoggerOptions"/> to chain the calls.</returns>
-    public static OpenTelemetryLoggerOptions AddOtlpExporter(
-        this OpenTelemetryLoggerOptions loggerOptions,
-        Action<OtlpExporterOptions, LogRecordExportProcessorOptions> configureExporterAndProcessor)
->>>>>>> d3461964
     {
         var exporterOptions = new OtlpExporterOptions();
         var processorOptions = new LogRecordExportProcessorOptions();
