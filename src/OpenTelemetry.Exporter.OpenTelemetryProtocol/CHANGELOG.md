--- conflicted
+++ resolved
@@ -2,13 +2,11 @@
 
 ## Unreleased
 
-<<<<<<< HEAD
+* LogExporter bug fix to handle null EventName.
+  ([#2871](https://github.com/open-telemetry/opentelemetry-dotnet/pull/2871))
+
 * Fixed the default endpoint for OTLP exporter over HTTP/Protobuf.
   ([#2686](https://github.com/open-telemetry/opentelemetry-dotnet/pull/2868))
-=======
-* LogExporter bug fix to handle null EventName.
-  ([#2870](https://github.com/open-telemetry/opentelemetry-dotnet/pull/2871))
->>>>>>> 7ce2e4ca
 
 ## 1.2.0-rc2
 
