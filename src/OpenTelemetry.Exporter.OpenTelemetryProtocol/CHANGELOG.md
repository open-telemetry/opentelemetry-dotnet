# Changelog

## Unreleased

<<<<<<< HEAD
* Support `HttpProtobuf` protocol with metrics & added `HttpClientFactory`
  option
  ([#2696](https://github.com/open-telemetry/opentelemetry-dotnet/pull/2696))
=======
* Added configuration options for `MetricReaderType` to allow for configuring
  the `OtlpMetricExporter` to export either manually or periodically.
  ([#2674](https://github.com/open-telemetry/opentelemetry-dotnet/pull/2674))
>>>>>>> 580a2a5c

## 1.2.0-beta2

Released 2021-Nov-19

* Changed `OtlpExporterOptions` constructor to throw
  `FormatException` if it fails to parse any of the supported environment
  variables.

* Changed `OtlpExporterOptions.MetricExportIntervalMilliseconds` to default
  60000 milliseconds.
  ([#2641](https://github.com/open-telemetry/opentelemetry-dotnet/pull/2641))

## 1.2.0-beta1

Released 2021-Oct-08

* `MeterProviderBuilder` extension methods now support `OtlpExporterOptions`
  bound to `IConfiguration` when using OpenTelemetry.Extensions.Hosting
  ([#2413](https://github.com/open-telemetry/opentelemetry-dotnet/pull/2413))
* Extended `OtlpExporterOptions` by `Protocol` property. The property can be
  overridden by `OTEL_EXPORTER_OTLP_PROTOCOL` environmental variable (grpc or http/protobuf).
  Implemented OTLP over HTTP binary protobuf trace exporter.
  ([#2292](https://github.com/open-telemetry/opentelemetry-dotnet/issues/2292))

## 1.2.0-alpha4

Released 2021-Sep-23

## 1.2.0-alpha3

Released 2021-Sep-13

* `OtlpExporterOptions.BatchExportProcessorOptions` is initialized with
  `BatchExportActivityProcessorOptions` which supports field value overriding
  using `OTEL_BSP_SCHEDULE_DELAY`, `OTEL_BSP_EXPORT_TIMEOUT`,
  `OTEL_BSP_MAX_QUEUE_SIZE`, `OTEL_BSP_MAX_EXPORT_BATCH_SIZE`
  environmental variables as defined in the
  [specification](https://github.com/open-telemetry/opentelemetry-specification/blob/v1.5.0/specification/sdk-environment-variables.md#batch-span-processor).
  ([#2219](https://github.com/open-telemetry/opentelemetry-dotnet/pull/2219))

## 1.2.0-alpha2

Released 2021-Aug-24

* The `OtlpExporterOptions` defaults can be overridden using
  `OTEL_EXPORTER_OTLP_ENDPOINT`, `OTEL_EXPORTER_OTLP_HEADERS` and `OTEL_EXPORTER_OTLP_TIMEOUT`
  environmental variables as defined in the
  [specification](https://github.com/open-telemetry/opentelemetry-specification/blob/main/specification/protocol/exporter.md).
  ([#2188](https://github.com/open-telemetry/opentelemetry-dotnet/pull/2188))

* Changed default temporality for Metrics to be cumulative.

## 1.2.0-alpha1

Released 2021-Jul-23

* Removes .NET Framework 4.5.2, .NET 4.6 support. The minimum .NET Framework
  version supported is .NET 4.6.1. ([#2138](https://github.com/open-telemetry/opentelemetry-dotnet/issues/2138))

* Add Metrics support.([#2174](https://github.com/open-telemetry/opentelemetry-dotnet/pull/2174))

## 1.1.0

Released 2021-Jul-12

## 1.1.0-rc1

Released 2021-Jun-25

## 1.1.0-beta4

Released 2021-Jun-09

## 1.1.0-beta3

Released 2021-May-11

## 1.1.0-beta2

Released 2021-Apr-23

* Resolves `System.TypeInitializationException` exception when using the
  exporter with an application that references Google.Protobuf 3.15. The OTLP
  exporter now depends on Google.Protobuf 3.15.5 enabling the use of the new
  `UnsafeByteOperations.UnsafeWrap` to avoid unnecessary allocations.
  ([#1873](https://github.com/open-telemetry/opentelemetry-dotnet/pull/1873))

* Null values in string arrays are preserved according to
  [spec](https://github.com/open-telemetry/opentelemetry-specification/blob/main/specification/common/common.md).
  ([#1919](https://github.com/open-telemetry/opentelemetry-dotnet/pull/1919)) and
  ([#1945](https://github.com/open-telemetry/opentelemetry-dotnet/pull/1945)).

* When using OpenTelemetry.Extensions.Hosting you can now bind
  `OtlpExporterOptions` to `IConfiguration` using the `Configure` extension (ex:
  `services.Configure<OtlpExporterOptions>(this.Configuration.GetSection("Otlp"));`).
  ([#1942](https://github.com/open-telemetry/opentelemetry-dotnet/pull/1942))

## 1.1.0-beta1

Released 2021-Mar-19

## 1.0.1

Released 2021-Feb-10

## 1.0.0-rc4

Released 2021-Feb-09

* Add back support for secure gRPC connections over https.
  ([#1804](https://github.com/open-telemetry/opentelemetry-dotnet/pull/1804))

## 1.0.0-rc3

Released 2021-Feb-04

* Moved `OtlpTraceExporter` and `OtlpExporterOptions` classes to
  `OpenTelemetry.Exporter` namespace.
  ([#1770](https://github.com/open-telemetry/opentelemetry-dotnet/pull/1770))
* Changed default port for OTLP Exporter from 55680 to 4317
* Default ServiceName, if not found in Resource, is obtained from SDK using
  GetDefaultResource().
* Modified the data type of Headers option to string; Added a new option called
  TimeoutMilliseconds for computing the `deadline` to be used by gRPC client for
  `Export`
  ([#1781](https://github.com/open-telemetry/opentelemetry-dotnet/pull/1781))
* Removes Grpc specific options from OTLPExporterOptions, which removes support
  for secure connections. See [1778](https://github.com/open-telemetry/opentelemetry-dotnet/issues/1778)
  for details.
* Endpoint is made Uri for all target frameworks.

## 1.0.0-rc2

Released 2021-Jan-29

* Changed `OltpTraceExporter` class and constructor from internal to public.
  ([#1612](https://github.com/open-telemetry/opentelemetry-dotnet/issues/1612))

* In `OtlpExporterOptions.cs`: Exporter options now include a switch for Batch
  vs Simple exporter, and settings for batch exporting properties.

* Introduce a `netstandard2.1` build enabling the exporter to use the [gRPC for
  .NET](https://github.com/grpc/grpc-dotnet) library instead of the [gRPC for
  C#](https://github.com/grpc/grpc/tree/master/src/csharp) library for .NET Core
  3.0+ applications. This required some breaking changes to the
  `OtlpExporterOptions`.
  ([#1662](https://github.com/open-telemetry/opentelemetry-dotnet/pull/1662))

## 1.0.0-rc1.1

Released 2020-Nov-17

* Code generated from proto files has been marked internal. This includes
  everything under the `OpenTelemetry.Proto` namespace.
  ([#1524](https://github.com/open-telemetry/opentelemetry-dotnet/pull/1524))
* The `OtlpExporter` class has been made internal.
  ([#1528](https://github.com/open-telemetry/opentelemetry-dotnet/pull/1528))
* Removed `ServiceName` from options available on the `AddOtlpExporter`
  extension. It is not required by the
  [specification](https://github.com/open-telemetry/opentelemetry-specification/blob/main/specification/protocol/exporter.md#configuration-options).
  ([#1557](https://github.com/open-telemetry/opentelemetry-dotnet/pull/1557))

## 0.8.0-beta.1

Released 2020-Nov-5

* `peer.service` tag is now added to outgoing spans (went not already specified)
  following the [Zipkin remote endpoint
  rules](https://github.com/open-telemetry/opentelemetry-specification/blob/main/specification/trace/sdk_exporters/zipkin.md#remote-endpoint)
  ([#1392](https://github.com/open-telemetry/opentelemetry-dotnet/pull/1392))
* Added `ServiceName` to options available on the `AddOtlpExporter` extension
  ([#1420](https://github.com/open-telemetry/opentelemetry-dotnet/pull/1420))

## 0.7.0-beta.1

Released 2020-Oct-16

## 0.6.0-beta.1

Released 2020-Sep-15

## 0.5.0-beta.2

Released 2020-08-28

* Allow configurable gRPC channel options
  ([#1033](https://github.com/open-telemetry/opentelemetry-dotnet/pull/1033))
* Renamed extension method from `UseOtlpExporter` to `AddOtlpExporter`
  ([#1066](https://github.com/open-telemetry/opentelemetry-dotnet/pull/1066))
* Changed `OtlpExporter` to use `BatchExportActivityProcessor` by default
  ([#1104](https://github.com/open-telemetry/opentelemetry-dotnet/pull/1104))

## 0.4.0-beta.2

Released 2020-07-24

* First beta release

## 0.3.0-beta

Released 2020-07-23

* Initial release<|MERGE_RESOLUTION|>--- conflicted
+++ resolved
@@ -2,15 +2,13 @@
 
 ## Unreleased
 
-<<<<<<< HEAD
+* Added configuration options for `MetricReaderType` to allow for configuring
+  the `OtlpMetricExporter` to export either manually or periodically.
+  ([#2674](https://github.com/open-telemetry/opentelemetry-dotnet/pull/2674))
+
 * Support `HttpProtobuf` protocol with metrics & added `HttpClientFactory`
   option
   ([#2696](https://github.com/open-telemetry/opentelemetry-dotnet/pull/2696))
-=======
-* Added configuration options for `MetricReaderType` to allow for configuring
-  the `OtlpMetricExporter` to export either manually or periodically.
-  ([#2674](https://github.com/open-telemetry/opentelemetry-dotnet/pull/2674))
->>>>>>> 580a2a5c
 
 ## 1.2.0-beta2
 
