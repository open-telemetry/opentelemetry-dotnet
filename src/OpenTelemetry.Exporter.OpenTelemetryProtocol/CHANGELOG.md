# Changelog

## Unreleased

<<<<<<< HEAD
* Added HeadersFactory to OtlpExporterOptions and adjusted exporter clients to use the function.
=======
## 1.5.0-alpha.1

Released 2023-Mar-07
>>>>>>> 6c580b38

* Bumped the version of `Google.Protobuf` used by the project to `3.22.0` so
  that a new performance feature can be used instead of reflection. Removed the
  dependency on `System.Reflection.Emit.Lightweight`.
  ([#4201](https://github.com/open-telemetry/opentelemetry-dotnet/pull/4201))

* Added Exemplar support. See [exemplars](../../docs/metrics/customizing-the-sdk/README.md#exemplars)
  for instructions to enable exemplars.

## 1.4.0

Released 2023-Feb-24

* Updated OTel SDK dependency to 1.4.0

* `AddOtlpExporter` extension methods will now always create a new options
  instance when named options are NOT used.
  ([#4200](https://github.com/open-telemetry/opentelemetry-dotnet/pull/4200))

## 1.4.0-rc.4

Released 2023-Feb-10

* Added a direct dependency on System.Reflection.Emit.Lightweight which
  previously came transitively through the OpenTelemetry SDK.
  ([#4140](https://github.com/open-telemetry/opentelemetry-dotnet/pull/4140))

## 1.4.0-rc.3

Released 2023-Feb-01

* Include User-Agent header
  [per the specification](https://github.com/open-telemetry/opentelemetry-specification/blob/main/specification/protocol/exporter.md#user-agent).
  ([#4120](https://github.com/open-telemetry/opentelemetry-dotnet/pull/4120))

## 1.4.0-rc.2

Released 2023-Jan-09

* For `AddOtlpExporter` extension methods, configuration delegates will be
  executed inline and not through Options API when named options are NOT used.
  ([#4058](https://github.com/open-telemetry/opentelemetry-dotnet/pull/4058))

## 1.4.0-rc.1

Released 2022-Dec-12

* Fix default values for `OTEL_ATTRIBUTE_COUNT_LIMIT`,
  `OTEL_ATTRIBUTE_COUNT_LIMIT`,
  `OTEL_SPAN_ATTRIBUTE_COUNT_LIMIT`,
  `OTEL_SPAN_EVENT_COUNT_LIMIT`,
  `OTEL_SPAN_LINK_COUNT_LIMIT`,
  `OTEL_EVENT_ATTRIBUTE_COUNT_LIMIT`,
  `OTEL_LINK_ATTRIBUTE_COUNT_LIMIT`. All of them are defaulted to `128`.
  ([#3978](https://github.com/open-telemetry/opentelemetry-dotnet/pull/3978))

## 1.4.0-beta.3

Released 2022-Nov-07

* Log Exporter modified to no longer prefix scope-depth when exporting ILogger
  scopes as attributes. Empty keys and {OriginalFormat} key will be ignored from
  scopes.
  ([#3843](https://github.com/open-telemetry/opentelemetry-dotnet/pull/3843))

## 1.4.0-beta.2

Released 2022-Oct-17

* OTLP histogram data points will now include `Min` and `Max` values when
  they are present.
  ([#2735](https://github.com/open-telemetry/opentelemetry-dotnet/pull/2735))

* Adds support for limiting the length and count of attributes exported from
  the OTLP log exporter. These
  [Attribute Limits](https://github.com/open-telemetry/opentelemetry-specification/blob/main/specification/sdk-environment-variables.md#attribute-limits)
  are configured via the environment variables defined in the specification.
  ([#3684](https://github.com/open-telemetry/opentelemetry-dotnet/pull/3684))

* Added support for loading environment variables from `IConfiguration` when
  using the `AddOtlpExporter` extensions
  ([#3760](https://github.com/open-telemetry/opentelemetry-dotnet/pull/3760))

## 1.4.0-beta.1

Released 2022-Sep-29

* Added overloads which accept a name to the `MeterProviderBuilder`
  `AddOtlpExporter` extension to allow for more fine-grained options management
  ([#3648](https://github.com/open-telemetry/opentelemetry-dotnet/pull/3648))

* Added overloads which accept a name to the `TracerProviderBuilder`
  `AddOtlpExporter` extension to allow for more fine-grained options management
  ([#3653](https://github.com/open-telemetry/opentelemetry-dotnet/pull/3653))

## 1.4.0-alpha.2

Released 2022-Aug-18

* When using [Attribute
  Limits](https://github.com/open-telemetry/opentelemetry-specification/blob/main/specification/sdk-environment-variables.md#attribute-limits)
  the OTLP exporter will now send "dropped" counts where applicable (ex:
  [dropped_attributes_count](https://github.com/open-telemetry/opentelemetry-proto/blob/001e5eabf3ea0193ef9343c1b9a057d23d583d7c/opentelemetry/proto/trace/v1/trace.proto#L191)).
  ([#3580](https://github.com/open-telemetry/opentelemetry-dotnet/pull/3580))

## 1.4.0-alpha.1

Released 2022-Aug-02

* Adds support for limiting the length and count of attributes exported from
  the OTLP exporter. These
  [Attribute Limits](https://github.com/open-telemetry/opentelemetry-specification/blob/main/specification/sdk-environment-variables.md#attribute-limits)
  are configured via the environment variables defined in the specification.
  ([#3376](https://github.com/open-telemetry/opentelemetry-dotnet/pull/3376))

* The `MetricReaderOptions` defaults can be overridden using
  `OTEL_METRIC_EXPORT_INTERVAL` and `OTEL_METRIC_EXPORT_TIMEOUT`
  environmental variables as defined in the
  [specification](https://github.com/open-telemetry/opentelemetry-specification/blob/v1.12.0/specification/sdk-environment-variables.md#periodic-exporting-metricreader).
  ([#3424](https://github.com/open-telemetry/opentelemetry-dotnet/pull/3424))

## 1.3.0

Released 2022-Jun-03

## 1.3.0-rc.2

Released 2022-June-1

## 1.3.0-beta.2

Released 2022-May-16

* LogExporter to support Logging Scopes.
  ([#3218](https://github.com/open-telemetry/opentelemetry-dotnet/pull/3218))

* Support `HttpProtobuf` protocol with logs & added `HttpClientFactory`
option
 ([#3225](https://github.com/open-telemetry/opentelemetry-dotnet/pull/3225))

* Removes net5.0 target and replaced with net6.0
  as .NET 5.0 is going out of support.
  The package keeps netstandard2.1 target, so it
  can still be used with .NET5.0 apps.
  ([#3147](https://github.com/open-telemetry/opentelemetry-dotnet/issues/3147))

* Fix handling of array-valued attributes for the OTLP trace exporter.
  ([#3238](https://github.com/open-telemetry/opentelemetry-dotnet/pull/3238))

* Improve the conversion and formatting of attribute values to the OTLP format.
  The list of data types that must be supported per the
  [OpenTelemetry specification](https://github.com/open-telemetry/opentelemetry-specification/tree/main/specification/common#attribute)
  is more narrow than what the .NET OpenTelemetry SDK supports. Numeric
  [built-in value types](https://docs.microsoft.com/dotnet/csharp/language-reference/builtin-types/built-in-types)
  are supported by converting to a `long` or `double` as appropriate except for
  numeric types that could cause overflow (`ulong`) or rounding (`decimal`)
  which are converted to strings. Non-numeric built-in types - `string`,
  `char`, `bool` are supported. All other types are converted to a `string`.
  Array values are also supported.
  ([#3262](https://github.com/open-telemetry/opentelemetry-dotnet/pull/3262))
  ([#3274](https://github.com/open-telemetry/opentelemetry-dotnet/pull/3274))

## 1.3.0-beta.1

Released 2022-Apr-15

* Removes .NET Framework 4.6.1. The minimum .NET Framework
  version supported is .NET 4.6.2. ([#3190](https://github.com/open-telemetry/opentelemetry-dotnet/issues/3190))

## 1.2.0

Released 2022-Apr-15

* LogExporter to correctly map Severity to OTLP.
  ([#3177](https://github.com/open-telemetry/opentelemetry-dotnet/pull/3177))

* LogExporter to special case {OriginalFormat} to populate
  Body. ([#3182](https://github.com/open-telemetry/opentelemetry-dotnet/pull/3182))

## 1.2.0-rc5

Released 2022-Apr-12

* Updated underlying proto files to
  [v0.16.0](https://github.com/open-telemetry/opentelemetry-proto/releases/tag/v0.16.0).
  The LogRecord.Name field was removed. The CategoryName provided
  when calling CreateLogger previously populated this field. For now,
  CategoryName is no longer exported via OTLP. It will be reintroduced
  in the future as an attribute.

## 1.2.0-rc4

Released 2022-Mar-30

* Added support for Activity Status and StatusDescription which were
  added to Activity from `System.Diagnostics.DiagnosticSource` version 6.0.
  Prior to version 6.0, setting the status of an Activity was provided by the
  .NET OpenTelemetry API via the `Activity.SetStatus` extension method in the
  `OpenTelemetry.Trace` namespace. Internally, this extension method added the
  status as tags on the Activity: `otel.status_code` and `otel.status_description`.
  Therefore, to maintain backward compatibility, the exporter falls back to using
  these tags to infer status.
 ([#3100](https://github.com/open-telemetry/opentelemetry-dotnet/pull/3100))

* Fixed OTLP metric exporter to default to a periodic 60 second export cycle.
  A bug was introduced in #2717 that caused the OTLP metric export to default
  to a manual export cycle (i.e., requiring an explicit flush). A workaround
  for this bug has been provided
  [here](https://github.com/open-telemetry/opentelemetry-dotnet/issues/2979#issuecomment-1061060541).
  ([#2982](https://github.com/open-telemetry/opentelemetry-dotnet/pull/2982))

* Bumped minimum required gRPC version (2.23.0 to 2.44.0).
  Fixes issues building on Apple Silicon (M1).
  ([#2963](https://github.com/open-telemetry/opentelemetry-dotnet/pull/2963))

* Fixed issue where the configuration of an OTLP exporter could be changed
  after instantiation by altering the original `OtlpExporterOptions` provided.
  ([#3066](https://github.com/open-telemetry/opentelemetry-dotnet/pull/3066))

* TraceExporter to stop populating `DeprecatedCode` in OTLP Status.

## 1.2.0-rc3

Released 2022-Mar-04

* LogExporter bug fix to handle null EventName.
  ([#2871](https://github.com/open-telemetry/opentelemetry-dotnet/pull/2871))

* Fixed the default endpoint for OTLP exporter over HTTP/Protobuf.
  The default value is `http://localhost:4318`.
  ([#2868](https://github.com/open-telemetry/opentelemetry-dotnet/pull/2868))

* Removes metric related configuration options from `OtlpExporterOptions`.
  `MetricReaderType`, `PeriodicExporterMetricReaderOptions`, and `Temporality`
  are now configurable via the `MetricReaderOptions`.
  ([#2717](https://github.com/open-telemetry/opentelemetry-dotnet/pull/2717))

* Exporter bug fix to not throw exceptions from Export method.
  ([#2915](https://github.com/open-telemetry/opentelemetry-dotnet/pull/2915))

* OTLP LogExporter modified to not drop the whole batch if a single log from the
  batch is invalid.
  ([#2934](https://github.com/open-telemetry/opentelemetry-dotnet/pull/2934))

## 1.2.0-rc2

Released 2022-Feb-02

* Added validation that insecure channel is configured correctly when using
  .NET Core 3.x for gRPC-based exporting.
  ([#2691](https://github.com/open-telemetry/opentelemetry-dotnet/pull/2691))

* Changed `OtlpLogExporter` to convert `ILogger` structured log inputs to
  `Attributes` in OpenTelemetry (only active when `ParseStateValues` is `true`
  on `OpenTelemetryLoggerOptions`)

## 1.2.0-rc1

Released 2021-Nov-29

* Added configuration options for `MetricReaderType` to allow for configuring
  the `OtlpMetricExporter` to export either manually or periodically.
  ([#2674](https://github.com/open-telemetry/opentelemetry-dotnet/pull/2674))

* The internal log message used when OTLP export client connection failure occurs,
  will now include the endpoint uri as well.
  ([#2686](https://github.com/open-telemetry/opentelemetry-dotnet/pull/2686))

* Support `HttpProtobuf` protocol with metrics & added `HttpClientFactory`
  option
  ([#2696](https://github.com/open-telemetry/opentelemetry-dotnet/pull/2696))

## 1.2.0-beta2

Released 2021-Nov-19

* Changed `OtlpExporterOptions` constructor to throw
  `FormatException` if it fails to parse any of the supported environment
  variables.

* Changed `OtlpExporterOptions.MetricExportIntervalMilliseconds` to default
  60000 milliseconds.
  ([#2641](https://github.com/open-telemetry/opentelemetry-dotnet/pull/2641))

## 1.2.0-beta1

Released 2021-Oct-08

* `MeterProviderBuilder` extension methods now support `OtlpExporterOptions`
  bound to `IConfiguration` when using OpenTelemetry.Extensions.Hosting
  ([#2413](https://github.com/open-telemetry/opentelemetry-dotnet/pull/2413))
* Extended `OtlpExporterOptions` by `Protocol` property. The property can be
  overridden by `OTEL_EXPORTER_OTLP_PROTOCOL` environmental variable (grpc or http/protobuf).
  Implemented OTLP over HTTP binary protobuf trace exporter.
  ([#2292](https://github.com/open-telemetry/opentelemetry-dotnet/issues/2292))

## 1.2.0-alpha4

Released 2021-Sep-23

## 1.2.0-alpha3

Released 2021-Sep-13

* `OtlpExporterOptions.BatchExportProcessorOptions` is initialized with
  `BatchExportActivityProcessorOptions` which supports field value overriding
  using `OTEL_BSP_SCHEDULE_DELAY`, `OTEL_BSP_EXPORT_TIMEOUT`,
  `OTEL_BSP_MAX_QUEUE_SIZE`, `OTEL_BSP_MAX_EXPORT_BATCH_SIZE`
  environmental variables as defined in the
  [specification](https://github.com/open-telemetry/opentelemetry-specification/blob/v1.5.0/specification/sdk-environment-variables.md#batch-span-processor).
  ([#2219](https://github.com/open-telemetry/opentelemetry-dotnet/pull/2219))

## 1.2.0-alpha2

Released 2021-Aug-24

* The `OtlpExporterOptions` defaults can be overridden using
  `OTEL_EXPORTER_OTLP_ENDPOINT`, `OTEL_EXPORTER_OTLP_HEADERS` and `OTEL_EXPORTER_OTLP_TIMEOUT`
  environmental variables as defined in the
  [specification](https://github.com/open-telemetry/opentelemetry-specification/blob/main/specification/protocol/exporter.md).
  ([#2188](https://github.com/open-telemetry/opentelemetry-dotnet/pull/2188))

* Changed default temporality for Metrics to be cumulative.

## 1.2.0-alpha1

Released 2021-Jul-23

* Removes .NET Framework 4.5.2, .NET 4.6 support. The minimum .NET Framework
  version supported is .NET 4.6.1. ([#2138](https://github.com/open-telemetry/opentelemetry-dotnet/issues/2138))

* Add Metrics support.([#2174](https://github.com/open-telemetry/opentelemetry-dotnet/pull/2174))

## 1.1.0

Released 2021-Jul-12

## 1.1.0-rc1

Released 2021-Jun-25

## 1.1.0-beta4

Released 2021-Jun-09

## 1.1.0-beta3

Released 2021-May-11

## 1.1.0-beta2

Released 2021-Apr-23

* Resolves `System.TypeInitializationException` exception when using the
  exporter with an application that references Google.Protobuf 3.15. The OTLP
  exporter now depends on Google.Protobuf 3.15.5 enabling the use of the new
  `UnsafeByteOperations.UnsafeWrap` to avoid unnecessary allocations.
  ([#1873](https://github.com/open-telemetry/opentelemetry-dotnet/pull/1873))

* Null values in string arrays are preserved according to
  [spec](https://github.com/open-telemetry/opentelemetry-specification/blob/main/specification/common/common.md).
  ([#1919](https://github.com/open-telemetry/opentelemetry-dotnet/pull/1919)
  [#1945](https://github.com/open-telemetry/opentelemetry-dotnet/pull/1945))

* When using OpenTelemetry.Extensions.Hosting you can now bind
  `OtlpExporterOptions` to `IConfiguration` using the `Configure` extension (ex:
  `services.Configure<OtlpExporterOptions>(this.Configuration.GetSection("Otlp"));`).
  ([#1942](https://github.com/open-telemetry/opentelemetry-dotnet/pull/1942))

## 1.1.0-beta1

Released 2021-Mar-19

## 1.0.1

Released 2021-Feb-10

## 1.0.0-rc4

Released 2021-Feb-09

* Add back support for secure gRPC connections over https.
  ([#1804](https://github.com/open-telemetry/opentelemetry-dotnet/pull/1804))

## 1.0.0-rc3

Released 2021-Feb-04

* Moved `OtlpTraceExporter` and `OtlpExporterOptions` classes to
  `OpenTelemetry.Exporter` namespace.
  ([#1770](https://github.com/open-telemetry/opentelemetry-dotnet/pull/1770))
* Changed default port for OTLP Exporter from 55680 to 4317
* Default ServiceName, if not found in Resource, is obtained from SDK using
  GetDefaultResource().
* Modified the data type of Headers option to string; Added a new option called
  TimeoutMilliseconds for computing the `deadline` to be used by gRPC client for
  `Export`
  ([#1781](https://github.com/open-telemetry/opentelemetry-dotnet/pull/1781))
* Removes Grpc specific options from OTLPExporterOptions, which removes support
  for secure connections. See [1778](https://github.com/open-telemetry/opentelemetry-dotnet/issues/1778)
  for details.
* Endpoint is made Uri for all target frameworks.

## 1.0.0-rc2

Released 2021-Jan-29

* Changed `OtlpTraceExporter` class and constructor from internal to public.
  ([#1612](https://github.com/open-telemetry/opentelemetry-dotnet/issues/1612))

* In `OtlpExporterOptions.cs`: Exporter options now include a switch for Batch
  vs Simple exporter, and settings for batch exporting properties.

* Introduce a `netstandard2.1` build enabling the exporter to use the [gRPC for
  .NET](https://github.com/grpc/grpc-dotnet) library instead of the [gRPC for
  C#](https://github.com/grpc/grpc/tree/master/src/csharp) library for .NET Core
  3.0+ applications. This required some breaking changes to the
  `OtlpExporterOptions`.
  ([#1662](https://github.com/open-telemetry/opentelemetry-dotnet/pull/1662))

## 1.0.0-rc1.1

Released 2020-Nov-17

* Code generated from proto files has been marked internal. This includes
  everything under the `OpenTelemetry.Proto` namespace.
  ([#1524](https://github.com/open-telemetry/opentelemetry-dotnet/pull/1524))
* The `OtlpExporter` class has been made internal.
  ([#1528](https://github.com/open-telemetry/opentelemetry-dotnet/pull/1528))
* Removed `ServiceName` from options available on the `AddOtlpExporter`
  extension. It is not required by the
  [specification](https://github.com/open-telemetry/opentelemetry-specification/blob/main/specification/protocol/exporter.md#configuration-options).
  ([#1557](https://github.com/open-telemetry/opentelemetry-dotnet/pull/1557))

## 0.8.0-beta.1

Released 2020-Nov-5

* `peer.service` tag is now added to outgoing spans (went not already specified)
  following the [Zipkin remote endpoint
  rules](https://github.com/open-telemetry/opentelemetry-specification/blob/main/specification/trace/sdk_exporters/zipkin.md#remote-endpoint)
  ([#1392](https://github.com/open-telemetry/opentelemetry-dotnet/pull/1392))
* Added `ServiceName` to options available on the `AddOtlpExporter` extension
  ([#1420](https://github.com/open-telemetry/opentelemetry-dotnet/pull/1420))

## 0.7.0-beta.1

Released 2020-Oct-16

## 0.6.0-beta.1

Released 2020-Sep-15

## 0.5.0-beta.2

Released 2020-08-28

* Allow configurable gRPC channel options
  ([#1033](https://github.com/open-telemetry/opentelemetry-dotnet/pull/1033))
* Renamed extension method from `UseOtlpExporter` to `AddOtlpExporter`
  ([#1066](https://github.com/open-telemetry/opentelemetry-dotnet/pull/1066))
* Changed `OtlpExporter` to use `BatchExportActivityProcessor` by default
  ([#1104](https://github.com/open-telemetry/opentelemetry-dotnet/pull/1104))

## 0.4.0-beta.2

Released 2020-07-24

* First beta release

## 0.3.0-beta

Released 2020-07-23

* Initial release<|MERGE_RESOLUTION|>--- conflicted
+++ resolved
@@ -2,13 +2,11 @@
 
 ## Unreleased
 
-<<<<<<< HEAD
 * Added HeadersFactory to OtlpExporterOptions and adjusted exporter clients to use the function.
-=======
+
 ## 1.5.0-alpha.1
 
 Released 2023-Mar-07
->>>>>>> 6c580b38
 
 * Bumped the version of `Google.Protobuf` used by the project to `3.22.0` so
   that a new performance feature can be used instead of reflection. Removed the
