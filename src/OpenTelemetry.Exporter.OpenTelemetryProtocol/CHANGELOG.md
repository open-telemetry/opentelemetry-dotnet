# Changelog

This file contains individual changes for the
OpenTelemetry.Exporter.OpenTelemetryProtocol package. For highlights and
announcements covering all components see: [Release
Notes](../../RELEASENOTES.md).

## Unreleased

<<<<<<< HEAD
* Added `UserAgentProductIdentifier` property to `OtlpExporterOptions` to allow
  custom product identifiers to be prepended to the User-Agent header. When set,
  the custom identifier is prepended with a space separator to the default
  User-Agent string (e.g., `MyApp/1.0 OTel-OTLP-Exporter-Dotnet/1.14.0`).
  ([#6686](https://github.com/open-telemetry/opentelemetry-dotnet/pull/6686))
=======
* Added support for `ActivitySource.TelemetrySchemaUrl` property.
  ([#6730](https://github.com/open-telemetry/opentelemetry-dotnet/pull/6730))

* Added support for `Meter.TelemetrySchemaUrl` property.
  ([#6731](https://github.com/open-telemetry/opentelemetry-dotnet/pull/6731))
>>>>>>> b0b42117

## 1.14.0

Released 2025-Nov-12

* **Breaking Change** NuGet packages now use the Sigstore bundle format
  (`.sigstore.json`) for digital signatures instead of separate signature
  (`.sig`) and certificate (`.pem`) files. This requires cosign 3.0 or later
  for verification. See the [Digital signing
  section](../../README.md#digital-signing) for updated verification instructions.
  ([#6623](https://github.com/open-telemetry/opentelemetry-dotnet/pull/6623))

## 1.14.0-rc.1

Released 2025-Oct-21

* Changed histogram protobuf serialization to use packed format for `bucket_counts`
  and `explicit_bounds` to be specification-compliant and fix issues with strict
  OTLP parsers. Lenient parsers should handle both formats.
  ([#6567](https://github.com/open-telemetry/opentelemetry-dotnet/pull/6567))

* Add support for .NET 10.0.
  ([#6307](https://github.com/open-telemetry/opentelemetry-dotnet/pull/6307))

## 1.13.1

Released 2025-Oct-09

## 1.13.0

Released 2025-Oct-01

* Fixed an issue in .NET Framework where OTLP export of traces, logs, and
  metrics using `OtlpExportProtocol.Grpc` did not correctly set the initial
  write position, resulting in gRPC protocol errors.
  ([#6280](https://github.com/open-telemetry/opentelemetry-dotnet/pull/6280))

* If `EventName` is specified either through `ILogger` or the experimental
  log bridge API, it is exported as `EventName` by default instead of
  `logrecord.event.name` which was previously behind the
  `OTEL_DOTNET_EXPERIMENTAL_OTLP_EMIT_EVENT_LOG_ATTRIBUTES` feature flag.
  Note that exporting `logrecord.event.id` is still behind that same feature
  flag. ([#6306](https://github.com/open-telemetry/opentelemetry-dotnet/pull/6306))

* gRPC calls to export traces, logs, and metrics using `OtlpExportProtocol.Grpc`
  now set the `TE=trailers` HTTP request header to improve interoperability.
  ([#6449](https://github.com/open-telemetry/opentelemetry-dotnet/pull/6449))

* Improved performance exporting `byte[]` attributes as native binary format
  instead of arrays.
  ([#6534](https://github.com/open-telemetry/opentelemetry-dotnet/pull/6534))

## 1.12.0

Released 2025-Apr-29

* **Breaking Change**: .NET Framework and .NET Standard builds now default to
  exporting over OTLP/HTTP instead of OTLP/gRPC. **This change could result in a
  failure to export telemetry unless appropriate measures are taken.**
  Additionally, if you explicitly configure the exporter to use OTLP/gRPC it may
  result in a `NotSupportedException` without further configuration. Please
  carefully review issue
  ([#6209](https://github.com/open-telemetry/opentelemetry-dotnet/pull/6209))
  for additional information and workarounds.
  ([#6229](https://github.com/open-telemetry/opentelemetry-dotnet/pull/6229))

## 1.11.2

Released 2025-Mar-04

* Fixed a bug in .NET Framework gRPC export client where the default success
  export response was incorrectly marked as false, now changed to true, ensuring
  exports are correctly marked as successful.
  ([#6099](https://github.com/open-telemetry/opentelemetry-dotnet/pull/6099))

* Fixed an issues causing trace exports to fail when
  `Activity.StatusDescription` exceeds 127 bytes.
  ([#6119](https://github.com/open-telemetry/opentelemetry-dotnet/pull/6119))

* Fixed incorrect log serialization of attributes with null values, causing
  some backends to reject logs.
  ([#6149](https://github.com/open-telemetry/opentelemetry-dotnet/pull/6149))

## 1.11.1

Released 2025-Jan-22

* Fixed an issue where the OTLP gRPC exporter did not export logs, metrics, or
  traces in .NET Framework projects.
  ([#6083](https://github.com/open-telemetry/opentelemetry-dotnet/pull/6083))

## 1.11.0

Released 2025-Jan-15

## 1.11.0-rc.1

Released 2024-Dec-11

* Removed the following package references:

  * `Google.Protobuf`
  * `Grpc`
  * `Grpc.Net.Client`

  These changes were made to streamline dependencies and reduce the footprint of
  the exporter.
  ([#6005](https://github.com/open-telemetry/opentelemetry-dotnet/pull/6005))

* Switched from using the `Google.Protobuf` library for serialization to a
  custom manual implementation of protobuf serialization.
  ([#6005](https://github.com/open-telemetry/opentelemetry-dotnet/pull/6005))

* Fixed an issue where a `service.name` was added to the resource if it was
  missing. The exporter now respects the resource data provided by the SDK
  without modifications.
  ([#6015](https://github.com/open-telemetry/opentelemetry-dotnet/pull/6015))

* Removed the peer service resolver, which was based on earlier experimental
  semantic conventions that are not part of the stable specification. This
  change ensures that the exporter no longer modifies or assumes the value of
  peer service attributes, aligning it more closely with OpenTelemetry protocol
  specifications.
  ([#6005](https://github.com/open-telemetry/opentelemetry-dotnet/pull/6005))

## 1.10.0

Released 2024-Nov-12

## 1.10.0-rc.1

Released 2024-Nov-01

* Added support for exporting instrumentation scope attributes from
  `ActivitySource.Tags`.
  ([#5897](https://github.com/open-telemetry/opentelemetry-dotnet/pull/5897))

## 1.10.0-beta.1

Released 2024-Sep-30

* **Breaking change**: Non-primitive attribute (logs) and tag (traces) values
  converted using `Convert.ToString` will now format using
  `CultureInfo.InvariantCulture`.
  ([#5700](https://github.com/open-telemetry/opentelemetry-dotnet/pull/5700))

* Fixed an issue causing `NotSupportedException`s to be thrown on startup when
  `AddOtlpExporter` registration extensions are called while using custom
  dependency injection containers which automatically create services (Unity,
  Grace, etc.).
  ([#5808](https://github.com/open-telemetry/opentelemetry-dotnet/pull/5808))

  * Fixed `PlatformNotSupportedException`s being thrown during export when running
  on mobile platforms which caused telemetry to be dropped silently.
  ([#5821](https://github.com/open-telemetry/opentelemetry-dotnet-contrib/pull/5821))

## 1.9.0

Released 2024-Jun-14

## 1.9.0-rc.1

Released 2024-Jun-07

* The experimental APIs previously covered by `OTEL1000`
  (`LoggerProviderBuilder.AddOtlpExporter` extension) are now part of the public
  API and supported in stable builds.
  ([#5648](https://github.com/open-telemetry/opentelemetry-dotnet/pull/5648))

## 1.9.0-alpha.1

Released 2024-May-20

* `User-Agent` header format changed from
  `OTel-OTLP-Exporter-Dotnet/{NuGet Package Version}+{Commit Hash}`
  to `OTel-OTLP-Exporter-Dotnet/{NuGet Package Version}`.
  ([#5528](https://github.com/open-telemetry/opentelemetry-dotnet/pull/5528))

* Implementation of [OTLP
  specification](https://github.com/open-telemetry/opentelemetry-proto/blob/v1.2.0/opentelemetry/proto/trace/v1/trace.proto#L112-L133)
  for propagating `Span` and `SpanLink` flags containing W3C trace flags and
  `parent_is_remote` information.
  ([#5563](https://github.com/open-telemetry/opentelemetry-dotnet/pull/5563))

* Introduced experimental support for automatically retrying export to the otlp
  endpoint by storing the telemetry offline during transient network errors.
  Users can enable this feature by setting the
  `OTEL_DOTNET_EXPERIMENTAL_OTLP_RETRY` environment variable to `disk`. The
  default path where the telemetry is stored is obtained by calling
  [Path.GetTempPath()](https://learn.microsoft.com/dotnet/api/system.io.path.gettemppath)
  or can be customized by setting
  `OTEL_DOTNET_EXPERIMENTAL_OTLP_DISK_RETRY_DIRECTORY_PATH` environment
  variable.
  ([#5527](https://github.com/open-telemetry/opentelemetry-dotnet/pull/5527))

## 1.8.1

Released 2024-Apr-17

* Fix native AoT warnings in `OpenTelemetry.Exporter.OpenTelemetryProtocol`.
  ([#5520](https://github.com/open-telemetry/opentelemetry-dotnet/pull/5520))

## 1.8.0

Released 2024-Apr-02

* `OtlpExporter` will no longer throw an exception (even on .NET Core 3.1)
   when the `System.Net.Http.SocketsHttpHandler.Http2UnencryptedSupport`
  `AppContext` switch is NOT set AND using `OtlpExportProtocol.Grpc`
  to send to an insecure ("http") endpoint.
  `System.Net.Http.SocketsHttpHandler.Http2UnencryptedSupport`
  is not required to be set [when using .NET 5 or newer](https://learn.microsoft.com/aspnet/core/grpc/troubleshoot?view=aspnetcore-8.0#call-insecure-grpc-services-with-net-core-client).
  ([#5486](https://github.com/open-telemetry/opentelemetry-dotnet/pull/5486))

* Replaced environment variable
  `OTEL_DOTNET_EXPERIMENTAL_OTLP_ENABLE_INMEMORY_RETRY` with
  `OTEL_DOTNET_EXPERIMENTAL_OTLP_RETRY`. `OTEL_DOTNET_EXPERIMENTAL_OTLP_RETRY`
  when set to `in_memory` will enable automatic retries in case of transient
  failures during data export to an OTLP endpoint.
  ([#5495](https://github.com/open-telemetry/opentelemetry-dotnet/pull/5495))

## 1.8.0-rc.1

Released 2024-Mar-27

## 1.8.0-beta.1

Released 2024-Mar-14

* **Experimental (pre-release builds only):** Added
  `LoggerProviderBuilder.AddOtlpExporter` registration extensions.
  [#5103](https://github.com/open-telemetry/opentelemetry-dotnet/pull/5103)

* Removed the `OTEL_DOTNET_EXPERIMENTAL_OTLP_EMIT_EXCEPTION_LOG_ATTRIBUTES`
  environment variable, following the stabilization of the exception attributes
  `exception.type`, `exception.message`, and `exception.stacktrace` in the
  [OpenTelemetry Semantic
  Conventions](https://github.com/open-telemetry/semantic-conventions/blob/main/docs/exceptions/exceptions-logs.md#semantic-conventions-for-exceptions-in-logs).
  These attributes, corresponding to `LogRecord.Exception`, are now stable and
  will be automatically included in exports.
  ([#5258](https://github.com/open-telemetry/opentelemetry-dotnet/pull/5258))

* Updated `OtlpLogExporter` to set `body` on the data model from
  `LogRecord.Body` if `{OriginalFormat}` attribute is NOT found and
  `FormattedMessage` is `null`. This is typically the case when using the
  experimental Logs Bridge API.
  ([#5268](https://github.com/open-telemetry/opentelemetry-dotnet/pull/5268))

* Updated `OtlpLogExporter` to set instrumentation scope name on the data model
  from `LogRecord.Logger.Name` if `LogRecord.CategoryName` is `null`. This is
  typically the case when using the experimental Logs Bridge API.
  ([#5300](https://github.com/open-telemetry/opentelemetry-dotnet/pull/5300))

* URL encoded values in `OTEL_EXPORTER_OTLP_HEADERS` are now correctly decoded
  as it is mandated by the specification.
  ([#5316](https://github.com/open-telemetry/opentelemetry-dotnet/pull/5268))

* **Experimental (pre-release builds only):** Add support in
  `OtlpMetricExporter` for emitting exemplars supplied on Counters, Gauges, and
  ExponentialHistograms.
  ([#5397](https://github.com/open-telemetry/opentelemetry-dotnet/pull/5397))

* Setting `Endpoint` or `HttpClientFactory` properties on `OtlpExporterOptions`
  to `null` will now result in an `ArgumentNullException` being thrown.
  ([#5434](https://github.com/open-telemetry/opentelemetry-dotnet/pull/5434))

* Introduced experimental support for automatically retrying export to the otlp
  endpoint when transient network errors occur. Users can enable this feature by
  setting `OTEL_DOTNET_EXPERIMENTAL_OTLP_ENABLE_INMEMORY_RETRY` environment
  variable to true.
  ([#5435](https://github.com/open-telemetry/opentelemetry-dotnet/pull/5435))

* Added `IOpenTelemetryBuilder.UseOtlpExporter` extension to simplify setup of
  the OTLP Exporter when all three signals are used (logs, metrics, and traces).
  The new extension has the following behaviors:

  * Calling `UseOtlpExporter` will automatically enable logging, tracing, and
    metrics. Additional calls to `WithLogging`, `WithMetrics`, and `WithTracing`
    are NOT required however for metrics and tracing sources/meters still need
    to be enabled.

  * `UseOtlpExporter` can only be called once and cannot be used with the
    existing `AddOtlpExporter` extensions. Extra calls will result in
    `NotSupportedException`s being thrown.

  * `UseOtlpExporter` will register the OTLP Exporter at the end of the
    processor pipeline for logging and tracing.

  * The OTLP Exporters added for logging, tracing, and metrics can be configured
    using environment variables or `IConfiguration`.

  For details see: [README > Enable OTLP Exporter for all
  signals](./README.md#enable-otlp-exporter-for-all-signals).

  PR: [#5400](https://github.com/open-telemetry/opentelemetry-dotnet/pull/5400)

## 1.7.0

Released 2023-Dec-08

## 1.7.0-rc.1

Released 2023-Nov-29

* Made `OpenTelemetry.Exporter.OtlpLogExporter` public.
  ([#4979](https://github.com/open-telemetry/opentelemetry-dotnet/pull/4979))

* Updated the `OpenTelemetryLoggerOptions.AddOtlpExporter` extension to retrieve
  `OtlpExporterOptions` and `LogRecordExportProcessorOptions` using the
  `IServiceProvider` / Options API so that they can be controlled via
  `IConfiguration` (similar to metrics and traces).
  ([#4916](https://github.com/open-telemetry/opentelemetry-dotnet/pull/4916))

* Added an `OpenTelemetryLoggerOptions.AddOtlpExporter` extension overload which
  accepts a `name` parameter to support named options.
  ([#4916](https://github.com/open-telemetry/opentelemetry-dotnet/pull/4916))

* Add support for Instrumentation Scope Attributes (i.e [Meter
  Tags](https://learn.microsoft.com/dotnet/api/system.diagnostics.metrics.meter.tags)),
  fixing issue
  [#4563](https://github.com/open-telemetry/opentelemetry-dotnet/issues/4563).
  ([#5089](https://github.com/open-telemetry/opentelemetry-dotnet/pull/5089))

## 1.7.0-alpha.1

Released 2023-Oct-16

* Bumped the version of `Google.Protobuf` used by the project to `3.22.5` so
  that consuming applications can be published as NativeAOT successfully. Also,
  a new performance feature can be used instead of reflection emit, which is
  not AOT-compatible. Removed the dependency on `System.Reflection.Emit.Lightweight`.
  ([#4859](https://github.com/open-telemetry/opentelemetry-dotnet/pull/4859))

* Added support for `OTEL_LOGRECORD_ATTRIBUTE_VALUE_LENGTH_LIMIT`
  and `OTEL_LOGRECORD_ATTRIBUTE_COUNT_LIMIT`.
  ([#4887](https://github.com/open-telemetry/opentelemetry-dotnet/pull/4887))

* Added ability to export attributes corresponding to `LogRecord.Exception` i.e.
`exception.type`, `exception.message` and `exception.stacktrace`. These
attributes will be exported when
`OTEL_DOTNET_EXPERIMENTAL_OTLP_EMIT_EXCEPTION_LOG_ATTRIBUTES` environment
variable will be set to `true`.

  **NOTE**: These attributes were removed in [1.6.0-rc.1](#160-rc1) release in
  order to support stable release of OTLP Log Exporter. The attributes will now be
  available via environment variable mentioned above.
  ([#4892](https://github.com/open-telemetry/opentelemetry-dotnet/pull/4892))

* Added ability to export attributes corresponding to `LogRecord.EventId.Id` as
`logrecord.event.id` and `LogRecord.EventId.Name` as `logrecord.event.name`. The
attributes will be exported when
`OTEL_DOTNET_EXPERIMENTAL_OTLP_EMIT_EVENT_LOG_ATTRIBUTES` will be set to `true`.

  **NOTE**: These attributes were removed in [1.6.0-rc.1](#160-rc1) release in
  order to support stable release of OTLP Log Exporter. The attributes will now
  be available via environment variable mentioned above.
  ([#4925](https://github.com/open-telemetry/opentelemetry-dotnet/pull/4925))

* `LogRecord.CategoryName` will now be exported as
[InstrumentationScope](https://github.com/open-telemetry/opentelemetry-dotnet/blob/3c2bb7c93dd2e697636479a1882f49bb0c4a362e/src/OpenTelemetry.Exporter.OpenTelemetryProtocol/Implementation/opentelemetry/proto/common/v1/common.proto#L71-L81)
`name` field under
[ScopeLogs](https://github.com/open-telemetry/opentelemetry-dotnet/blob/3c2bb7c93dd2e697636479a1882f49bb0c4a362e/src/OpenTelemetry.Exporter.OpenTelemetryProtocol/Implementation/opentelemetry/proto/logs/v1/logs.proto#L64-L75).
([#4941](https://github.com/open-telemetry/opentelemetry-dotnet/pull/4941))

## 1.6.0

Released 2023-Sep-05

## 1.6.0-rc.1

Released 2023-Aug-21

* **Breaking change**: Excluded attributes corresponding to
`LogRecord.Exception`, `LogRecord.EventId` and `LogRecord.CategoryName` from the
exported data. See following details for reasoning behind removing each
individual property:
  * `LogRecord.Exception`: The semantic conventions for attributes corresponding
    to exception data are not yet stable. Track issue
    [#4831](https://github.com/open-telemetry/opentelemetry-dotnet/issues/4831)
    for details.
  * `LogRecord.EventId`: The attributes corresponding to this property are
    specific to .NET logging data model and there is no established convention
    defined for them yet. Track issue
    [#4776](https://github.com/open-telemetry/opentelemetry-dotnet/issues/4776)
    for details.
  * `LogRecord.CategoryName`: The attribute corresponding to this property is
    specific to .NET logging data model and there is no established convention
    defined for it yet. Track issue
    [#3491](https://github.com/open-telemetry/opentelemetry-dotnet/issues/3491)
    for details.

  This change is temporarily done in order to release **stable** version of OTLP
  Log Exporter.
  ([#4781](https://github.com/open-telemetry/opentelemetry-dotnet/pull/4781))

* Added extension method for configuring export processor options for otlp log
exporter.
([#4733](https://github.com/open-telemetry/opentelemetry-dotnet/pull/4733))

* Added support for configuring the metric exporter's temporality using the
  environment variable `OTEL_EXPORTER_OTLP_METRICS_TEMPORALITY_PREFERENCE` as
  defined in the
  [specification](https://github.com/open-telemetry/opentelemetry-specification/blob/v1.23.0/specification/metrics/sdk_exporters/otlp.md#additional-configuration).
  ([#4667](https://github.com/open-telemetry/opentelemetry-dotnet/pull/4667))

## 1.6.0-alpha.1

Released 2023-Jul-12

* Merged `OpenTelemetry.Exporter.OpenTelemetryProtocol.Logs` package into
  `OpenTelemetry.Exporter.OpenTelemetryProtocol`. Going Forward,
  `OpenTelemetry.Exporter.OpenTelemetryProtocol` will be the only package needed
  for all 3 signals (Logs, Metrics, and Traces). All the changes made in
  [`OpenTelemetry.Exporter.OpenTelemetryProtocol.Logs`](https://github.com/open-telemetry/opentelemetry-dotnet/blob/core-1.5.0/src/OpenTelemetry.Exporter.OpenTelemetryProtocol.Logs/CHANGELOG.md#changelog)
  are now included in this package.
  ([#4556](https://github.com/open-telemetry/opentelemetry-dotnet/pull/4556))

* Updated Grpc.Net.Client to `2.45.0` to fix unobserved exception
  from failed calls.
  ([#4573](https://github.com/open-telemetry/opentelemetry-dotnet/pull/4573))

* Updated Grpc.Net.Client to `2.52.0` to address the vulnerability reported by
  CVE-2023-32731. Refer to
  [https://github.com/grpc/grpc/pull/32309](https://github.com/grpc/grpc/pull/32309)
  for more details.
  ([#4647](https://github.com/open-telemetry/opentelemetry-dotnet/pull/4647))

* **Experimental (pre-release builds only):**

  * Note: See
    [#4735](https://github.com/open-telemetry/opentelemetry-dotnet/pull/4735)
    for the introduction of experimental api support.

  * Add back support for Exemplars. See
    [exemplars](../../docs/metrics/customizing-the-sdk/README.md#exemplars) for
    instructions to enable exemplars.
    ([#4553](https://github.com/open-telemetry/opentelemetry-dotnet/pull/4553))

  * Updated to support `Severity` and `SeverityText` when exporting
    `LogRecord`s.
    ([#4568](https://github.com/open-telemetry/opentelemetry-dotnet/pull/4568))

## 1.5.1

Released 2023-Jun-26

## 1.5.0

Released 2023-Jun-05

* Remove support for exporting `Exemplars`. This would be added back in the
  `1.6.*` prerelease versions right after `1.5.0` stable version is released.
  ([#4533](https://github.com/open-telemetry/opentelemetry-dotnet/pull/4533))

## 1.5.0-rc.1

Released 2023-May-25

* Revert version of `Google.Protobuf` to `3.19.4` (see
  [#4201](https://github.com/open-telemetry/opentelemetry-dotnet/pull/4201)).
  This also reintroduces the `System.Reflection.Emit.Lightweight` dependency.
  ([#4407](https://github.com/open-telemetry/opentelemetry-dotnet/pull/4407))

## 1.5.0-alpha.2

Released 2023-Mar-31

* Add support for exporting histograms aggregated using the
  [Base2 Exponential Bucket Histogram Aggregation](https://github.com/open-telemetry/opentelemetry-specification/blob/main/specification/metrics/sdk.md#base2-exponential-bucket-histogram-aggregation).
  ([#4337](https://github.com/open-telemetry/opentelemetry-dotnet/pull/4337))

* Added support to set `TraceState` when converting the
  System.Diagnostics.Activity object to its corresponding
  OpenTelemetry.Proto.Trace.V1.Span object.
  ([#4331](https://github.com/open-telemetry/opentelemetry-dotnet/pull/4331))

## 1.5.0-alpha.1

Released 2023-Mar-07

* Bumped the version of `Google.Protobuf` used by the project to `3.22.0` so
  that a new performance feature can be used instead of reflection. Removed the
  dependency on `System.Reflection.Emit.Lightweight`.
  ([#4201](https://github.com/open-telemetry/opentelemetry-dotnet/pull/4201))

* Added Exemplar support. See [exemplars](../../docs/metrics/customizing-the-sdk/README.md#exemplars)
  for instructions to enable exemplars.

## 1.4.0

Released 2023-Feb-24

* Updated OTel SDK dependency to 1.4.0

* `AddOtlpExporter` extension methods will now always create a new options
  instance when named options are NOT used.
  ([#4200](https://github.com/open-telemetry/opentelemetry-dotnet/pull/4200))

## 1.4.0-rc.4

Released 2023-Feb-10

* Added a direct dependency on System.Reflection.Emit.Lightweight which
  previously came transitively through the OpenTelemetry SDK.
  ([#4140](https://github.com/open-telemetry/opentelemetry-dotnet/pull/4140))

## 1.4.0-rc.3

Released 2023-Feb-01

* Include User-Agent header
  [per the specification](https://github.com/open-telemetry/opentelemetry-specification/blob/main/specification/protocol/exporter.md#user-agent).
  ([#4120](https://github.com/open-telemetry/opentelemetry-dotnet/pull/4120))

## 1.4.0-rc.2

Released 2023-Jan-09

* For `AddOtlpExporter` extension methods, configuration delegates will be
  executed inline and not through Options API when named options are NOT used.
  ([#4058](https://github.com/open-telemetry/opentelemetry-dotnet/pull/4058))

## 1.4.0-rc.1

Released 2022-Dec-12

* Fix default values for `OTEL_ATTRIBUTE_COUNT_LIMIT`,
  `OTEL_ATTRIBUTE_COUNT_LIMIT`,
  `OTEL_SPAN_ATTRIBUTE_COUNT_LIMIT`,
  `OTEL_SPAN_EVENT_COUNT_LIMIT`,
  `OTEL_SPAN_LINK_COUNT_LIMIT`,
  `OTEL_EVENT_ATTRIBUTE_COUNT_LIMIT`,
  `OTEL_LINK_ATTRIBUTE_COUNT_LIMIT`. All of them are defaulted to `128`.
  ([#3978](https://github.com/open-telemetry/opentelemetry-dotnet/pull/3978))

## 1.4.0-beta.3

Released 2022-Nov-07

* Log Exporter modified to no longer prefix scope-depth when exporting ILogger
  scopes as attributes. Empty keys and {OriginalFormat} key will be ignored from
  scopes.
  ([#3843](https://github.com/open-telemetry/opentelemetry-dotnet/pull/3843))

## 1.4.0-beta.2

Released 2022-Oct-17

* OTLP histogram data points will now include `Min` and `Max` values when
  they are present.
  ([#2735](https://github.com/open-telemetry/opentelemetry-dotnet/pull/2735))

* Adds support for limiting the length and count of attributes exported from
  the OTLP log exporter. These
  [Attribute Limits](https://github.com/open-telemetry/opentelemetry-specification/blob/main/specification/configuration/sdk-environment-variables.md#attribute-limits)
  are configured via the environment variables defined in the specification.
  ([#3684](https://github.com/open-telemetry/opentelemetry-dotnet/pull/3684))

* Added support for loading environment variables from `IConfiguration` when
  using the `AddOtlpExporter` extensions
  ([#3760](https://github.com/open-telemetry/opentelemetry-dotnet/pull/3760))

## 1.4.0-beta.1

Released 2022-Sep-29

* Added overloads which accept a name to the `MeterProviderBuilder`
  `AddOtlpExporter` extension to allow for more fine-grained options management
  ([#3648](https://github.com/open-telemetry/opentelemetry-dotnet/pull/3648))

* Added overloads which accept a name to the `TracerProviderBuilder`
  `AddOtlpExporter` extension to allow for more fine-grained options management
  ([#3653](https://github.com/open-telemetry/opentelemetry-dotnet/pull/3653))

## 1.4.0-alpha.2

Released 2022-Aug-18

* When using [Attribute
  Limits](https://github.com/open-telemetry/opentelemetry-specification/blob/main/specification/configuration/sdk-environment-variables.md#attribute-limits)
  the OTLP exporter will now send "dropped" counts where applicable (ex:
  [dropped_attributes_count](https://github.com/open-telemetry/opentelemetry-proto/blob/001e5eabf3ea0193ef9343c1b9a057d23d583d7c/opentelemetry/proto/trace/v1/trace.proto#L191)).
  ([#3580](https://github.com/open-telemetry/opentelemetry-dotnet/pull/3580))

## 1.4.0-alpha.1

Released 2022-Aug-02

* Adds support for limiting the length and count of attributes exported from
  the OTLP exporter. These
  [Attribute Limits](https://github.com/open-telemetry/opentelemetry-specification/blob/main/specification/configuration/sdk-environment-variables.md#attribute-limits)
  are configured via the environment variables defined in the specification.
  ([#3376](https://github.com/open-telemetry/opentelemetry-dotnet/pull/3376))

* The `MetricReaderOptions` defaults can be overridden using
  `OTEL_METRIC_EXPORT_INTERVAL` and `OTEL_METRIC_EXPORT_TIMEOUT`
  environmental variables as defined in the
  [specification](https://github.com/open-telemetry/opentelemetry-specification/blob/v1.12.0/specification/sdk-environment-variables.md#periodic-exporting-metricreader).
  ([#3424](https://github.com/open-telemetry/opentelemetry-dotnet/pull/3424))

## 1.3.0

Released 2022-Jun-03

## 1.3.0-rc.2

Released 2022-June-1

## 1.3.0-beta.2

Released 2022-May-16

* LogExporter to support Logging Scopes.
  ([#3218](https://github.com/open-telemetry/opentelemetry-dotnet/pull/3218))

* Support `HttpProtobuf` protocol with logs & added `HttpClientFactory`
option
 ([#3225](https://github.com/open-telemetry/opentelemetry-dotnet/pull/3225))

* Removes net5.0 target and replaced with net6.0
  as .NET 5.0 is going out of support.
  The package keeps netstandard2.1 target, so it
  can still be used with .NET5.0 apps.
  ([#3147](https://github.com/open-telemetry/opentelemetry-dotnet/issues/3147))

* Fix handling of array-valued attributes for the OTLP trace exporter.
  ([#3238](https://github.com/open-telemetry/opentelemetry-dotnet/pull/3238))

* Improve the conversion and formatting of attribute values to the OTLP format.
  The list of data types that must be supported per the
  [OpenTelemetry specification](https://github.com/open-telemetry/opentelemetry-specification/tree/main/specification/common#attribute)
  is more narrow than what the .NET OpenTelemetry SDK supports. Numeric
  [built-in value types](https://docs.microsoft.com/dotnet/csharp/language-reference/builtin-types/built-in-types)
  are supported by converting to a `long` or `double` as appropriate except for
  numeric types that could cause overflow (`ulong`) or rounding (`decimal`)
  which are converted to strings. Non-numeric built-in types - `string`,
  `char`, `bool` are supported. All other types are converted to a `string`.
  Array values are also supported.
  ([#3262](https://github.com/open-telemetry/opentelemetry-dotnet/pull/3262))
  ([#3274](https://github.com/open-telemetry/opentelemetry-dotnet/pull/3274))

## 1.3.0-beta.1

Released 2022-Apr-15

* Removes .NET Framework 4.6.1. The minimum .NET Framework
  version supported is .NET 4.6.2. ([#3190](https://github.com/open-telemetry/opentelemetry-dotnet/issues/3190))

## 1.2.0

Released 2022-Apr-15

* LogExporter to correctly map Severity to OTLP.
  ([#3177](https://github.com/open-telemetry/opentelemetry-dotnet/pull/3177))

* LogExporter to special case {OriginalFormat} to populate
  Body. ([#3182](https://github.com/open-telemetry/opentelemetry-dotnet/pull/3182))

## 1.2.0-rc5

Released 2022-Apr-12

* Updated underlying proto files to
  [v0.16.0](https://github.com/open-telemetry/opentelemetry-proto/releases/tag/v0.16.0).
  The LogRecord.Name field was removed. The CategoryName provided
  when calling CreateLogger previously populated this field. For now,
  CategoryName is no longer exported via OTLP. It will be reintroduced
  in the future as an attribute.

## 1.2.0-rc4

Released 2022-Mar-30

* Added support for Activity Status and StatusDescription which were
  added to Activity from `System.Diagnostics.DiagnosticSource` version 6.0.
  Prior to version 6.0, setting the status of an Activity was provided by the
  .NET OpenTelemetry API via the `Activity.SetStatus` extension method in the
  `OpenTelemetry.Trace` namespace. Internally, this extension method added the
  status as tags on the Activity: `otel.status_code` and `otel.status_description`.
  Therefore, to maintain backward compatibility, the exporter falls back to using
  these tags to infer status.
 ([#3100](https://github.com/open-telemetry/opentelemetry-dotnet/pull/3100))

* Fixed OTLP metric exporter to default to a periodic 60 second export cycle.
  A bug was introduced in #2717 that caused the OTLP metric export to default
  to a manual export cycle (i.e., requiring an explicit flush). A workaround
  for this bug has been provided
  [here](https://github.com/open-telemetry/opentelemetry-dotnet/issues/2979#issuecomment-1061060541).
  ([#2982](https://github.com/open-telemetry/opentelemetry-dotnet/pull/2982))

* Bumped minimum required gRPC version (2.23.0 to 2.44.0).
  Fixes issues building on Apple Silicon (M1).
  ([#2963](https://github.com/open-telemetry/opentelemetry-dotnet/pull/2963))

* Fixed issue where the configuration of an OTLP exporter could be changed
  after instantiation by altering the original `OtlpExporterOptions` provided.
  ([#3066](https://github.com/open-telemetry/opentelemetry-dotnet/pull/3066))

* TraceExporter to stop populating `DeprecatedCode` in OTLP Status.

## 1.2.0-rc3

Released 2022-Mar-04

* LogExporter bug fix to handle null EventName.
  ([#2871](https://github.com/open-telemetry/opentelemetry-dotnet/pull/2871))

* Fixed the default endpoint for OTLP exporter over HTTP/Protobuf.
  The default value is `http://localhost:4318`.
  ([#2868](https://github.com/open-telemetry/opentelemetry-dotnet/pull/2868))

* Removes metric related configuration options from `OtlpExporterOptions`.
  `MetricReaderType`, `PeriodicExporterMetricReaderOptions`, and `Temporality`
  are now configurable via the `MetricReaderOptions`.
  ([#2717](https://github.com/open-telemetry/opentelemetry-dotnet/pull/2717))

* Exporter bug fix to not throw exceptions from Export method.
  ([#2915](https://github.com/open-telemetry/opentelemetry-dotnet/pull/2915))

* OTLP LogExporter modified to not drop the whole batch if a single log from the
  batch is invalid.
  ([#2934](https://github.com/open-telemetry/opentelemetry-dotnet/pull/2934))

## 1.2.0-rc2

Released 2022-Feb-02

* Added validation that insecure channel is configured correctly when using
  .NET Core 3.x for gRPC-based exporting.
  ([#2691](https://github.com/open-telemetry/opentelemetry-dotnet/pull/2691))

* Changed `OtlpLogExporter` to convert `ILogger` structured log inputs to
  `Attributes` in OpenTelemetry (only active when `ParseStateValues` is `true`
  on `OpenTelemetryLoggerOptions`)

## 1.2.0-rc1

Released 2021-Nov-29

* Added configuration options for `MetricReaderType` to allow for configuring
  the `OtlpMetricExporter` to export either manually or periodically.
  ([#2674](https://github.com/open-telemetry/opentelemetry-dotnet/pull/2674))

* The internal log message used when OTLP export client connection failure occurs,
  will now include the endpoint uri as well.
  ([#2686](https://github.com/open-telemetry/opentelemetry-dotnet/pull/2686))

* Support `HttpProtobuf` protocol with metrics & added `HttpClientFactory`
  option
  ([#2696](https://github.com/open-telemetry/opentelemetry-dotnet/pull/2696))

## 1.2.0-beta2

Released 2021-Nov-19

* Changed `OtlpExporterOptions` constructor to throw
  `FormatException` if it fails to parse any of the supported environment
  variables.

* Changed `OtlpExporterOptions.MetricExportIntervalMilliseconds` to default
  60000 milliseconds.
  ([#2641](https://github.com/open-telemetry/opentelemetry-dotnet/pull/2641))

## 1.2.0-beta1

Released 2021-Oct-08

* `MeterProviderBuilder` extension methods now support `OtlpExporterOptions`
  bound to `IConfiguration` when using OpenTelemetry.Extensions.Hosting
  ([#2413](https://github.com/open-telemetry/opentelemetry-dotnet/pull/2413))
* Extended `OtlpExporterOptions` by `Protocol` property. The property can be
  overridden by `OTEL_EXPORTER_OTLP_PROTOCOL` environmental variable (grpc or http/protobuf).
  Implemented OTLP over HTTP binary protobuf trace exporter.
  ([#2292](https://github.com/open-telemetry/opentelemetry-dotnet/issues/2292))

## 1.2.0-alpha4

Released 2021-Sep-23

## 1.2.0-alpha3

Released 2021-Sep-13

* `OtlpExporterOptions.BatchExportProcessorOptions` is initialized with
  `BatchExportActivityProcessorOptions` which supports field value overriding
  using `OTEL_BSP_SCHEDULE_DELAY`, `OTEL_BSP_EXPORT_TIMEOUT`,
  `OTEL_BSP_MAX_QUEUE_SIZE`, `OTEL_BSP_MAX_EXPORT_BATCH_SIZE`
  environmental variables as defined in the
  [specification](https://github.com/open-telemetry/opentelemetry-specification/blob/v1.5.0/specification/sdk-environment-variables.md#batch-span-processor).
  ([#2219](https://github.com/open-telemetry/opentelemetry-dotnet/pull/2219))

## 1.2.0-alpha2

Released 2021-Aug-24

* The `OtlpExporterOptions` defaults can be overridden using
  `OTEL_EXPORTER_OTLP_ENDPOINT`, `OTEL_EXPORTER_OTLP_HEADERS` and `OTEL_EXPORTER_OTLP_TIMEOUT`
  environmental variables as defined in the
  [specification](https://github.com/open-telemetry/opentelemetry-specification/blob/main/specification/protocol/exporter.md).
  ([#2188](https://github.com/open-telemetry/opentelemetry-dotnet/pull/2188))

* Changed default temporality for Metrics to be cumulative.

## 1.2.0-alpha1

Released 2021-Jul-23

* Removes .NET Framework 4.5.2, .NET 4.6 support. The minimum .NET Framework
  version supported is .NET 4.6.1. ([#2138](https://github.com/open-telemetry/opentelemetry-dotnet/issues/2138))

* Add Metrics support.([#2174](https://github.com/open-telemetry/opentelemetry-dotnet/pull/2174))

## 1.1.0

Released 2021-Jul-12

## 1.1.0-rc1

Released 2021-Jun-25

## 1.1.0-beta4

Released 2021-Jun-09

## 1.1.0-beta3

Released 2021-May-11

## 1.1.0-beta2

Released 2021-Apr-23

* Resolves `System.TypeInitializationException` exception when using the
  exporter with an application that references Google.Protobuf 3.15. The OTLP
  exporter now depends on Google.Protobuf 3.15.5 enabling the use of the new
  `UnsafeByteOperations.UnsafeWrap` to avoid unnecessary allocations.
  ([#1873](https://github.com/open-telemetry/opentelemetry-dotnet/pull/1873))

* Null values in string arrays are preserved according to
  [spec](https://github.com/open-telemetry/opentelemetry-specification/blob/main/specification/common/README.md).
  ([#1919](https://github.com/open-telemetry/opentelemetry-dotnet/pull/1919)
  [#1945](https://github.com/open-telemetry/opentelemetry-dotnet/pull/1945))

* When using OpenTelemetry.Extensions.Hosting you can now bind
  `OtlpExporterOptions` to `IConfiguration` using the `Configure` extension (ex:
  `services.Configure<OtlpExporterOptions>(this.Configuration.GetSection("Otlp"));`).
  ([#1942](https://github.com/open-telemetry/opentelemetry-dotnet/pull/1942))

## 1.1.0-beta1

Released 2021-Mar-19

## 1.0.1

Released 2021-Feb-10

## 1.0.0-rc4

Released 2021-Feb-09

* Add back support for secure gRPC connections over https.
  ([#1804](https://github.com/open-telemetry/opentelemetry-dotnet/pull/1804))

## 1.0.0-rc3

Released 2021-Feb-04

* Moved `OtlpTraceExporter` and `OtlpExporterOptions` classes to
  `OpenTelemetry.Exporter` namespace.
  ([#1770](https://github.com/open-telemetry/opentelemetry-dotnet/pull/1770))
* Changed default port for OTLP Exporter from 55680 to 4317
* Default ServiceName, if not found in Resource, is obtained from SDK using
  GetDefaultResource().
* Modified the data type of Headers option to string; Added a new option called
  TimeoutMilliseconds for computing the `deadline` to be used by gRPC client for
  `Export`
  ([#1781](https://github.com/open-telemetry/opentelemetry-dotnet/pull/1781))
* Removes Grpc specific options from OTLPExporterOptions, which removes support
  for secure connections. See [1778](https://github.com/open-telemetry/opentelemetry-dotnet/issues/1778)
  for details.
* Endpoint is made Uri for all target frameworks.

## 1.0.0-rc2

Released 2021-Jan-29

* Changed `OtlpTraceExporter` class and constructor from internal to public.
  ([#1612](https://github.com/open-telemetry/opentelemetry-dotnet/issues/1612))

* In `OtlpExporterOptions.cs`: Exporter options now include a switch for Batch
  vs Simple exporter, and settings for batch exporting properties.

* Introduce a `netstandard2.1` build enabling the exporter to use the [gRPC for
  .NET](https://github.com/grpc/grpc-dotnet) library instead of the [gRPC for
  C#](https://github.com/grpc/grpc/tree/master/src/csharp) library for .NET Core
  3.0+ applications. This required some breaking changes to the
  `OtlpExporterOptions`.
  ([#1662](https://github.com/open-telemetry/opentelemetry-dotnet/pull/1662))

## 1.0.0-rc1.1

Released 2020-Nov-17

* Code generated from proto files has been marked internal. This includes
  everything under the `OpenTelemetry.Proto` namespace.
  ([#1524](https://github.com/open-telemetry/opentelemetry-dotnet/pull/1524))
* The `OtlpExporter` class has been made internal.
  ([#1528](https://github.com/open-telemetry/opentelemetry-dotnet/pull/1528))
* Removed `ServiceName` from options available on the `AddOtlpExporter`
  extension. It is not required by the
  [specification](https://github.com/open-telemetry/opentelemetry-specification/blob/main/specification/protocol/exporter.md#configuration-options).
  ([#1557](https://github.com/open-telemetry/opentelemetry-dotnet/pull/1557))

## 0.8.0-beta.1

Released 2020-Nov-5

* `peer.service` tag is now added to outgoing spans (went not already specified)
  following the [Zipkin remote endpoint
  rules](https://github.com/open-telemetry/opentelemetry-specification/blob/main/specification/trace/sdk_exporters/zipkin.md#remote-endpoint)
  ([#1392](https://github.com/open-telemetry/opentelemetry-dotnet/pull/1392))
* Added `ServiceName` to options available on the `AddOtlpExporter` extension
  ([#1420](https://github.com/open-telemetry/opentelemetry-dotnet/pull/1420))

## 0.7.0-beta.1

Released 2020-Oct-16

## 0.6.0-beta.1

Released 2020-Sep-15

## 0.5.0-beta.2

Released 2020-08-28

* Allow configurable gRPC channel options
  ([#1033](https://github.com/open-telemetry/opentelemetry-dotnet/pull/1033))
* Renamed extension method from `UseOtlpExporter` to `AddOtlpExporter`
  ([#1066](https://github.com/open-telemetry/opentelemetry-dotnet/pull/1066))
* Changed `OtlpExporter` to use `BatchExportActivityProcessor` by default
  ([#1104](https://github.com/open-telemetry/opentelemetry-dotnet/pull/1104))

## 0.4.0-beta.2

Released 2020-07-24

* First beta release

## 0.3.0-beta

Released 2020-07-23

* Initial release<|MERGE_RESOLUTION|>--- conflicted
+++ resolved
@@ -7,19 +7,16 @@
 
 ## Unreleased
 
-<<<<<<< HEAD
 * Added `UserAgentProductIdentifier` property to `OtlpExporterOptions` to allow
   custom product identifiers to be prepended to the User-Agent header. When set,
   the custom identifier is prepended with a space separator to the default
   User-Agent string (e.g., `MyApp/1.0 OTel-OTLP-Exporter-Dotnet/1.14.0`).
   ([#6686](https://github.com/open-telemetry/opentelemetry-dotnet/pull/6686))
-=======
 * Added support for `ActivitySource.TelemetrySchemaUrl` property.
   ([#6730](https://github.com/open-telemetry/opentelemetry-dotnet/pull/6730))
 
 * Added support for `Meter.TelemetrySchemaUrl` property.
   ([#6731](https://github.com/open-telemetry/opentelemetry-dotnet/pull/6731))
->>>>>>> b0b42117
 
 ## 1.14.0
 
