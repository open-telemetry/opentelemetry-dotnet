# Changelog

## Unreleased

## 1.6.0

Released 2023-Sep-05

## 1.6.0-rc.1

Released 2023-Aug-21

* **Breaking change**: Excluded attributes corresponding to `LogRecord.EventId`,
`LogRecord.CategoryName` and `LogRecord.Exception` from the exported data.These
  fields are specific to OpenTelemetry .NET's data model (i.e., they are not
  reflected in the [standard OTel data
  model](https://github.com/open-telemetry/opentelemetry-specification/blob/main/specification/logs/data-model.md#log-and-event-record-definition)).
  The conventions for exporting them as attributes are not yet stable. Follow
  ([#4776](https://github.com/open-telemetry/opentelemetry-dotnet/issues/4776))
  and
  ([#3491](https://github.com/open-telemetry/opentelemetry-dotnet/issues/3491))
  to track progress on these. This change is temporarily done in order to
<<<<<<< HEAD
  release **stable** version of Otlp log exporter.
=======
  release **stable** version of OTLP Log Exporter. The attributes will be
  re-introduced in the follow up pre-release package as we continue to work on
  resolving the issues mentioned above.
>>>>>>> a781f2b5
  ([#4781](https://github.com/open-telemetry/opentelemetry-dotnet/pull/4781))

* Added extension method for configuring export processor options for otlp log
exporter.
([#4733](https://github.com/open-telemetry/opentelemetry-dotnet/pull/4733))

* Added support for configuring the metric exporter's temporality using the
  environment variable `OTEL_EXPORTER_OTLP_METRICS_TEMPORALITY_PREFERENCE` as
  defined in the
  [specification](https://github.com/open-telemetry/opentelemetry-specification/blob/v1.23.0/specification/metrics/sdk_exporters/otlp.md#additional-configuration).
  ([#4667](https://github.com/open-telemetry/opentelemetry-dotnet/pull/4667))

## 1.6.0-alpha.1

Released 2023-Jul-12

* Merged `OpenTelemetry.Exporter.OpenTelemetryProtocol.Logs` package into
  `OpenTelemetry.Exporter.OpenTelemetryProtocol`. Going Forward,
  `OpenTelemetry.Exporter.OpenTelemetryProtocol` will be the only package needed
  for all 3 signals (Logs, Metrics, and Traces). All the changes made in
  [`OpenTelemetry.Exporter.OpenTelemetryProtocol.Logs`](https://github.com/open-telemetry/opentelemetry-dotnet/blob/core-1.5.0/src/OpenTelemetry.Exporter.OpenTelemetryProtocol.Logs/CHANGELOG.md#changelog)
  are now included in this package.
  ([#4556](https://github.com/open-telemetry/opentelemetry-dotnet/pull/4556))

* Updated Grpc.Net.Client to `2.45.0` to fix unobserved exception
  from failed calls.
  ([#4573](https://github.com/open-telemetry/opentelemetry-dotnet/pull/4573))

* Updated Grpc.Net.Client to `2.52.0` to address the vulnerability reported by
  CVE-2023-32731. Refer to
  [https://github.com/grpc/grpc/pull/32309](https://github.com/grpc/grpc/pull/32309)
  for more details.
  ([#4647](https://github.com/open-telemetry/opentelemetry-dotnet/pull/4647))

* **Experimental (pre-release builds only):**

  * Note: See
    [#4735](https://github.com/open-telemetry/opentelemetry-dotnet/pull/4735)
    for the introduction of experimental api support.

  * Add back support for Exemplars. See
    [exemplars](../../docs/metrics/customizing-the-sdk/README.md#exemplars) for
    instructions to enable exemplars.
    ([#4553](https://github.com/open-telemetry/opentelemetry-dotnet/pull/4553))

  * Updated to support `Severity` and `SeverityText` when exporting
    `LogRecord`s.
    ([#4568](https://github.com/open-telemetry/opentelemetry-dotnet/pull/4568))

## 1.5.1

Released 2023-Jun-26

## 1.5.0

Released 2023-Jun-05

* Remove support for exporting `Exemplars`. This would be added back in the
  `1.6.*` prerelease versions right after `1.5.0` stable version is released.
  ([#4533](https://github.com/open-telemetry/opentelemetry-dotnet/pull/4533))

## 1.5.0-rc.1

Released 2023-May-25

* Revert version of `Google.Protobuf` to `3.19.4` (see
  [#4201](https://github.com/open-telemetry/opentelemetry-dotnet/pull/4201)).
  This also reintroduces the `System.Reflection.Emit.Lightweight` dependency.
  ([#4407](https://github.com/open-telemetry/opentelemetry-dotnet/pull/4407))

## 1.5.0-alpha.2

Released 2023-Mar-31

* Add support for exporting histograms aggregated using the
  [Base2 Exponential Bucket Histogram Aggregation](https://github.com/open-telemetry/opentelemetry-specification/blob/main/specification/metrics/sdk.md#base2-exponential-bucket-histogram-aggregation).
  ([#4337](https://github.com/open-telemetry/opentelemetry-dotnet/pull/4337))

* Added support to set `TraceState` when converting the
  System.Diagnostics.Activity object to its corresponding
  OpenTelemetry.Proto.Trace.V1.Span object.
  ([#4331](https://github.com/open-telemetry/opentelemetry-dotnet/pull/4331))

## 1.5.0-alpha.1

Released 2023-Mar-07

* Bumped the version of `Google.Protobuf` used by the project to `3.22.0` so
  that a new performance feature can be used instead of reflection. Removed the
  dependency on `System.Reflection.Emit.Lightweight`.
  ([#4201](https://github.com/open-telemetry/opentelemetry-dotnet/pull/4201))

* Added Exemplar support. See [exemplars](../../docs/metrics/customizing-the-sdk/README.md#exemplars)
  for instructions to enable exemplars.

## 1.4.0

Released 2023-Feb-24

* Updated OTel SDK dependency to 1.4.0

* `AddOtlpExporter` extension methods will now always create a new options
  instance when named options are NOT used.
  ([#4200](https://github.com/open-telemetry/opentelemetry-dotnet/pull/4200))

## 1.4.0-rc.4

Released 2023-Feb-10

* Added a direct dependency on System.Reflection.Emit.Lightweight which
  previously came transitively through the OpenTelemetry SDK.
  ([#4140](https://github.com/open-telemetry/opentelemetry-dotnet/pull/4140))

## 1.4.0-rc.3

Released 2023-Feb-01

* Include User-Agent header
  [per the specification](https://github.com/open-telemetry/opentelemetry-specification/blob/main/specification/protocol/exporter.md#user-agent).
  ([#4120](https://github.com/open-telemetry/opentelemetry-dotnet/pull/4120))

## 1.4.0-rc.2

Released 2023-Jan-09

* For `AddOtlpExporter` extension methods, configuration delegates will be
  executed inline and not through Options API when named options are NOT used.
  ([#4058](https://github.com/open-telemetry/opentelemetry-dotnet/pull/4058))

## 1.4.0-rc.1

Released 2022-Dec-12

* Fix default values for `OTEL_ATTRIBUTE_COUNT_LIMIT`,
  `OTEL_ATTRIBUTE_COUNT_LIMIT`,
  `OTEL_SPAN_ATTRIBUTE_COUNT_LIMIT`,
  `OTEL_SPAN_EVENT_COUNT_LIMIT`,
  `OTEL_SPAN_LINK_COUNT_LIMIT`,
  `OTEL_EVENT_ATTRIBUTE_COUNT_LIMIT`,
  `OTEL_LINK_ATTRIBUTE_COUNT_LIMIT`. All of them are defaulted to `128`.
  ([#3978](https://github.com/open-telemetry/opentelemetry-dotnet/pull/3978))

## 1.4.0-beta.3

Released 2022-Nov-07

* Log Exporter modified to no longer prefix scope-depth when exporting ILogger
  scopes as attributes. Empty keys and {OriginalFormat} key will be ignored from
  scopes.
  ([#3843](https://github.com/open-telemetry/opentelemetry-dotnet/pull/3843))

## 1.4.0-beta.2

Released 2022-Oct-17

* OTLP histogram data points will now include `Min` and `Max` values when
  they are present.
  ([#2735](https://github.com/open-telemetry/opentelemetry-dotnet/pull/2735))

* Adds support for limiting the length and count of attributes exported from
  the OTLP log exporter. These
  [Attribute Limits](https://github.com/open-telemetry/opentelemetry-specification/blob/main/specification/sdk-environment-variables.md#attribute-limits)
  are configured via the environment variables defined in the specification.
  ([#3684](https://github.com/open-telemetry/opentelemetry-dotnet/pull/3684))

* Added support for loading environment variables from `IConfiguration` when
  using the `AddOtlpExporter` extensions
  ([#3760](https://github.com/open-telemetry/opentelemetry-dotnet/pull/3760))

## 1.4.0-beta.1

Released 2022-Sep-29

* Added overloads which accept a name to the `MeterProviderBuilder`
  `AddOtlpExporter` extension to allow for more fine-grained options management
  ([#3648](https://github.com/open-telemetry/opentelemetry-dotnet/pull/3648))

* Added overloads which accept a name to the `TracerProviderBuilder`
  `AddOtlpExporter` extension to allow for more fine-grained options management
  ([#3653](https://github.com/open-telemetry/opentelemetry-dotnet/pull/3653))

## 1.4.0-alpha.2

Released 2022-Aug-18

* When using [Attribute
  Limits](https://github.com/open-telemetry/opentelemetry-specification/blob/main/specification/sdk-environment-variables.md#attribute-limits)
  the OTLP exporter will now send "dropped" counts where applicable (ex:
  [dropped_attributes_count](https://github.com/open-telemetry/opentelemetry-proto/blob/001e5eabf3ea0193ef9343c1b9a057d23d583d7c/opentelemetry/proto/trace/v1/trace.proto#L191)).
  ([#3580](https://github.com/open-telemetry/opentelemetry-dotnet/pull/3580))

## 1.4.0-alpha.1

Released 2022-Aug-02

* Adds support for limiting the length and count of attributes exported from
  the OTLP exporter. These
  [Attribute Limits](https://github.com/open-telemetry/opentelemetry-specification/blob/main/specification/sdk-environment-variables.md#attribute-limits)
  are configured via the environment variables defined in the specification.
  ([#3376](https://github.com/open-telemetry/opentelemetry-dotnet/pull/3376))

* The `MetricReaderOptions` defaults can be overridden using
  `OTEL_METRIC_EXPORT_INTERVAL` and `OTEL_METRIC_EXPORT_TIMEOUT`
  environmental variables as defined in the
  [specification](https://github.com/open-telemetry/opentelemetry-specification/blob/v1.12.0/specification/sdk-environment-variables.md#periodic-exporting-metricreader).
  ([#3424](https://github.com/open-telemetry/opentelemetry-dotnet/pull/3424))

## 1.3.0

Released 2022-Jun-03

## 1.3.0-rc.2

Released 2022-June-1

## 1.3.0-beta.2

Released 2022-May-16

* LogExporter to support Logging Scopes.
  ([#3218](https://github.com/open-telemetry/opentelemetry-dotnet/pull/3218))

* Support `HttpProtobuf` protocol with logs & added `HttpClientFactory`
option
 ([#3225](https://github.com/open-telemetry/opentelemetry-dotnet/pull/3225))

* Removes net5.0 target and replaced with net6.0
  as .NET 5.0 is going out of support.
  The package keeps netstandard2.1 target, so it
  can still be used with .NET5.0 apps.
  ([#3147](https://github.com/open-telemetry/opentelemetry-dotnet/issues/3147))

* Fix handling of array-valued attributes for the OTLP trace exporter.
  ([#3238](https://github.com/open-telemetry/opentelemetry-dotnet/pull/3238))

* Improve the conversion and formatting of attribute values to the OTLP format.
  The list of data types that must be supported per the
  [OpenTelemetry specification](https://github.com/open-telemetry/opentelemetry-specification/tree/main/specification/common#attribute)
  is more narrow than what the .NET OpenTelemetry SDK supports. Numeric
  [built-in value types](https://docs.microsoft.com/dotnet/csharp/language-reference/builtin-types/built-in-types)
  are supported by converting to a `long` or `double` as appropriate except for
  numeric types that could cause overflow (`ulong`) or rounding (`decimal`)
  which are converted to strings. Non-numeric built-in types - `string`,
  `char`, `bool` are supported. All other types are converted to a `string`.
  Array values are also supported.
  ([#3262](https://github.com/open-telemetry/opentelemetry-dotnet/pull/3262))
  ([#3274](https://github.com/open-telemetry/opentelemetry-dotnet/pull/3274))

## 1.3.0-beta.1

Released 2022-Apr-15

* Removes .NET Framework 4.6.1. The minimum .NET Framework
  version supported is .NET 4.6.2. ([#3190](https://github.com/open-telemetry/opentelemetry-dotnet/issues/3190))

## 1.2.0

Released 2022-Apr-15

* LogExporter to correctly map Severity to OTLP.
  ([#3177](https://github.com/open-telemetry/opentelemetry-dotnet/pull/3177))

* LogExporter to special case {OriginalFormat} to populate
  Body. ([#3182](https://github.com/open-telemetry/opentelemetry-dotnet/pull/3182))

## 1.2.0-rc5

Released 2022-Apr-12

* Updated underlying proto files to
  [v0.16.0](https://github.com/open-telemetry/opentelemetry-proto/releases/tag/v0.16.0).
  The LogRecord.Name field was removed. The CategoryName provided
  when calling CreateLogger previously populated this field. For now,
  CategoryName is no longer exported via OTLP. It will be reintroduced
  in the future as an attribute.

## 1.2.0-rc4

Released 2022-Mar-30

* Added support for Activity Status and StatusDescription which were
  added to Activity from `System.Diagnostics.DiagnosticSource` version 6.0.
  Prior to version 6.0, setting the status of an Activity was provided by the
  .NET OpenTelemetry API via the `Activity.SetStatus` extension method in the
  `OpenTelemetry.Trace` namespace. Internally, this extension method added the
  status as tags on the Activity: `otel.status_code` and `otel.status_description`.
  Therefore, to maintain backward compatibility, the exporter falls back to using
  these tags to infer status.
 ([#3100](https://github.com/open-telemetry/opentelemetry-dotnet/pull/3100))

* Fixed OTLP metric exporter to default to a periodic 60 second export cycle.
  A bug was introduced in #2717 that caused the OTLP metric export to default
  to a manual export cycle (i.e., requiring an explicit flush). A workaround
  for this bug has been provided
  [here](https://github.com/open-telemetry/opentelemetry-dotnet/issues/2979#issuecomment-1061060541).
  ([#2982](https://github.com/open-telemetry/opentelemetry-dotnet/pull/2982))

* Bumped minimum required gRPC version (2.23.0 to 2.44.0).
  Fixes issues building on Apple Silicon (M1).
  ([#2963](https://github.com/open-telemetry/opentelemetry-dotnet/pull/2963))

* Fixed issue where the configuration of an OTLP exporter could be changed
  after instantiation by altering the original `OtlpExporterOptions` provided.
  ([#3066](https://github.com/open-telemetry/opentelemetry-dotnet/pull/3066))

* TraceExporter to stop populating `DeprecatedCode` in OTLP Status.

## 1.2.0-rc3

Released 2022-Mar-04

* LogExporter bug fix to handle null EventName.
  ([#2871](https://github.com/open-telemetry/opentelemetry-dotnet/pull/2871))

* Fixed the default endpoint for OTLP exporter over HTTP/Protobuf.
  The default value is `http://localhost:4318`.
  ([#2868](https://github.com/open-telemetry/opentelemetry-dotnet/pull/2868))

* Removes metric related configuration options from `OtlpExporterOptions`.
  `MetricReaderType`, `PeriodicExporterMetricReaderOptions`, and `Temporality`
  are now configurable via the `MetricReaderOptions`.
  ([#2717](https://github.com/open-telemetry/opentelemetry-dotnet/pull/2717))

* Exporter bug fix to not throw exceptions from Export method.
  ([#2915](https://github.com/open-telemetry/opentelemetry-dotnet/pull/2915))

* OTLP LogExporter modified to not drop the whole batch if a single log from the
  batch is invalid.
  ([#2934](https://github.com/open-telemetry/opentelemetry-dotnet/pull/2934))

## 1.2.0-rc2

Released 2022-Feb-02

* Added validation that insecure channel is configured correctly when using
  .NET Core 3.x for gRPC-based exporting.
  ([#2691](https://github.com/open-telemetry/opentelemetry-dotnet/pull/2691))

* Changed `OtlpLogExporter` to convert `ILogger` structured log inputs to
  `Attributes` in OpenTelemetry (only active when `ParseStateValues` is `true`
  on `OpenTelemetryLoggerOptions`)

## 1.2.0-rc1

Released 2021-Nov-29

* Added configuration options for `MetricReaderType` to allow for configuring
  the `OtlpMetricExporter` to export either manually or periodically.
  ([#2674](https://github.com/open-telemetry/opentelemetry-dotnet/pull/2674))

* The internal log message used when OTLP export client connection failure occurs,
  will now include the endpoint uri as well.
  ([#2686](https://github.com/open-telemetry/opentelemetry-dotnet/pull/2686))

* Support `HttpProtobuf` protocol with metrics & added `HttpClientFactory`
  option
  ([#2696](https://github.com/open-telemetry/opentelemetry-dotnet/pull/2696))

## 1.2.0-beta2

Released 2021-Nov-19

* Changed `OtlpExporterOptions` constructor to throw
  `FormatException` if it fails to parse any of the supported environment
  variables.

* Changed `OtlpExporterOptions.MetricExportIntervalMilliseconds` to default
  60000 milliseconds.
  ([#2641](https://github.com/open-telemetry/opentelemetry-dotnet/pull/2641))

## 1.2.0-beta1

Released 2021-Oct-08

* `MeterProviderBuilder` extension methods now support `OtlpExporterOptions`
  bound to `IConfiguration` when using OpenTelemetry.Extensions.Hosting
  ([#2413](https://github.com/open-telemetry/opentelemetry-dotnet/pull/2413))
* Extended `OtlpExporterOptions` by `Protocol` property. The property can be
  overridden by `OTEL_EXPORTER_OTLP_PROTOCOL` environmental variable (grpc or http/protobuf).
  Implemented OTLP over HTTP binary protobuf trace exporter.
  ([#2292](https://github.com/open-telemetry/opentelemetry-dotnet/issues/2292))

## 1.2.0-alpha4

Released 2021-Sep-23

## 1.2.0-alpha3

Released 2021-Sep-13

* `OtlpExporterOptions.BatchExportProcessorOptions` is initialized with
  `BatchExportActivityProcessorOptions` which supports field value overriding
  using `OTEL_BSP_SCHEDULE_DELAY`, `OTEL_BSP_EXPORT_TIMEOUT`,
  `OTEL_BSP_MAX_QUEUE_SIZE`, `OTEL_BSP_MAX_EXPORT_BATCH_SIZE`
  environmental variables as defined in the
  [specification](https://github.com/open-telemetry/opentelemetry-specification/blob/v1.5.0/specification/sdk-environment-variables.md#batch-span-processor).
  ([#2219](https://github.com/open-telemetry/opentelemetry-dotnet/pull/2219))

## 1.2.0-alpha2

Released 2021-Aug-24

* The `OtlpExporterOptions` defaults can be overridden using
  `OTEL_EXPORTER_OTLP_ENDPOINT`, `OTEL_EXPORTER_OTLP_HEADERS` and `OTEL_EXPORTER_OTLP_TIMEOUT`
  environmental variables as defined in the
  [specification](https://github.com/open-telemetry/opentelemetry-specification/blob/main/specification/protocol/exporter.md).
  ([#2188](https://github.com/open-telemetry/opentelemetry-dotnet/pull/2188))

* Changed default temporality for Metrics to be cumulative.

## 1.2.0-alpha1

Released 2021-Jul-23

* Removes .NET Framework 4.5.2, .NET 4.6 support. The minimum .NET Framework
  version supported is .NET 4.6.1. ([#2138](https://github.com/open-telemetry/opentelemetry-dotnet/issues/2138))

* Add Metrics support.([#2174](https://github.com/open-telemetry/opentelemetry-dotnet/pull/2174))

## 1.1.0

Released 2021-Jul-12

## 1.1.0-rc1

Released 2021-Jun-25

## 1.1.0-beta4

Released 2021-Jun-09

## 1.1.0-beta3

Released 2021-May-11

## 1.1.0-beta2

Released 2021-Apr-23

* Resolves `System.TypeInitializationException` exception when using the
  exporter with an application that references Google.Protobuf 3.15. The OTLP
  exporter now depends on Google.Protobuf 3.15.5 enabling the use of the new
  `UnsafeByteOperations.UnsafeWrap` to avoid unnecessary allocations.
  ([#1873](https://github.com/open-telemetry/opentelemetry-dotnet/pull/1873))

* Null values in string arrays are preserved according to
  [spec](https://github.com/open-telemetry/opentelemetry-specification/blob/main/specification/common/common.md).
  ([#1919](https://github.com/open-telemetry/opentelemetry-dotnet/pull/1919)
  [#1945](https://github.com/open-telemetry/opentelemetry-dotnet/pull/1945))

* When using OpenTelemetry.Extensions.Hosting you can now bind
  `OtlpExporterOptions` to `IConfiguration` using the `Configure` extension (ex:
  `services.Configure<OtlpExporterOptions>(this.Configuration.GetSection("Otlp"));`).
  ([#1942](https://github.com/open-telemetry/opentelemetry-dotnet/pull/1942))

## 1.1.0-beta1

Released 2021-Mar-19

## 1.0.1

Released 2021-Feb-10

## 1.0.0-rc4

Released 2021-Feb-09

* Add back support for secure gRPC connections over https.
  ([#1804](https://github.com/open-telemetry/opentelemetry-dotnet/pull/1804))

## 1.0.0-rc3

Released 2021-Feb-04

* Moved `OtlpTraceExporter` and `OtlpExporterOptions` classes to
  `OpenTelemetry.Exporter` namespace.
  ([#1770](https://github.com/open-telemetry/opentelemetry-dotnet/pull/1770))
* Changed default port for OTLP Exporter from 55680 to 4317
* Default ServiceName, if not found in Resource, is obtained from SDK using
  GetDefaultResource().
* Modified the data type of Headers option to string; Added a new option called
  TimeoutMilliseconds for computing the `deadline` to be used by gRPC client for
  `Export`
  ([#1781](https://github.com/open-telemetry/opentelemetry-dotnet/pull/1781))
* Removes Grpc specific options from OTLPExporterOptions, which removes support
  for secure connections. See [1778](https://github.com/open-telemetry/opentelemetry-dotnet/issues/1778)
  for details.
* Endpoint is made Uri for all target frameworks.

## 1.0.0-rc2

Released 2021-Jan-29

* Changed `OtlpTraceExporter` class and constructor from internal to public.
  ([#1612](https://github.com/open-telemetry/opentelemetry-dotnet/issues/1612))

* In `OtlpExporterOptions.cs`: Exporter options now include a switch for Batch
  vs Simple exporter, and settings for batch exporting properties.

* Introduce a `netstandard2.1` build enabling the exporter to use the [gRPC for
  .NET](https://github.com/grpc/grpc-dotnet) library instead of the [gRPC for
  C#](https://github.com/grpc/grpc/tree/master/src/csharp) library for .NET Core
  3.0+ applications. This required some breaking changes to the
  `OtlpExporterOptions`.
  ([#1662](https://github.com/open-telemetry/opentelemetry-dotnet/pull/1662))

## 1.0.0-rc1.1

Released 2020-Nov-17

* Code generated from proto files has been marked internal. This includes
  everything under the `OpenTelemetry.Proto` namespace.
  ([#1524](https://github.com/open-telemetry/opentelemetry-dotnet/pull/1524))
* The `OtlpExporter` class has been made internal.
  ([#1528](https://github.com/open-telemetry/opentelemetry-dotnet/pull/1528))
* Removed `ServiceName` from options available on the `AddOtlpExporter`
  extension. It is not required by the
  [specification](https://github.com/open-telemetry/opentelemetry-specification/blob/main/specification/protocol/exporter.md#configuration-options).
  ([#1557](https://github.com/open-telemetry/opentelemetry-dotnet/pull/1557))

## 0.8.0-beta.1

Released 2020-Nov-5

* `peer.service` tag is now added to outgoing spans (went not already specified)
  following the [Zipkin remote endpoint
  rules](https://github.com/open-telemetry/opentelemetry-specification/blob/main/specification/trace/sdk_exporters/zipkin.md#remote-endpoint)
  ([#1392](https://github.com/open-telemetry/opentelemetry-dotnet/pull/1392))
* Added `ServiceName` to options available on the `AddOtlpExporter` extension
  ([#1420](https://github.com/open-telemetry/opentelemetry-dotnet/pull/1420))

## 0.7.0-beta.1

Released 2020-Oct-16

## 0.6.0-beta.1

Released 2020-Sep-15

## 0.5.0-beta.2

Released 2020-08-28

* Allow configurable gRPC channel options
  ([#1033](https://github.com/open-telemetry/opentelemetry-dotnet/pull/1033))
* Renamed extension method from `UseOtlpExporter` to `AddOtlpExporter`
  ([#1066](https://github.com/open-telemetry/opentelemetry-dotnet/pull/1066))
* Changed `OtlpExporter` to use `BatchExportActivityProcessor` by default
  ([#1104](https://github.com/open-telemetry/opentelemetry-dotnet/pull/1104))

## 0.4.0-beta.2

Released 2020-07-24

* First beta release

## 0.3.0-beta

Released 2020-07-23

* Initial release<|MERGE_RESOLUTION|>--- conflicted
+++ resolved
@@ -20,13 +20,7 @@
   and
   ([#3491](https://github.com/open-telemetry/opentelemetry-dotnet/issues/3491))
   to track progress on these. This change is temporarily done in order to
-<<<<<<< HEAD
-  release **stable** version of Otlp log exporter.
-=======
-  release **stable** version of OTLP Log Exporter. The attributes will be
-  re-introduced in the follow up pre-release package as we continue to work on
-  resolving the issues mentioned above.
->>>>>>> a781f2b5
+  release **stable** version of OTLP Log Exporter.
   ([#4781](https://github.com/open-telemetry/opentelemetry-dotnet/pull/4781))
 
 * Added extension method for configuring export processor options for otlp log
