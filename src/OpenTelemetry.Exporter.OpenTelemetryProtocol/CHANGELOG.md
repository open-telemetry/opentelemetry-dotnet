# Changelog

This file contains individual changes for the
OpenTelemetry.Exporter.OpenTelemetryProtocol package. For highlights and
announcements covering all components see: [Release
Notes](../../RELEASENOTES.md).

## Unreleased

<<<<<<< HEAD
* Add support for .NET 10.0.
  ([#6307](https://github.com/open-telemetry/opentelemetry-dotnet/pull/6307))
=======
* Changed histogram protobuf serialization to use packed format for `bucket_counts`
  and `explicit_bounds` to be specification-compliant and fix issues with strict
  OTLP parsers. Lenient parsers should handle both formats.
  ([#6567](https://github.com/open-telemetry/opentelemetry-dotnet/pull/6567))
>>>>>>> 81156268

## 1.13.1

Released 2025-Oct-09

## 1.13.0

Released 2025-Oct-01

* Fixed an issue in .NET Framework where OTLP export of traces, logs, and
  metrics using `OtlpExportProtocol.Grpc` did not correctly set the initial
  write position, resulting in gRPC protocol errors.
  ([#6280](https://github.com/open-telemetry/opentelemetry-dotnet/pull/6280))

* If `EventName` is specified either through `ILogger` or the experimental
  log bridge API, it is exported as `EventName` by default instead of
  `logrecord.event.name` which was previously behind the
  `OTEL_DOTNET_EXPERIMENTAL_OTLP_EMIT_EVENT_LOG_ATTRIBUTES` feature flag.
  Note that exporting `logrecord.event.id` is still behind that same feature
  flag. ([#6306](https://github.com/open-telemetry/opentelemetry-dotnet/pull/6306))

* gRPC calls to export traces, logs, and metrics using `OtlpExportProtocol.Grpc`
  now set the `TE=trailers` HTTP request header to improve interoperability.
  ([#6449](https://github.com/open-telemetry/opentelemetry-dotnet/pull/6449))

* Improved performance exporting `byte[]` attributes as native binary format
  instead of arrays.
  ([#6534](https://github.com/open-telemetry/opentelemetry-dotnet/pull/6534))

## 1.12.0

Released 2025-Apr-29

* **Breaking Change**: .NET Framework and .NET Standard builds now default to
  exporting over OTLP/HTTP instead of OTLP/gRPC. **This change could result in a
  failure to export telemetry unless appropriate measures are taken.**
  Additionally, if you explicitly configure the exporter to use OTLP/gRPC it may
  result in a `NotSupportedException` without further configuration. Please
  carefully review issue
  ([#6209](https://github.com/open-telemetry/opentelemetry-dotnet/pull/6209))
  for additional information and workarounds.
  ([#6229](https://github.com/open-telemetry/opentelemetry-dotnet/pull/6229))

## 1.11.2

Released 2025-Mar-04

* Fixed a bug in .NET Framework gRPC export client where the default success
  export response was incorrectly marked as false, now changed to true, ensuring
  exports are correctly marked as successful.
  ([#6099](https://github.com/open-telemetry/opentelemetry-dotnet/pull/6099))

* Fixed an issues causing trace exports to fail when
  `Activity.StatusDescription` exceeds 127 bytes.
  ([#6119](https://github.com/open-telemetry/opentelemetry-dotnet/pull/6119))

* Fixed incorrect log serialization of attributes with null values, causing
  some backends to reject logs.
  ([#6149](https://github.com/open-telemetry/opentelemetry-dotnet/pull/6149))

## 1.11.1

Released 2025-Jan-22

* Fixed an issue where the OTLP gRPC exporter did not export logs, metrics, or
  traces in .NET Framework projects.
  ([#6083](https://github.com/open-telemetry/opentelemetry-dotnet/pull/6083))

## 1.11.0

Released 2025-Jan-15

## 1.11.0-rc.1

Released 2024-Dec-11

* Removed the following package references:

  * `Google.Protobuf`
  * `Grpc`
  * `Grpc.Net.Client`

  These changes were made to streamline dependencies and reduce the footprint of
  the exporter.
  ([#6005](https://github.com/open-telemetry/opentelemetry-dotnet/pull/6005))

* Switched from using the `Google.Protobuf` library for serialization to a
  custom manual implementation of protobuf serialization.
  ([#6005](https://github.com/open-telemetry/opentelemetry-dotnet/pull/6005))

* Fixed an issue where a `service.name` was added to the resource if it was
  missing. The exporter now respects the resource data provided by the SDK
  without modifications.
  ([#6015](https://github.com/open-telemetry/opentelemetry-dotnet/pull/6015))

* Removed the peer service resolver, which was based on earlier experimental
  semantic conventions that are not part of the stable specification. This
  change ensures that the exporter no longer modifies or assumes the value of
  peer service attributes, aligning it more closely with OpenTelemetry protocol
  specifications.
  ([#6005](https://github.com/open-telemetry/opentelemetry-dotnet/pull/6005))

## 1.10.0

Released 2024-Nov-12

## 1.10.0-rc.1

Released 2024-Nov-01

* Added support for exporting instrumentation scope attributes from
  `ActivitySource.Tags`.
  ([#5897](https://github.com/open-telemetry/opentelemetry-dotnet/pull/5897))

## 1.10.0-beta.1

Released 2024-Sep-30

* **Breaking change**: Non-primitive attribute (logs) and tag (traces) values
  converted using `Convert.ToString` will now format using
  `CultureInfo.InvariantCulture`.
  ([#5700](https://github.com/open-telemetry/opentelemetry-dotnet/pull/5700))

* Fixed an issue causing `NotSupportedException`s to be thrown on startup when
  `AddOtlpExporter` registration extensions are called while using custom
  dependency injection containers which automatically create services (Unity,
  Grace, etc.).
  ([#5808](https://github.com/open-telemetry/opentelemetry-dotnet/pull/5808))

  * Fixed `PlatformNotSupportedException`s being thrown during export when running
  on mobile platforms which caused telemetry to be dropped silently.
  ([#5821](https://github.com/open-telemetry/opentelemetry-dotnet-contrib/pull/5821))

## 1.9.0

Released 2024-Jun-14

## 1.9.0-rc.1

Released 2024-Jun-07

* The experimental APIs previously covered by `OTEL1000`
  (`LoggerProviderBuilder.AddOtlpExporter` extension) are now part of the public
  API and supported in stable builds.
  ([#5648](https://github.com/open-telemetry/opentelemetry-dotnet/pull/5648))

## 1.9.0-alpha.1

Released 2024-May-20

* `User-Agent` header format changed from
  `OTel-OTLP-Exporter-Dotnet/{NuGet Package Version}+{Commit Hash}`
  to `OTel-OTLP-Exporter-Dotnet/{NuGet Package Version}`.
  ([#5528](https://github.com/open-telemetry/opentelemetry-dotnet/pull/5528))

* Implementation of [OTLP
  specification](https://github.com/open-telemetry/opentelemetry-proto/blob/v1.2.0/opentelemetry/proto/trace/v1/trace.proto#L112-L133)
  for propagating `Span` and `SpanLink` flags containing W3C trace flags and
  `parent_is_remote` information.
  ([#5563](https://github.com/open-telemetry/opentelemetry-dotnet/pull/5563))

* Introduced experimental support for automatically retrying export to the otlp
  endpoint by storing the telemetry offline during transient network errors.
  Users can enable this feature by setting the
  `OTEL_DOTNET_EXPERIMENTAL_OTLP_RETRY` environment variable to `disk`. The
  default path where the telemetry is stored is obtained by calling
  [Path.GetTempPath()](https://learn.microsoft.com/dotnet/api/system.io.path.gettemppath)
  or can be customized by setting
  `OTEL_DOTNET_EXPERIMENTAL_OTLP_DISK_RETRY_DIRECTORY_PATH` environment
  variable.
  ([#5527](https://github.com/open-telemetry/opentelemetry-dotnet/pull/5527))

## 1.8.1

Released 2024-Apr-17

* Fix native AoT warnings in `OpenTelemetry.Exporter.OpenTelemetryProtocol`.
  ([#5520](https://github.com/open-telemetry/opentelemetry-dotnet/pull/5520))

## 1.8.0

Released 2024-Apr-02

* `OtlpExporter` will no longer throw an exception (even on .NET Core 3.1)
   when the `System.Net.Http.SocketsHttpHandler.Http2UnencryptedSupport`
  `AppContext` switch is NOT set AND using `OtlpExportProtocol.Grpc`
  to send to an insecure ("http") endpoint.
  `System.Net.Http.SocketsHttpHandler.Http2UnencryptedSupport`
  is not required to be set [when using .NET 5 or newer](https://learn.microsoft.com/aspnet/core/grpc/troubleshoot?view=aspnetcore-8.0#call-insecure-grpc-services-with-net-core-client).
  ([#5486](https://github.com/open-telemetry/opentelemetry-dotnet/pull/5486))

* Replaced environment variable
  `OTEL_DOTNET_EXPERIMENTAL_OTLP_ENABLE_INMEMORY_RETRY` with
  `OTEL_DOTNET_EXPERIMENTAL_OTLP_RETRY`. `OTEL_DOTNET_EXPERIMENTAL_OTLP_RETRY`
  when set to `in_memory` will enable automatic retries in case of transient
  failures during data export to an OTLP endpoint.
  ([#5495](https://github.com/open-telemetry/opentelemetry-dotnet/pull/5495))

## 1.8.0-rc.1

Released 2024-Mar-27

## 1.8.0-beta.1

Released 2024-Mar-14

* **Experimental (pre-release builds only):** Added
  `LoggerProviderBuilder.AddOtlpExporter` registration extensions.
  [#5103](https://github.com/open-telemetry/opentelemetry-dotnet/pull/5103)

* Removed the `OTEL_DOTNET_EXPERIMENTAL_OTLP_EMIT_EXCEPTION_LOG_ATTRIBUTES`
  environment variable, following the stabilization of the exception attributes
  `exception.type`, `exception.message`, and `exception.stacktrace` in the
  [OpenTelemetry Semantic
  Conventions](https://github.com/open-telemetry/semantic-conventions/blob/main/docs/exceptions/exceptions-logs.md#semantic-conventions-for-exceptions-in-logs).
  These attributes, corresponding to `LogRecord.Exception`, are now stable and
  will be automatically included in exports.
  ([#5258](https://github.com/open-telemetry/opentelemetry-dotnet/pull/5258))

* Updated `OtlpLogExporter` to set `body` on the data model from
  `LogRecord.Body` if `{OriginalFormat}` attribute is NOT found and
  `FormattedMessage` is `null`. This is typically the case when using the
  experimental Logs Bridge API.
  ([#5268](https://github.com/open-telemetry/opentelemetry-dotnet/pull/5268))

* Updated `OtlpLogExporter` to set instrumentation scope name on the data model
  from `LogRecord.Logger.Name` if `LogRecord.CategoryName` is `null`. This is
  typically the case when using the experimental Logs Bridge API.
  ([#5300](https://github.com/open-telemetry/opentelemetry-dotnet/pull/5300))

* URL encoded values in `OTEL_EXPORTER_OTLP_HEADERS` are now correctly decoded
  as it is mandated by the specification.
  ([#5316](https://github.com/open-telemetry/opentelemetry-dotnet/pull/5268))

* **Experimental (pre-release builds only):** Add support in
  `OtlpMetricExporter` for emitting exemplars supplied on Counters, Gauges, and
  ExponentialHistograms.
  ([#5397](https://github.com/open-telemetry/opentelemetry-dotnet/pull/5397))

* Setting `Endpoint` or `HttpClientFactory` properties on `OtlpExporterOptions`
  to `null` will now result in an `ArgumentNullException` being thrown.
  ([#5434](https://github.com/open-telemetry/opentelemetry-dotnet/pull/5434))

* Introduced experimental support for automatically retrying export to the otlp
  endpoint when transient network errors occur. Users can enable this feature by
  setting `OTEL_DOTNET_EXPERIMENTAL_OTLP_ENABLE_INMEMORY_RETRY` environment
  variable to true.
  ([#5435](https://github.com/open-telemetry/opentelemetry-dotnet/pull/5435))

* Added `IOpenTelemetryBuilder.UseOtlpExporter` extension to simplify setup of
  the OTLP Exporter when all three signals are used (logs, metrics, and traces).
  The new extension has the following behaviors:

  * Calling `UseOtlpExporter` will automatically enable logging, tracing, and
    metrics. Additional calls to `WithLogging`, `WithMetrics`, and `WithTracing`
    are NOT required however for metrics and tracing sources/meters still need
    to be enabled.

  * `UseOtlpExporter` can only be called once and cannot be used with the
    existing `AddOtlpExporter` extensions. Extra calls will result in
    `NotSupportedException`s being thrown.

  * `UseOtlpExporter` will register the OTLP Exporter at the end of the
    processor pipeline for logging and tracing.

  * The OTLP Exporters added for logging, tracing, and metrics can be configured
    using environment variables or `IConfiguration`.

  For details see: [README > Enable OTLP Exporter for all
  signals](./README.md#enable-otlp-exporter-for-all-signals).

  PR: [#5400](https://github.com/open-telemetry/opentelemetry-dotnet/pull/5400)

## 1.7.0

Released 2023-Dec-08

## 1.7.0-rc.1

Released 2023-Nov-29

* Made `OpenTelemetry.Exporter.OtlpLogExporter` public.
  ([#4979](https://github.com/open-telemetry/opentelemetry-dotnet/pull/4979))

* Updated the `OpenTelemetryLoggerOptions.AddOtlpExporter` extension to retrieve
  `OtlpExporterOptions` and `LogRecordExportProcessorOptions` using the
  `IServiceProvider` / Options API so that they can be controlled via
  `IConfiguration` (similar to metrics and traces).
  ([#4916](https://github.com/open-telemetry/opentelemetry-dotnet/pull/4916))

* Added an `OpenTelemetryLoggerOptions.AddOtlpExporter` extension overload which
  accepts a `name` parameter to support named options.
  ([#4916](https://github.com/open-telemetry/opentelemetry-dotnet/pull/4916))

* Add support for Instrumentation Scope Attributes (i.e [Meter
  Tags](https://learn.microsoft.com/dotnet/api/system.diagnostics.metrics.meter.tags)),
  fixing issue
  [#4563](https://github.com/open-telemetry/opentelemetry-dotnet/issues/4563).
  ([#5089](https://github.com/open-telemetry/opentelemetry-dotnet/pull/5089))

## 1.7.0-alpha.1

Released 2023-Oct-16

* Bumped the version of `Google.Protobuf` used by the project to `3.22.5` so
  that consuming applications can be published as NativeAOT successfully. Also,
  a new performance feature can be used instead of reflection emit, which is
  not AOT-compatible. Removed the dependency on `System.Reflection.Emit.Lightweight`.
  ([#4859](https://github.com/open-telemetry/opentelemetry-dotnet/pull/4859))

* Added support for `OTEL_LOGRECORD_ATTRIBUTE_VALUE_LENGTH_LIMIT`
  and `OTEL_LOGRECORD_ATTRIBUTE_COUNT_LIMIT`.
  ([#4887](https://github.com/open-telemetry/opentelemetry-dotnet/pull/4887))

* Added ability to export attributes corresponding to `LogRecord.Exception` i.e.
`exception.type`, `exception.message` and `exception.stacktrace`. These
attributes will be exported when
`OTEL_DOTNET_EXPERIMENTAL_OTLP_EMIT_EXCEPTION_LOG_ATTRIBUTES` environment
variable will be set to `true`.

  **NOTE**: These attributes were removed in [1.6.0-rc.1](#160-rc1) release in
  order to support stable release of OTLP Log Exporter. The attributes will now be
  available via environment variable mentioned above.
  ([#4892](https://github.com/open-telemetry/opentelemetry-dotnet/pull/4892))

* Added ability to export attributes corresponding to `LogRecord.EventId.Id` as
`logrecord.event.id` and `LogRecord.EventId.Name` as `logrecord.event.name`. The
attributes will be exported when
`OTEL_DOTNET_EXPERIMENTAL_OTLP_EMIT_EVENT_LOG_ATTRIBUTES` will be set to `true`.

  **NOTE**: These attributes were removed in [1.6.0-rc.1](#160-rc1) release in
  order to support stable release of OTLP Log Exporter. The attributes will now
  be available via environment variable mentioned above.
  ([#4925](https://github.com/open-telemetry/opentelemetry-dotnet/pull/4925))

* `LogRecord.CategoryName` will now be exported as
[InstrumentationScope](https://github.com/open-telemetry/opentelemetry-dotnet/blob/3c2bb7c93dd2e697636479a1882f49bb0c4a362e/src/OpenTelemetry.Exporter.OpenTelemetryProtocol/Implementation/opentelemetry/proto/common/v1/common.proto#L71-L81)
`name` field under
[ScopeLogs](https://github.com/open-telemetry/opentelemetry-dotnet/blob/3c2bb7c93dd2e697636479a1882f49bb0c4a362e/src/OpenTelemetry.Exporter.OpenTelemetryProtocol/Implementation/opentelemetry/proto/logs/v1/logs.proto#L64-L75).
([#4941](https://github.com/open-telemetry/opentelemetry-dotnet/pull/4941))

## 1.6.0

Released 2023-Sep-05

## 1.6.0-rc.1

Released 2023-Aug-21

* **Breaking change**: Excluded attributes corresponding to
`LogRecord.Exception`, `LogRecord.EventId` and `LogRecord.CategoryName` from the
exported data. See following details for reasoning behind removing each
individual property:
  * `LogRecord.Exception`: The semantic conventions for attributes corresponding
    to exception data are not yet stable. Track issue
    [#4831](https://github.com/open-telemetry/opentelemetry-dotnet/issues/4831)
    for details.
  * `LogRecord.EventId`: The attributes corresponding to this property are
    specific to .NET logging data model and there is no established convention
    defined for them yet. Track issue
    [#4776](https://github.com/open-telemetry/opentelemetry-dotnet/issues/4776)
    for details.
  * `LogRecord.CategoryName`: The attribute corresponding to this property is
    specific to .NET logging data model and there is no established convention
    defined for it yet. Track issue
    [#3491](https://github.com/open-telemetry/opentelemetry-dotnet/issues/3491)
    for details.

  This change is temporarily done in order to release **stable** version of OTLP
  Log Exporter.
  ([#4781](https://github.com/open-telemetry/opentelemetry-dotnet/pull/4781))

* Added extension method for configuring export processor options for otlp log
exporter.
([#4733](https://github.com/open-telemetry/opentelemetry-dotnet/pull/4733))

* Added support for configuring the metric exporter's temporality using the
  environment variable `OTEL_EXPORTER_OTLP_METRICS_TEMPORALITY_PREFERENCE` as
  defined in the
  [specification](https://github.com/open-telemetry/opentelemetry-specification/blob/v1.23.0/specification/metrics/sdk_exporters/otlp.md#additional-configuration).
  ([#4667](https://github.com/open-telemetry/opentelemetry-dotnet/pull/4667))

## 1.6.0-alpha.1

Released 2023-Jul-12

* Merged `OpenTelemetry.Exporter.OpenTelemetryProtocol.Logs` package into
  `OpenTelemetry.Exporter.OpenTelemetryProtocol`. Going Forward,
  `OpenTelemetry.Exporter.OpenTelemetryProtocol` will be the only package needed
  for all 3 signals (Logs, Metrics, and Traces). All the changes made in
  [`OpenTelemetry.Exporter.OpenTelemetryProtocol.Logs`](https://github.com/open-telemetry/opentelemetry-dotnet/blob/core-1.5.0/src/OpenTelemetry.Exporter.OpenTelemetryProtocol.Logs/CHANGELOG.md#changelog)
  are now included in this package.
  ([#4556](https://github.com/open-telemetry/opentelemetry-dotnet/pull/4556))

* Updated Grpc.Net.Client to `2.45.0` to fix unobserved exception
  from failed calls.
  ([#4573](https://github.com/open-telemetry/opentelemetry-dotnet/pull/4573))

* Updated Grpc.Net.Client to `2.52.0` to address the vulnerability reported by
  CVE-2023-32731. Refer to
  [https://github.com/grpc/grpc/pull/32309](https://github.com/grpc/grpc/pull/32309)
  for more details.
  ([#4647](https://github.com/open-telemetry/opentelemetry-dotnet/pull/4647))

* **Experimental (pre-release builds only):**

  * Note: See
    [#4735](https://github.com/open-telemetry/opentelemetry-dotnet/pull/4735)
    for the introduction of experimental api support.

  * Add back support for Exemplars. See
    [exemplars](../../docs/metrics/customizing-the-sdk/README.md#exemplars) for
    instructions to enable exemplars.
    ([#4553](https://github.com/open-telemetry/opentelemetry-dotnet/pull/4553))

  * Updated to support `Severity` and `SeverityText` when exporting
    `LogRecord`s.
    ([#4568](https://github.com/open-telemetry/opentelemetry-dotnet/pull/4568))

## 1.5.1

Released 2023-Jun-26

## 1.5.0

Released 2023-Jun-05

* Remove support for exporting `Exemplars`. This would be added back in the
  `1.6.*` prerelease versions right after `1.5.0` stable version is released.
  ([#4533](https://github.com/open-telemetry/opentelemetry-dotnet/pull/4533))

## 1.5.0-rc.1

Released 2023-May-25

* Revert version of `Google.Protobuf` to `3.19.4` (see
  [#4201](https://github.com/open-telemetry/opentelemetry-dotnet/pull/4201)).
  This also reintroduces the `System.Reflection.Emit.Lightweight` dependency.
  ([#4407](https://github.com/open-telemetry/opentelemetry-dotnet/pull/4407))

## 1.5.0-alpha.2

Released 2023-Mar-31

* Add support for exporting histograms aggregated using the
  [Base2 Exponential Bucket Histogram Aggregation](https://github.com/open-telemetry/opentelemetry-specification/blob/main/specification/metrics/sdk.md#base2-exponential-bucket-histogram-aggregation).
  ([#4337](https://github.com/open-telemetry/opentelemetry-dotnet/pull/4337))

* Added support to set `TraceState` when converting the
  System.Diagnostics.Activity object to its corresponding
  OpenTelemetry.Proto.Trace.V1.Span object.
  ([#4331](https://github.com/open-telemetry/opentelemetry-dotnet/pull/4331))

## 1.5.0-alpha.1

Released 2023-Mar-07

* Bumped the version of `Google.Protobuf` used by the project to `3.22.0` so
  that a new performance feature can be used instead of reflection. Removed the
  dependency on `System.Reflection.Emit.Lightweight`.
  ([#4201](https://github.com/open-telemetry/opentelemetry-dotnet/pull/4201))

* Added Exemplar support. See [exemplars](../../docs/metrics/customizing-the-sdk/README.md#exemplars)
  for instructions to enable exemplars.

## 1.4.0

Released 2023-Feb-24

* Updated OTel SDK dependency to 1.4.0

* `AddOtlpExporter` extension methods will now always create a new options
  instance when named options are NOT used.
  ([#4200](https://github.com/open-telemetry/opentelemetry-dotnet/pull/4200))

## 1.4.0-rc.4

Released 2023-Feb-10

* Added a direct dependency on System.Reflection.Emit.Lightweight which
  previously came transitively through the OpenTelemetry SDK.
  ([#4140](https://github.com/open-telemetry/opentelemetry-dotnet/pull/4140))

## 1.4.0-rc.3

Released 2023-Feb-01

* Include User-Agent header
  [per the specification](https://github.com/open-telemetry/opentelemetry-specification/blob/main/specification/protocol/exporter.md#user-agent).
  ([#4120](https://github.com/open-telemetry/opentelemetry-dotnet/pull/4120))

## 1.4.0-rc.2

Released 2023-Jan-09

* For `AddOtlpExporter` extension methods, configuration delegates will be
  executed inline and not through Options API when named options are NOT used.
  ([#4058](https://github.com/open-telemetry/opentelemetry-dotnet/pull/4058))

## 1.4.0-rc.1

Released 2022-Dec-12

* Fix default values for `OTEL_ATTRIBUTE_COUNT_LIMIT`,
  `OTEL_ATTRIBUTE_COUNT_LIMIT`,
  `OTEL_SPAN_ATTRIBUTE_COUNT_LIMIT`,
  `OTEL_SPAN_EVENT_COUNT_LIMIT`,
  `OTEL_SPAN_LINK_COUNT_LIMIT`,
  `OTEL_EVENT_ATTRIBUTE_COUNT_LIMIT`,
  `OTEL_LINK_ATTRIBUTE_COUNT_LIMIT`. All of them are defaulted to `128`.
  ([#3978](https://github.com/open-telemetry/opentelemetry-dotnet/pull/3978))

## 1.4.0-beta.3

Released 2022-Nov-07

* Log Exporter modified to no longer prefix scope-depth when exporting ILogger
  scopes as attributes. Empty keys and {OriginalFormat} key will be ignored from
  scopes.
  ([#3843](https://github.com/open-telemetry/opentelemetry-dotnet/pull/3843))

## 1.4.0-beta.2

Released 2022-Oct-17

* OTLP histogram data points will now include `Min` and `Max` values when
  they are present.
  ([#2735](https://github.com/open-telemetry/opentelemetry-dotnet/pull/2735))

* Adds support for limiting the length and count of attributes exported from
  the OTLP log exporter. These
  [Attribute Limits](https://github.com/open-telemetry/opentelemetry-specification/blob/main/specification/configuration/sdk-environment-variables.md#attribute-limits)
  are configured via the environment variables defined in the specification.
  ([#3684](https://github.com/open-telemetry/opentelemetry-dotnet/pull/3684))

* Added support for loading environment variables from `IConfiguration` when
  using the `AddOtlpExporter` extensions
  ([#3760](https://github.com/open-telemetry/opentelemetry-dotnet/pull/3760))

## 1.4.0-beta.1

Released 2022-Sep-29

* Added overloads which accept a name to the `MeterProviderBuilder`
  `AddOtlpExporter` extension to allow for more fine-grained options management
  ([#3648](https://github.com/open-telemetry/opentelemetry-dotnet/pull/3648))

* Added overloads which accept a name to the `TracerProviderBuilder`
  `AddOtlpExporter` extension to allow for more fine-grained options management
  ([#3653](https://github.com/open-telemetry/opentelemetry-dotnet/pull/3653))

## 1.4.0-alpha.2

Released 2022-Aug-18

* When using [Attribute
  Limits](https://github.com/open-telemetry/opentelemetry-specification/blob/main/specification/configuration/sdk-environment-variables.md#attribute-limits)
  the OTLP exporter will now send "dropped" counts where applicable (ex:
  [dropped_attributes_count](https://github.com/open-telemetry/opentelemetry-proto/blob/001e5eabf3ea0193ef9343c1b9a057d23d583d7c/opentelemetry/proto/trace/v1/trace.proto#L191)).
  ([#3580](https://github.com/open-telemetry/opentelemetry-dotnet/pull/3580))

## 1.4.0-alpha.1

Released 2022-Aug-02

* Adds support for limiting the length and count of attributes exported from
  the OTLP exporter. These
  [Attribute Limits](https://github.com/open-telemetry/opentelemetry-specification/blob/main/specification/configuration/sdk-environment-variables.md#attribute-limits)
  are configured via the environment variables defined in the specification.
  ([#3376](https://github.com/open-telemetry/opentelemetry-dotnet/pull/3376))

* The `MetricReaderOptions` defaults can be overridden using
  `OTEL_METRIC_EXPORT_INTERVAL` and `OTEL_METRIC_EXPORT_TIMEOUT`
  environmental variables as defined in the
  [specification](https://github.com/open-telemetry/opentelemetry-specification/blob/v1.12.0/specification/sdk-environment-variables.md#periodic-exporting-metricreader).
  ([#3424](https://github.com/open-telemetry/opentelemetry-dotnet/pull/3424))

## 1.3.0

Released 2022-Jun-03

## 1.3.0-rc.2

Released 2022-June-1

## 1.3.0-beta.2

Released 2022-May-16

* LogExporter to support Logging Scopes.
  ([#3218](https://github.com/open-telemetry/opentelemetry-dotnet/pull/3218))

* Support `HttpProtobuf` protocol with logs & added `HttpClientFactory`
option
 ([#3225](https://github.com/open-telemetry/opentelemetry-dotnet/pull/3225))

* Removes net5.0 target and replaced with net6.0
  as .NET 5.0 is going out of support.
  The package keeps netstandard2.1 target, so it
  can still be used with .NET5.0 apps.
  ([#3147](https://github.com/open-telemetry/opentelemetry-dotnet/issues/3147))

* Fix handling of array-valued attributes for the OTLP trace exporter.
  ([#3238](https://github.com/open-telemetry/opentelemetry-dotnet/pull/3238))

* Improve the conversion and formatting of attribute values to the OTLP format.
  The list of data types that must be supported per the
  [OpenTelemetry specification](https://github.com/open-telemetry/opentelemetry-specification/tree/main/specification/common#attribute)
  is more narrow than what the .NET OpenTelemetry SDK supports. Numeric
  [built-in value types](https://docs.microsoft.com/dotnet/csharp/language-reference/builtin-types/built-in-types)
  are supported by converting to a `long` or `double` as appropriate except for
  numeric types that could cause overflow (`ulong`) or rounding (`decimal`)
  which are converted to strings. Non-numeric built-in types - `string`,
  `char`, `bool` are supported. All other types are converted to a `string`.
  Array values are also supported.
  ([#3262](https://github.com/open-telemetry/opentelemetry-dotnet/pull/3262))
  ([#3274](https://github.com/open-telemetry/opentelemetry-dotnet/pull/3274))

## 1.3.0-beta.1

Released 2022-Apr-15

* Removes .NET Framework 4.6.1. The minimum .NET Framework
  version supported is .NET 4.6.2. ([#3190](https://github.com/open-telemetry/opentelemetry-dotnet/issues/3190))

## 1.2.0

Released 2022-Apr-15

* LogExporter to correctly map Severity to OTLP.
  ([#3177](https://github.com/open-telemetry/opentelemetry-dotnet/pull/3177))

* LogExporter to special case {OriginalFormat} to populate
  Body. ([#3182](https://github.com/open-telemetry/opentelemetry-dotnet/pull/3182))

## 1.2.0-rc5

Released 2022-Apr-12

* Updated underlying proto files to
  [v0.16.0](https://github.com/open-telemetry/opentelemetry-proto/releases/tag/v0.16.0).
  The LogRecord.Name field was removed. The CategoryName provided
  when calling CreateLogger previously populated this field. For now,
  CategoryName is no longer exported via OTLP. It will be reintroduced
  in the future as an attribute.

## 1.2.0-rc4

Released 2022-Mar-30

* Added support for Activity Status and StatusDescription which were
  added to Activity from `System.Diagnostics.DiagnosticSource` version 6.0.
  Prior to version 6.0, setting the status of an Activity was provided by the
  .NET OpenTelemetry API via the `Activity.SetStatus` extension method in the
  `OpenTelemetry.Trace` namespace. Internally, this extension method added the
  status as tags on the Activity: `otel.status_code` and `otel.status_description`.
  Therefore, to maintain backward compatibility, the exporter falls back to using
  these tags to infer status.
 ([#3100](https://github.com/open-telemetry/opentelemetry-dotnet/pull/3100))

* Fixed OTLP metric exporter to default to a periodic 60 second export cycle.
  A bug was introduced in #2717 that caused the OTLP metric export to default
  to a manual export cycle (i.e., requiring an explicit flush). A workaround
  for this bug has been provided
  [here](https://github.com/open-telemetry/opentelemetry-dotnet/issues/2979#issuecomment-1061060541).
  ([#2982](https://github.com/open-telemetry/opentelemetry-dotnet/pull/2982))

* Bumped minimum required gRPC version (2.23.0 to 2.44.0).
  Fixes issues building on Apple Silicon (M1).
  ([#2963](https://github.com/open-telemetry/opentelemetry-dotnet/pull/2963))

* Fixed issue where the configuration of an OTLP exporter could be changed
  after instantiation by altering the original `OtlpExporterOptions` provided.
  ([#3066](https://github.com/open-telemetry/opentelemetry-dotnet/pull/3066))

* TraceExporter to stop populating `DeprecatedCode` in OTLP Status.

## 1.2.0-rc3

Released 2022-Mar-04

* LogExporter bug fix to handle null EventName.
  ([#2871](https://github.com/open-telemetry/opentelemetry-dotnet/pull/2871))

* Fixed the default endpoint for OTLP exporter over HTTP/Protobuf.
  The default value is `http://localhost:4318`.
  ([#2868](https://github.com/open-telemetry/opentelemetry-dotnet/pull/2868))

* Removes metric related configuration options from `OtlpExporterOptions`.
  `MetricReaderType`, `PeriodicExporterMetricReaderOptions`, and `Temporality`
  are now configurable via the `MetricReaderOptions`.
  ([#2717](https://github.com/open-telemetry/opentelemetry-dotnet/pull/2717))

* Exporter bug fix to not throw exceptions from Export method.
  ([#2915](https://github.com/open-telemetry/opentelemetry-dotnet/pull/2915))

* OTLP LogExporter modified to not drop the whole batch if a single log from the
  batch is invalid.
  ([#2934](https://github.com/open-telemetry/opentelemetry-dotnet/pull/2934))

## 1.2.0-rc2

Released 2022-Feb-02

* Added validation that insecure channel is configured correctly when using
  .NET Core 3.x for gRPC-based exporting.
  ([#2691](https://github.com/open-telemetry/opentelemetry-dotnet/pull/2691))

* Changed `OtlpLogExporter` to convert `ILogger` structured log inputs to
  `Attributes` in OpenTelemetry (only active when `ParseStateValues` is `true`
  on `OpenTelemetryLoggerOptions`)

## 1.2.0-rc1

Released 2021-Nov-29

* Added configuration options for `MetricReaderType` to allow for configuring
  the `OtlpMetricExporter` to export either manually or periodically.
  ([#2674](https://github.com/open-telemetry/opentelemetry-dotnet/pull/2674))

* The internal log message used when OTLP export client connection failure occurs,
  will now include the endpoint uri as well.
  ([#2686](https://github.com/open-telemetry/opentelemetry-dotnet/pull/2686))

* Support `HttpProtobuf` protocol with metrics & added `HttpClientFactory`
  option
  ([#2696](https://github.com/open-telemetry/opentelemetry-dotnet/pull/2696))

## 1.2.0-beta2

Released 2021-Nov-19

* Changed `OtlpExporterOptions` constructor to throw
  `FormatException` if it fails to parse any of the supported environment
  variables.

* Changed `OtlpExporterOptions.MetricExportIntervalMilliseconds` to default
  60000 milliseconds.
  ([#2641](https://github.com/open-telemetry/opentelemetry-dotnet/pull/2641))

## 1.2.0-beta1

Released 2021-Oct-08

* `MeterProviderBuilder` extension methods now support `OtlpExporterOptions`
  bound to `IConfiguration` when using OpenTelemetry.Extensions.Hosting
  ([#2413](https://github.com/open-telemetry/opentelemetry-dotnet/pull/2413))
* Extended `OtlpExporterOptions` by `Protocol` property. The property can be
  overridden by `OTEL_EXPORTER_OTLP_PROTOCOL` environmental variable (grpc or http/protobuf).
  Implemented OTLP over HTTP binary protobuf trace exporter.
  ([#2292](https://github.com/open-telemetry/opentelemetry-dotnet/issues/2292))

## 1.2.0-alpha4

Released 2021-Sep-23

## 1.2.0-alpha3

Released 2021-Sep-13

* `OtlpExporterOptions.BatchExportProcessorOptions` is initialized with
  `BatchExportActivityProcessorOptions` which supports field value overriding
  using `OTEL_BSP_SCHEDULE_DELAY`, `OTEL_BSP_EXPORT_TIMEOUT`,
  `OTEL_BSP_MAX_QUEUE_SIZE`, `OTEL_BSP_MAX_EXPORT_BATCH_SIZE`
  environmental variables as defined in the
  [specification](https://github.com/open-telemetry/opentelemetry-specification/blob/v1.5.0/specification/sdk-environment-variables.md#batch-span-processor).
  ([#2219](https://github.com/open-telemetry/opentelemetry-dotnet/pull/2219))

## 1.2.0-alpha2

Released 2021-Aug-24

* The `OtlpExporterOptions` defaults can be overridden using
  `OTEL_EXPORTER_OTLP_ENDPOINT`, `OTEL_EXPORTER_OTLP_HEADERS` and `OTEL_EXPORTER_OTLP_TIMEOUT`
  environmental variables as defined in the
  [specification](https://github.com/open-telemetry/opentelemetry-specification/blob/main/specification/protocol/exporter.md).
  ([#2188](https://github.com/open-telemetry/opentelemetry-dotnet/pull/2188))

* Changed default temporality for Metrics to be cumulative.

## 1.2.0-alpha1

Released 2021-Jul-23

* Removes .NET Framework 4.5.2, .NET 4.6 support. The minimum .NET Framework
  version supported is .NET 4.6.1. ([#2138](https://github.com/open-telemetry/opentelemetry-dotnet/issues/2138))

* Add Metrics support.([#2174](https://github.com/open-telemetry/opentelemetry-dotnet/pull/2174))

## 1.1.0

Released 2021-Jul-12

## 1.1.0-rc1

Released 2021-Jun-25

## 1.1.0-beta4

Released 2021-Jun-09

## 1.1.0-beta3

Released 2021-May-11

## 1.1.0-beta2

Released 2021-Apr-23

* Resolves `System.TypeInitializationException` exception when using the
  exporter with an application that references Google.Protobuf 3.15. The OTLP
  exporter now depends on Google.Protobuf 3.15.5 enabling the use of the new
  `UnsafeByteOperations.UnsafeWrap` to avoid unnecessary allocations.
  ([#1873](https://github.com/open-telemetry/opentelemetry-dotnet/pull/1873))

* Null values in string arrays are preserved according to
  [spec](https://github.com/open-telemetry/opentelemetry-specification/blob/main/specification/common/README.md).
  ([#1919](https://github.com/open-telemetry/opentelemetry-dotnet/pull/1919)
  [#1945](https://github.com/open-telemetry/opentelemetry-dotnet/pull/1945))

* When using OpenTelemetry.Extensions.Hosting you can now bind
  `OtlpExporterOptions` to `IConfiguration` using the `Configure` extension (ex:
  `services.Configure<OtlpExporterOptions>(this.Configuration.GetSection("Otlp"));`).
  ([#1942](https://github.com/open-telemetry/opentelemetry-dotnet/pull/1942))

## 1.1.0-beta1

Released 2021-Mar-19

## 1.0.1

Released 2021-Feb-10

## 1.0.0-rc4

Released 2021-Feb-09

* Add back support for secure gRPC connections over https.
  ([#1804](https://github.com/open-telemetry/opentelemetry-dotnet/pull/1804))

## 1.0.0-rc3

Released 2021-Feb-04

* Moved `OtlpTraceExporter` and `OtlpExporterOptions` classes to
  `OpenTelemetry.Exporter` namespace.
  ([#1770](https://github.com/open-telemetry/opentelemetry-dotnet/pull/1770))
* Changed default port for OTLP Exporter from 55680 to 4317
* Default ServiceName, if not found in Resource, is obtained from SDK using
  GetDefaultResource().
* Modified the data type of Headers option to string; Added a new option called
  TimeoutMilliseconds for computing the `deadline` to be used by gRPC client for
  `Export`
  ([#1781](https://github.com/open-telemetry/opentelemetry-dotnet/pull/1781))
* Removes Grpc specific options from OTLPExporterOptions, which removes support
  for secure connections. See [1778](https://github.com/open-telemetry/opentelemetry-dotnet/issues/1778)
  for details.
* Endpoint is made Uri for all target frameworks.

## 1.0.0-rc2

Released 2021-Jan-29

* Changed `OtlpTraceExporter` class and constructor from internal to public.
  ([#1612](https://github.com/open-telemetry/opentelemetry-dotnet/issues/1612))

* In `OtlpExporterOptions.cs`: Exporter options now include a switch for Batch
  vs Simple exporter, and settings for batch exporting properties.

* Introduce a `netstandard2.1` build enabling the exporter to use the [gRPC for
  .NET](https://github.com/grpc/grpc-dotnet) library instead of the [gRPC for
  C#](https://github.com/grpc/grpc/tree/master/src/csharp) library for .NET Core
  3.0+ applications. This required some breaking changes to the
  `OtlpExporterOptions`.
  ([#1662](https://github.com/open-telemetry/opentelemetry-dotnet/pull/1662))

## 1.0.0-rc1.1

Released 2020-Nov-17

* Code generated from proto files has been marked internal. This includes
  everything under the `OpenTelemetry.Proto` namespace.
  ([#1524](https://github.com/open-telemetry/opentelemetry-dotnet/pull/1524))
* The `OtlpExporter` class has been made internal.
  ([#1528](https://github.com/open-telemetry/opentelemetry-dotnet/pull/1528))
* Removed `ServiceName` from options available on the `AddOtlpExporter`
  extension. It is not required by the
  [specification](https://github.com/open-telemetry/opentelemetry-specification/blob/main/specification/protocol/exporter.md#configuration-options).
  ([#1557](https://github.com/open-telemetry/opentelemetry-dotnet/pull/1557))

## 0.8.0-beta.1

Released 2020-Nov-5

* `peer.service` tag is now added to outgoing spans (went not already specified)
  following the [Zipkin remote endpoint
  rules](https://github.com/open-telemetry/opentelemetry-specification/blob/main/specification/trace/sdk_exporters/zipkin.md#remote-endpoint)
  ([#1392](https://github.com/open-telemetry/opentelemetry-dotnet/pull/1392))
* Added `ServiceName` to options available on the `AddOtlpExporter` extension
  ([#1420](https://github.com/open-telemetry/opentelemetry-dotnet/pull/1420))

## 0.7.0-beta.1

Released 2020-Oct-16

## 0.6.0-beta.1

Released 2020-Sep-15

## 0.5.0-beta.2

Released 2020-08-28

* Allow configurable gRPC channel options
  ([#1033](https://github.com/open-telemetry/opentelemetry-dotnet/pull/1033))
* Renamed extension method from `UseOtlpExporter` to `AddOtlpExporter`
  ([#1066](https://github.com/open-telemetry/opentelemetry-dotnet/pull/1066))
* Changed `OtlpExporter` to use `BatchExportActivityProcessor` by default
  ([#1104](https://github.com/open-telemetry/opentelemetry-dotnet/pull/1104))

## 0.4.0-beta.2

Released 2020-07-24

* First beta release

## 0.3.0-beta

Released 2020-07-23

* Initial release<|MERGE_RESOLUTION|>--- conflicted
+++ resolved
@@ -7,15 +7,13 @@
 
 ## Unreleased
 
-<<<<<<< HEAD
-* Add support for .NET 10.0.
-  ([#6307](https://github.com/open-telemetry/opentelemetry-dotnet/pull/6307))
-=======
 * Changed histogram protobuf serialization to use packed format for `bucket_counts`
   and `explicit_bounds` to be specification-compliant and fix issues with strict
   OTLP parsers. Lenient parsers should handle both formats.
   ([#6567](https://github.com/open-telemetry/opentelemetry-dotnet/pull/6567))
->>>>>>> 81156268
+
+* Add support for .NET 10.0.
+  ([#6307](https://github.com/open-telemetry/opentelemetry-dotnet/pull/6307))
 
 ## 1.13.1
 
