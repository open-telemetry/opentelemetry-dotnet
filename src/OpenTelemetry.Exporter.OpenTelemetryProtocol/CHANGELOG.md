# Changelog

## Unreleased

* Merged `OpenTelemetry.Exporter.OpenTelemetryProtocol.Logs` package into
  `OpenTelemetry.Exporter.OpenTelemetryProtocol`. Going Forward,
  `OpenTelemetry.Exporter.OpenTelemetryProtocol` will be the only package needed
  for all 3 signals (Logs, Metrics, and Traces). All the changes made in
  [`OpenTelemetry.Exporter.OpenTelemetryProtocol.Logs`](https://github.com/open-telemetry/opentelemetry-dotnet/blob/core-1.5.0/src/OpenTelemetry.Exporter.OpenTelemetryProtocol.Logs/CHANGELOG.md#changelog)
  are now included in this package.
  ([#4556](https://github.com/open-telemetry/opentelemetry-dotnet/pull/4556))

* Add back support for Exemplars. See [exemplars](../../docs/metrics/customizing-the-sdk/README.md#exemplars)
  for instructions to enable exemplars.
  ([#4553](https://github.com/open-telemetry/opentelemetry-dotnet/pull/4553))

<<<<<<< HEAD
* Updated Grpc.Net.Client to v2.53 to fix unobserved exception
  from failed calls
=======
* Updated to support `Severity` and `SeverityText` when exporting `LogRecord`s.
  ([#4568](https://github.com/open-telemetry/opentelemetry-dotnet/pull/4568))
>>>>>>> 3274c43b

## 1.5.0

Released 2023-Jun-05

* Remove support for exporting `Exemplars`. This would be added back in the
  `1.6.*` prerelease versions right after `1.5.0` stable version is released.
  ([#4533](https://github.com/open-telemetry/opentelemetry-dotnet/pull/4533))

## 1.5.0-rc.1

Released 2023-May-25

* Revert version of `Google.Protobuf` to `3.19.4` (see
  [#4201](https://github.com/open-telemetry/opentelemetry-dotnet/pull/4201)).
  This also reintroduces the `System.Reflection.Emit.Lightweight` dependency.
  ([#4407](https://github.com/open-telemetry/opentelemetry-dotnet/pull/4407))

## 1.5.0-alpha.2

Released 2023-Mar-31

* Add support for exporting histograms aggregated using the
  [Base2 Exponential Bucket Histogram Aggregation](https://github.com/open-telemetry/opentelemetry-specification/blob/main/specification/metrics/sdk.md#base2-exponential-bucket-histogram-aggregation).
  ([#4337](https://github.com/open-telemetry/opentelemetry-dotnet/pull/4337))

* Added support to set `TraceState` when converting the
  System.Diagnostics.Activity object to its corresponding
  OpenTelemetry.Proto.Trace.V1.Span object.
  ([#4331](https://github.com/open-telemetry/opentelemetry-dotnet/pull/4331))

## 1.5.0-alpha.1

Released 2023-Mar-07

* Bumped the version of `Google.Protobuf` used by the project to `3.22.0` so
  that a new performance feature can be used instead of reflection. Removed the
  dependency on `System.Reflection.Emit.Lightweight`.
  ([#4201](https://github.com/open-telemetry/opentelemetry-dotnet/pull/4201))

* Added Exemplar support. See [exemplars](../../docs/metrics/customizing-the-sdk/README.md#exemplars)
  for instructions to enable exemplars.

## 1.4.0

Released 2023-Feb-24

* Updated OTel SDK dependency to 1.4.0

* `AddOtlpExporter` extension methods will now always create a new options
  instance when named options are NOT used.
  ([#4200](https://github.com/open-telemetry/opentelemetry-dotnet/pull/4200))

## 1.4.0-rc.4

Released 2023-Feb-10

* Added a direct dependency on System.Reflection.Emit.Lightweight which
  previously came transitively through the OpenTelemetry SDK.
  ([#4140](https://github.com/open-telemetry/opentelemetry-dotnet/pull/4140))

## 1.4.0-rc.3

Released 2023-Feb-01

* Include User-Agent header
  [per the specification](https://github.com/open-telemetry/opentelemetry-specification/blob/main/specification/protocol/exporter.md#user-agent).
  ([#4120](https://github.com/open-telemetry/opentelemetry-dotnet/pull/4120))

## 1.4.0-rc.2

Released 2023-Jan-09

* For `AddOtlpExporter` extension methods, configuration delegates will be
  executed inline and not through Options API when named options are NOT used.
  ([#4058](https://github.com/open-telemetry/opentelemetry-dotnet/pull/4058))

## 1.4.0-rc.1

Released 2022-Dec-12

* Fix default values for `OTEL_ATTRIBUTE_COUNT_LIMIT`,
  `OTEL_ATTRIBUTE_COUNT_LIMIT`,
  `OTEL_SPAN_ATTRIBUTE_COUNT_LIMIT`,
  `OTEL_SPAN_EVENT_COUNT_LIMIT`,
  `OTEL_SPAN_LINK_COUNT_LIMIT`,
  `OTEL_EVENT_ATTRIBUTE_COUNT_LIMIT`,
  `OTEL_LINK_ATTRIBUTE_COUNT_LIMIT`. All of them are defaulted to `128`.
  ([#3978](https://github.com/open-telemetry/opentelemetry-dotnet/pull/3978))

## 1.4.0-beta.3

Released 2022-Nov-07

* Log Exporter modified to no longer prefix scope-depth when exporting ILogger
  scopes as attributes. Empty keys and {OriginalFormat} key will be ignored from
  scopes.
  ([#3843](https://github.com/open-telemetry/opentelemetry-dotnet/pull/3843))

## 1.4.0-beta.2

Released 2022-Oct-17

* OTLP histogram data points will now include `Min` and `Max` values when
  they are present.
  ([#2735](https://github.com/open-telemetry/opentelemetry-dotnet/pull/2735))

* Adds support for limiting the length and count of attributes exported from
  the OTLP log exporter. These
  [Attribute Limits](https://github.com/open-telemetry/opentelemetry-specification/blob/main/specification/sdk-environment-variables.md#attribute-limits)
  are configured via the environment variables defined in the specification.
  ([#3684](https://github.com/open-telemetry/opentelemetry-dotnet/pull/3684))

* Added support for loading environment variables from `IConfiguration` when
  using the `AddOtlpExporter` extensions
  ([#3760](https://github.com/open-telemetry/opentelemetry-dotnet/pull/3760))

## 1.4.0-beta.1

Released 2022-Sep-29

* Added overloads which accept a name to the `MeterProviderBuilder`
  `AddOtlpExporter` extension to allow for more fine-grained options management
  ([#3648](https://github.com/open-telemetry/opentelemetry-dotnet/pull/3648))

* Added overloads which accept a name to the `TracerProviderBuilder`
  `AddOtlpExporter` extension to allow for more fine-grained options management
  ([#3653](https://github.com/open-telemetry/opentelemetry-dotnet/pull/3653))

## 1.4.0-alpha.2

Released 2022-Aug-18

* When using [Attribute
  Limits](https://github.com/open-telemetry/opentelemetry-specification/blob/main/specification/sdk-environment-variables.md#attribute-limits)
  the OTLP exporter will now send "dropped" counts where applicable (ex:
  [dropped_attributes_count](https://github.com/open-telemetry/opentelemetry-proto/blob/001e5eabf3ea0193ef9343c1b9a057d23d583d7c/opentelemetry/proto/trace/v1/trace.proto#L191)).
  ([#3580](https://github.com/open-telemetry/opentelemetry-dotnet/pull/3580))

## 1.4.0-alpha.1

Released 2022-Aug-02

* Adds support for limiting the length and count of attributes exported from
  the OTLP exporter. These
  [Attribute Limits](https://github.com/open-telemetry/opentelemetry-specification/blob/main/specification/sdk-environment-variables.md#attribute-limits)
  are configured via the environment variables defined in the specification.
  ([#3376](https://github.com/open-telemetry/opentelemetry-dotnet/pull/3376))

* The `MetricReaderOptions` defaults can be overridden using
  `OTEL_METRIC_EXPORT_INTERVAL` and `OTEL_METRIC_EXPORT_TIMEOUT`
  environmental variables as defined in the
  [specification](https://github.com/open-telemetry/opentelemetry-specification/blob/v1.12.0/specification/sdk-environment-variables.md#periodic-exporting-metricreader).
  ([#3424](https://github.com/open-telemetry/opentelemetry-dotnet/pull/3424))

## 1.3.0

Released 2022-Jun-03

## 1.3.0-rc.2

Released 2022-June-1

## 1.3.0-beta.2

Released 2022-May-16

* LogExporter to support Logging Scopes.
  ([#3218](https://github.com/open-telemetry/opentelemetry-dotnet/pull/3218))

* Support `HttpProtobuf` protocol with logs & added `HttpClientFactory`
option
 ([#3225](https://github.com/open-telemetry/opentelemetry-dotnet/pull/3225))

* Removes net5.0 target and replaced with net6.0
  as .NET 5.0 is going out of support.
  The package keeps netstandard2.1 target, so it
  can still be used with .NET5.0 apps.
  ([#3147](https://github.com/open-telemetry/opentelemetry-dotnet/issues/3147))

* Fix handling of array-valued attributes for the OTLP trace exporter.
  ([#3238](https://github.com/open-telemetry/opentelemetry-dotnet/pull/3238))

* Improve the conversion and formatting of attribute values to the OTLP format.
  The list of data types that must be supported per the
  [OpenTelemetry specification](https://github.com/open-telemetry/opentelemetry-specification/tree/main/specification/common#attribute)
  is more narrow than what the .NET OpenTelemetry SDK supports. Numeric
  [built-in value types](https://docs.microsoft.com/dotnet/csharp/language-reference/builtin-types/built-in-types)
  are supported by converting to a `long` or `double` as appropriate except for
  numeric types that could cause overflow (`ulong`) or rounding (`decimal`)
  which are converted to strings. Non-numeric built-in types - `string`,
  `char`, `bool` are supported. All other types are converted to a `string`.
  Array values are also supported.
  ([#3262](https://github.com/open-telemetry/opentelemetry-dotnet/pull/3262))
  ([#3274](https://github.com/open-telemetry/opentelemetry-dotnet/pull/3274))

## 1.3.0-beta.1

Released 2022-Apr-15

* Removes .NET Framework 4.6.1. The minimum .NET Framework
  version supported is .NET 4.6.2. ([#3190](https://github.com/open-telemetry/opentelemetry-dotnet/issues/3190))

## 1.2.0

Released 2022-Apr-15

* LogExporter to correctly map Severity to OTLP.
  ([#3177](https://github.com/open-telemetry/opentelemetry-dotnet/pull/3177))

* LogExporter to special case {OriginalFormat} to populate
  Body. ([#3182](https://github.com/open-telemetry/opentelemetry-dotnet/pull/3182))

## 1.2.0-rc5

Released 2022-Apr-12

* Updated underlying proto files to
  [v0.16.0](https://github.com/open-telemetry/opentelemetry-proto/releases/tag/v0.16.0).
  The LogRecord.Name field was removed. The CategoryName provided
  when calling CreateLogger previously populated this field. For now,
  CategoryName is no longer exported via OTLP. It will be reintroduced
  in the future as an attribute.

## 1.2.0-rc4

Released 2022-Mar-30

* Added support for Activity Status and StatusDescription which were
  added to Activity from `System.Diagnostics.DiagnosticSource` version 6.0.
  Prior to version 6.0, setting the status of an Activity was provided by the
  .NET OpenTelemetry API via the `Activity.SetStatus` extension method in the
  `OpenTelemetry.Trace` namespace. Internally, this extension method added the
  status as tags on the Activity: `otel.status_code` and `otel.status_description`.
  Therefore, to maintain backward compatibility, the exporter falls back to using
  these tags to infer status.
 ([#3100](https://github.com/open-telemetry/opentelemetry-dotnet/pull/3100))

* Fixed OTLP metric exporter to default to a periodic 60 second export cycle.
  A bug was introduced in #2717 that caused the OTLP metric export to default
  to a manual export cycle (i.e., requiring an explicit flush). A workaround
  for this bug has been provided
  [here](https://github.com/open-telemetry/opentelemetry-dotnet/issues/2979#issuecomment-1061060541).
  ([#2982](https://github.com/open-telemetry/opentelemetry-dotnet/pull/2982))

* Bumped minimum required gRPC version (2.23.0 to 2.44.0).
  Fixes issues building on Apple Silicon (M1).
  ([#2963](https://github.com/open-telemetry/opentelemetry-dotnet/pull/2963))

* Fixed issue where the configuration of an OTLP exporter could be changed
  after instantiation by altering the original `OtlpExporterOptions` provided.
  ([#3066](https://github.com/open-telemetry/opentelemetry-dotnet/pull/3066))

* TraceExporter to stop populating `DeprecatedCode` in OTLP Status.

## 1.2.0-rc3

Released 2022-Mar-04

* LogExporter bug fix to handle null EventName.
  ([#2871](https://github.com/open-telemetry/opentelemetry-dotnet/pull/2871))

* Fixed the default endpoint for OTLP exporter over HTTP/Protobuf.
  The default value is `http://localhost:4318`.
  ([#2868](https://github.com/open-telemetry/opentelemetry-dotnet/pull/2868))

* Removes metric related configuration options from `OtlpExporterOptions`.
  `MetricReaderType`, `PeriodicExporterMetricReaderOptions`, and `Temporality`
  are now configurable via the `MetricReaderOptions`.
  ([#2717](https://github.com/open-telemetry/opentelemetry-dotnet/pull/2717))

* Exporter bug fix to not throw exceptions from Export method.
  ([#2915](https://github.com/open-telemetry/opentelemetry-dotnet/pull/2915))

* OTLP LogExporter modified to not drop the whole batch if a single log from the
  batch is invalid.
  ([#2934](https://github.com/open-telemetry/opentelemetry-dotnet/pull/2934))

## 1.2.0-rc2

Released 2022-Feb-02

* Added validation that insecure channel is configured correctly when using
  .NET Core 3.x for gRPC-based exporting.
  ([#2691](https://github.com/open-telemetry/opentelemetry-dotnet/pull/2691))

* Changed `OtlpLogExporter` to convert `ILogger` structured log inputs to
  `Attributes` in OpenTelemetry (only active when `ParseStateValues` is `true`
  on `OpenTelemetryLoggerOptions`)

## 1.2.0-rc1

Released 2021-Nov-29

* Added configuration options for `MetricReaderType` to allow for configuring
  the `OtlpMetricExporter` to export either manually or periodically.
  ([#2674](https://github.com/open-telemetry/opentelemetry-dotnet/pull/2674))

* The internal log message used when OTLP export client connection failure occurs,
  will now include the endpoint uri as well.
  ([#2686](https://github.com/open-telemetry/opentelemetry-dotnet/pull/2686))

* Support `HttpProtobuf` protocol with metrics & added `HttpClientFactory`
  option
  ([#2696](https://github.com/open-telemetry/opentelemetry-dotnet/pull/2696))

## 1.2.0-beta2

Released 2021-Nov-19

* Changed `OtlpExporterOptions` constructor to throw
  `FormatException` if it fails to parse any of the supported environment
  variables.

* Changed `OtlpExporterOptions.MetricExportIntervalMilliseconds` to default
  60000 milliseconds.
  ([#2641](https://github.com/open-telemetry/opentelemetry-dotnet/pull/2641))

## 1.2.0-beta1

Released 2021-Oct-08

* `MeterProviderBuilder` extension methods now support `OtlpExporterOptions`
  bound to `IConfiguration` when using OpenTelemetry.Extensions.Hosting
  ([#2413](https://github.com/open-telemetry/opentelemetry-dotnet/pull/2413))
* Extended `OtlpExporterOptions` by `Protocol` property. The property can be
  overridden by `OTEL_EXPORTER_OTLP_PROTOCOL` environmental variable (grpc or http/protobuf).
  Implemented OTLP over HTTP binary protobuf trace exporter.
  ([#2292](https://github.com/open-telemetry/opentelemetry-dotnet/issues/2292))

## 1.2.0-alpha4

Released 2021-Sep-23

## 1.2.0-alpha3

Released 2021-Sep-13

* `OtlpExporterOptions.BatchExportProcessorOptions` is initialized with
  `BatchExportActivityProcessorOptions` which supports field value overriding
  using `OTEL_BSP_SCHEDULE_DELAY`, `OTEL_BSP_EXPORT_TIMEOUT`,
  `OTEL_BSP_MAX_QUEUE_SIZE`, `OTEL_BSP_MAX_EXPORT_BATCH_SIZE`
  environmental variables as defined in the
  [specification](https://github.com/open-telemetry/opentelemetry-specification/blob/v1.5.0/specification/sdk-environment-variables.md#batch-span-processor).
  ([#2219](https://github.com/open-telemetry/opentelemetry-dotnet/pull/2219))

## 1.2.0-alpha2

Released 2021-Aug-24

* The `OtlpExporterOptions` defaults can be overridden using
  `OTEL_EXPORTER_OTLP_ENDPOINT`, `OTEL_EXPORTER_OTLP_HEADERS` and `OTEL_EXPORTER_OTLP_TIMEOUT`
  environmental variables as defined in the
  [specification](https://github.com/open-telemetry/opentelemetry-specification/blob/main/specification/protocol/exporter.md).
  ([#2188](https://github.com/open-telemetry/opentelemetry-dotnet/pull/2188))

* Changed default temporality for Metrics to be cumulative.

## 1.2.0-alpha1

Released 2021-Jul-23

* Removes .NET Framework 4.5.2, .NET 4.6 support. The minimum .NET Framework
  version supported is .NET 4.6.1. ([#2138](https://github.com/open-telemetry/opentelemetry-dotnet/issues/2138))

* Add Metrics support.([#2174](https://github.com/open-telemetry/opentelemetry-dotnet/pull/2174))

## 1.1.0

Released 2021-Jul-12

## 1.1.0-rc1

Released 2021-Jun-25

## 1.1.0-beta4

Released 2021-Jun-09

## 1.1.0-beta3

Released 2021-May-11

## 1.1.0-beta2

Released 2021-Apr-23

* Resolves `System.TypeInitializationException` exception when using the
  exporter with an application that references Google.Protobuf 3.15. The OTLP
  exporter now depends on Google.Protobuf 3.15.5 enabling the use of the new
  `UnsafeByteOperations.UnsafeWrap` to avoid unnecessary allocations.
  ([#1873](https://github.com/open-telemetry/opentelemetry-dotnet/pull/1873))

* Null values in string arrays are preserved according to
  [spec](https://github.com/open-telemetry/opentelemetry-specification/blob/main/specification/common/common.md).
  ([#1919](https://github.com/open-telemetry/opentelemetry-dotnet/pull/1919)
  [#1945](https://github.com/open-telemetry/opentelemetry-dotnet/pull/1945))

* When using OpenTelemetry.Extensions.Hosting you can now bind
  `OtlpExporterOptions` to `IConfiguration` using the `Configure` extension (ex:
  `services.Configure<OtlpExporterOptions>(this.Configuration.GetSection("Otlp"));`).
  ([#1942](https://github.com/open-telemetry/opentelemetry-dotnet/pull/1942))

## 1.1.0-beta1

Released 2021-Mar-19

## 1.0.1

Released 2021-Feb-10

## 1.0.0-rc4

Released 2021-Feb-09

* Add back support for secure gRPC connections over https.
  ([#1804](https://github.com/open-telemetry/opentelemetry-dotnet/pull/1804))

## 1.0.0-rc3

Released 2021-Feb-04

* Moved `OtlpTraceExporter` and `OtlpExporterOptions` classes to
  `OpenTelemetry.Exporter` namespace.
  ([#1770](https://github.com/open-telemetry/opentelemetry-dotnet/pull/1770))
* Changed default port for OTLP Exporter from 55680 to 4317
* Default ServiceName, if not found in Resource, is obtained from SDK using
  GetDefaultResource().
* Modified the data type of Headers option to string; Added a new option called
  TimeoutMilliseconds for computing the `deadline` to be used by gRPC client for
  `Export`
  ([#1781](https://github.com/open-telemetry/opentelemetry-dotnet/pull/1781))
* Removes Grpc specific options from OTLPExporterOptions, which removes support
  for secure connections. See [1778](https://github.com/open-telemetry/opentelemetry-dotnet/issues/1778)
  for details.
* Endpoint is made Uri for all target frameworks.

## 1.0.0-rc2

Released 2021-Jan-29

* Changed `OtlpTraceExporter` class and constructor from internal to public.
  ([#1612](https://github.com/open-telemetry/opentelemetry-dotnet/issues/1612))

* In `OtlpExporterOptions.cs`: Exporter options now include a switch for Batch
  vs Simple exporter, and settings for batch exporting properties.

* Introduce a `netstandard2.1` build enabling the exporter to use the [gRPC for
  .NET](https://github.com/grpc/grpc-dotnet) library instead of the [gRPC for
  C#](https://github.com/grpc/grpc/tree/master/src/csharp) library for .NET Core
  3.0+ applications. This required some breaking changes to the
  `OtlpExporterOptions`.
  ([#1662](https://github.com/open-telemetry/opentelemetry-dotnet/pull/1662))

## 1.0.0-rc1.1

Released 2020-Nov-17

* Code generated from proto files has been marked internal. This includes
  everything under the `OpenTelemetry.Proto` namespace.
  ([#1524](https://github.com/open-telemetry/opentelemetry-dotnet/pull/1524))
* The `OtlpExporter` class has been made internal.
  ([#1528](https://github.com/open-telemetry/opentelemetry-dotnet/pull/1528))
* Removed `ServiceName` from options available on the `AddOtlpExporter`
  extension. It is not required by the
  [specification](https://github.com/open-telemetry/opentelemetry-specification/blob/main/specification/protocol/exporter.md#configuration-options).
  ([#1557](https://github.com/open-telemetry/opentelemetry-dotnet/pull/1557))

## 0.8.0-beta.1

Released 2020-Nov-5

* `peer.service` tag is now added to outgoing spans (went not already specified)
  following the [Zipkin remote endpoint
  rules](https://github.com/open-telemetry/opentelemetry-specification/blob/main/specification/trace/sdk_exporters/zipkin.md#remote-endpoint)
  ([#1392](https://github.com/open-telemetry/opentelemetry-dotnet/pull/1392))
* Added `ServiceName` to options available on the `AddOtlpExporter` extension
  ([#1420](https://github.com/open-telemetry/opentelemetry-dotnet/pull/1420))

## 0.7.0-beta.1

Released 2020-Oct-16

## 0.6.0-beta.1

Released 2020-Sep-15

## 0.5.0-beta.2

Released 2020-08-28

* Allow configurable gRPC channel options
  ([#1033](https://github.com/open-telemetry/opentelemetry-dotnet/pull/1033))
* Renamed extension method from `UseOtlpExporter` to `AddOtlpExporter`
  ([#1066](https://github.com/open-telemetry/opentelemetry-dotnet/pull/1066))
* Changed `OtlpExporter` to use `BatchExportActivityProcessor` by default
  ([#1104](https://github.com/open-telemetry/opentelemetry-dotnet/pull/1104))

## 0.4.0-beta.2

Released 2020-07-24

* First beta release

## 0.3.0-beta

Released 2020-07-23

* Initial release<|MERGE_RESOLUTION|>--- conflicted
+++ resolved
@@ -14,13 +14,11 @@
   for instructions to enable exemplars.
   ([#4553](https://github.com/open-telemetry/opentelemetry-dotnet/pull/4553))
 
-<<<<<<< HEAD
 * Updated Grpc.Net.Client to v2.53 to fix unobserved exception
   from failed calls
-=======
+
 * Updated to support `Severity` and `SeverityText` when exporting `LogRecord`s.
   ([#4568](https://github.com/open-telemetry/opentelemetry-dotnet/pull/4568))
->>>>>>> 3274c43b
 
 ## 1.5.0
 
