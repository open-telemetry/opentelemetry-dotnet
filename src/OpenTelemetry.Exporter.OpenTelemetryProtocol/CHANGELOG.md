--- conflicted
+++ resolved
@@ -6,14 +6,9 @@
 
 ## Unreleased
 
-<<<<<<< HEAD
-## --help
-\nReleased 2022-Jan-14
-=======
 ## 1.2.0-rc2
 
 Released 2022-Feb-02
->>>>>>> 3de96a1c
 
 * Added validation that insecure channel is configured correctly when using
   .NET Core 3.x for gRPC-based exporting.
