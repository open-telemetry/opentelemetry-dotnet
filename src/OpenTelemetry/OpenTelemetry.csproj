<Project Sdk="Microsoft.NET.Sdk">
  <PropertyGroup>
    <!-- OmniSharp/VS Code requires TargetFrameworks to be in descending order for IntelliSense and analysis. -->
    <TargetFrameworks>net6.0;netstandard2.1;netstandard2.0;net462</TargetFrameworks>
    <Description>OpenTelemetry .NET SDK</Description>
    <!--
    TODO: Disable this exception, and actually do document all public API.
    -->
    <NoWarn>$(NoWarn),1591,CS0618</NoWarn>
    <MinVerTagPrefix>core-</MinVerTagPrefix>

    <!-- this is temporary. will remove in future PR. -->
<<<<<<< HEAD
    <Nullable>disable</Nullable>
=======
    <ImplicitUsings>disable</ImplicitUsings>
>>>>>>> 6bcb70b1
  </PropertyGroup>

  <!--Do not run ApiCompat for netstandard2.1/net6.0 as this is newly added. Remove this property once we have released a stable version.-->
  <PropertyGroup Condition="'$(TargetFramework)' == 'netstandard2.1' OR '$(TargetFramework)' == 'net6.0'">
    <RunApiCompat>false</RunApiCompat>
  </PropertyGroup>

  <ItemGroup>
    <PackageReference Include="System.Reflection.Emit.Lightweight" Version="$(SystemReflectionEmitLightweightPkgVer)" Condition="'$(TargetFramework)' != 'net6.0'" />
    <PackageReference Include="Microsoft.Extensions.Configuration.EnvironmentVariables" Version="$(MicrosoftExtensionsConfigurationEnvironmentVariablesPkgVer)" />
    <PackageReference Include="Microsoft.Extensions.Logging" Version="$(MicrosoftExtensionsLoggingPkgVer)" />
    <PackageReference Include="Microsoft.Extensions.Logging.Configuration" Version="$(MicrosoftExtensionsLoggingConfigurationPkgVer)" />
    <PackageReference Include="Microsoft.Extensions.Options" Version="$(MicrosoftExtensionsOptionsPkgVer)" />
  </ItemGroup>

  <ItemGroup>
    <ProjectReference Include="$(RepoRoot)\src\OpenTelemetry.Api\OpenTelemetry.Api.csproj" />
  </ItemGroup>

</Project><|MERGE_RESOLUTION|>--- conflicted
+++ resolved
@@ -10,11 +10,8 @@
     <MinVerTagPrefix>core-</MinVerTagPrefix>
 
     <!-- this is temporary. will remove in future PR. -->
-<<<<<<< HEAD
     <Nullable>disable</Nullable>
-=======
     <ImplicitUsings>disable</ImplicitUsings>
->>>>>>> 6bcb70b1
   </PropertyGroup>
 
   <!--Do not run ApiCompat for netstandard2.1/net6.0 as this is newly added. Remove this property once we have released a stable version.-->
