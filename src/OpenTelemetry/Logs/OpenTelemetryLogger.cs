// <copyright file="OpenTelemetryLogger.cs" company="OpenTelemetry Authors">
// Copyright The OpenTelemetry Authors
//
// Licensed under the Apache License, Version 2.0 (the "License");
// you may not use this file except in compliance with the License.
// You may obtain a copy of the License at
//
//     http://www.apache.org/licenses/LICENSE-2.0
//
// Unless required by applicable law or agreed to in writing, software
// distributed under the License is distributed on an "AS IS" BASIS,
// WITHOUT WARRANTIES OR CONDITIONS OF ANY KIND, either express or implied.
// See the License for the specific language governing permissions and
// limitations under the License.
// </copyright>

#nullable enable

using System;
using System.Collections.Generic;
using System.Diagnostics;
using System.Runtime.CompilerServices;
using Microsoft.Extensions.Logging;
using OpenTelemetry.Internal;

namespace OpenTelemetry.Logs
{
    internal sealed class OpenTelemetryLogger : ILogger
    {
        private readonly string categoryName;
        private readonly OpenTelemetryLoggerProvider provider;

        internal OpenTelemetryLogger(string categoryName, OpenTelemetryLoggerProvider provider)
        {
            Guard.ThrowIfNull(categoryName);
            Guard.ThrowIfNull(provider);

            this.categoryName = categoryName;
            this.provider = provider;
        }

        internal IExternalScopeProvider? ScopeProvider { get; set; }

        public void Log<TState>(LogLevel logLevel, EventId eventId, TState state, Exception? exception, Func<TState, Exception?, string> formatter)
        {
            if (!this.IsEnabled(logLevel)
                || Sdk.SuppressInstrumentation)
            {
                return;
            }

            var provider = this.provider;
            var processor = provider.Processor;
            if (processor != null)
            {
                var pool = provider.LogRecordPool;

                var record = pool.Rent();

                record.ScopeProvider = provider.IncludeScopes ? this.ScopeProvider : null;
                record.State = provider.ParseStateValues ? null : state;
<<<<<<< HEAD
                record.StateValues = provider.ParseStateValues ? this.ParseState(record, state) : null;
=======
                record.StateValues = provider.ParseStateValues ? ParseState(record, state) : null;
>>>>>>> 9858e3ac

                ref LogRecordData data = ref record.Data;

                data.TimestampBacking = DateTime.UtcNow;
                data.CategoryName = this.categoryName;
                data.LogLevel = logLevel;
                data.EventId = eventId;
                data.Message = provider.IncludeFormattedMessage ? formatter?.Invoke(state, exception) : null;
                data.Exception = exception;

                LogRecordData.SetActivityContext(ref data, Activity.Current);

                processor.OnEnd(record);

                record.ScopeProvider = null;

                // Attempt to return the LogRecord to the pool. This will no-op
                // if a batch exporter has added a reference.
                pool.Return(record);
            }
        }

        [MethodImpl(MethodImplOptions.AggressiveInlining)]
        public bool IsEnabled(LogLevel logLevel)
        {
            return logLevel != LogLevel.None;
        }

        public IDisposable BeginScope<TState>(TState state) => this.ScopeProvider?.Push(state) ?? NullScope.Instance;

<<<<<<< HEAD
        private IReadOnlyList<KeyValuePair<string, object?>> ParseState<TState>(LogRecord logRecord, TState state)
=======
        private static IReadOnlyList<KeyValuePair<string, object?>> ParseState<TState>(LogRecord logRecord, TState state)
>>>>>>> 9858e3ac
        {
            /* TODO: Enable this if/when LogRecordAttributeList becomes public.
            if (state is LogRecordAttributeList logRecordAttributes)
            {
                logRecordAttributes.ApplyToLogRecord(logRecord);
                return logRecord.AttributeStorage!;
            }
            else*/
            if (state is IReadOnlyList<KeyValuePair<string, object?>> stateList)
            {
                return stateList;
            }
            else if (state is IEnumerable<KeyValuePair<string, object?>> stateValues)
            {
                var attributeStorage = logRecord.AttributeStorage;
                if (attributeStorage == null)
                {
                    return logRecord.AttributeStorage = new List<KeyValuePair<string, object?>>(stateValues);
                }
                else
                {
                    attributeStorage.AddRange(stateValues);
                    return attributeStorage;
                }
            }
            else
            {
<<<<<<< HEAD
                var attributeStorage = logRecord.AttributeStorage ??= new List<KeyValuePair<string, object?>>(8);
=======
                var attributeStorage = logRecord.AttributeStorage ??= new List<KeyValuePair<string, object?>>(LogRecordPoolHelper.DefaultMaxNumberOfAttributes);
>>>>>>> 9858e3ac
                attributeStorage.Add(new KeyValuePair<string, object?>(string.Empty, state));
                return attributeStorage;
            }
        }

        private sealed class NullScope : IDisposable
        {
            public static NullScope Instance { get; } = new();

            public void Dispose()
            {
            }
        }
    }
}<|MERGE_RESOLUTION|>--- conflicted
+++ resolved
@@ -59,11 +59,7 @@
 
                 record.ScopeProvider = provider.IncludeScopes ? this.ScopeProvider : null;
                 record.State = provider.ParseStateValues ? null : state;
-<<<<<<< HEAD
-                record.StateValues = provider.ParseStateValues ? this.ParseState(record, state) : null;
-=======
                 record.StateValues = provider.ParseStateValues ? ParseState(record, state) : null;
->>>>>>> 9858e3ac
 
                 ref LogRecordData data = ref record.Data;
 
@@ -94,11 +90,7 @@
 
         public IDisposable BeginScope<TState>(TState state) => this.ScopeProvider?.Push(state) ?? NullScope.Instance;
 
-<<<<<<< HEAD
-        private IReadOnlyList<KeyValuePair<string, object?>> ParseState<TState>(LogRecord logRecord, TState state)
-=======
         private static IReadOnlyList<KeyValuePair<string, object?>> ParseState<TState>(LogRecord logRecord, TState state)
->>>>>>> 9858e3ac
         {
             /* TODO: Enable this if/when LogRecordAttributeList becomes public.
             if (state is LogRecordAttributeList logRecordAttributes)
@@ -126,11 +118,7 @@
             }
             else
             {
-<<<<<<< HEAD
-                var attributeStorage = logRecord.AttributeStorage ??= new List<KeyValuePair<string, object?>>(8);
-=======
                 var attributeStorage = logRecord.AttributeStorage ??= new List<KeyValuePair<string, object?>>(LogRecordPoolHelper.DefaultMaxNumberOfAttributes);
->>>>>>> 9858e3ac
                 attributeStorage.Add(new KeyValuePair<string, object?>(string.Empty, state));
                 return attributeStorage;
             }
