// <copyright file="OpenTelemetryLoggerProvider.cs" company="OpenTelemetry Authors">
// Copyright The OpenTelemetry Authors
//
// Licensed under the Apache License, Version 2.0 (the "License");
// you may not use this file except in compliance with the License.
// You may obtain a copy of the License at
//
//     http://www.apache.org/licenses/LICENSE-2.0
//
// Unless required by applicable law or agreed to in writing, software
// distributed under the License is distributed on an "AS IS" BASIS,
// WITHOUT WARRANTIES OR CONDITIONS OF ANY KIND, either express or implied.
// See the License for the specific language governing permissions and
// limitations under the License.
// </copyright>

#nullable enable

using System;
using System.Collections;
using System.Threading;
using Microsoft.Extensions.Logging;
using Microsoft.Extensions.Options;
using OpenTelemetry.Internal;
using OpenTelemetry.Resources;

namespace OpenTelemetry.Logs
{
    /// <summary>
    /// An <see cref="ILoggerProvider"/> implementation for exporting logs using OpenTelemetry.
    /// </summary>
    [ProviderAlias("OpenTelemetry")]
    public class OpenTelemetryLoggerProvider : BaseProvider, ILoggerProvider, ISupportExternalScope
    {
        internal readonly bool IncludeScopes;
        internal readonly bool ParseStateValues;
        internal BaseProcessor<LogRecord>? Processor;
        internal Resource Resource;
        private readonly Hashtable loggers = new();
        private ILogRecordPool? threadStaticPool = LogRecordThreadStaticPool.Instance;
        private bool disposed;

        static OpenTelemetryLoggerProvider()
        {
            // Accessing Sdk class is just to trigger its static ctor,
            // which sets default Propagators and default Activity Id format
            _ = Sdk.SuppressInstrumentation;
        }

        /// <summary>
        /// Initializes a new instance of the <see cref="OpenTelemetryLoggerProvider"/> class.
        /// </summary>
        /// <param name="options"><see cref="OpenTelemetryLoggerOptions"/>.</param>
        public OpenTelemetryLoggerProvider(IOptionsMonitor<OpenTelemetryLoggerOptions> options)
            : this(options?.CurrentValue ?? throw new ArgumentNullException(nameof(options)))
        {
        }

        /// <summary>
        /// Initializes a new instance of the <see cref="OpenTelemetryLoggerProvider"/> class.
        /// </summary>
        /// <param name="configure"><see cref="OpenTelemetryLoggerOptions"/> configuration callback.</param>
        public OpenTelemetryLoggerProvider(Action<OpenTelemetryLoggerOptions> configure)
            : this(BuildOptions(configure))
        {
        }

        /// <summary>
        /// Initializes a new instance of the <see cref="OpenTelemetryLoggerProvider"/> class.
        /// </summary>
        /// <param name="configure"><see cref="OpenTelemetryLoggerOptions"/> configuration callback.</param>
        public OpenTelemetryLoggerProvider(Action<OpenTelemetryLoggerOptions> configure)
            : this(BuildOptions(configure ?? throw new ArgumentNullException(nameof(configure))))
        {
        }

        /// <summary>
        /// Initializes a new instance of the <see cref="OpenTelemetryLoggerProvider"/> class.
        /// </summary>
        public OpenTelemetryLoggerProvider()
            : this(BuildOptions(configure: null))
        {
        }

        internal OpenTelemetryLoggerProvider(OpenTelemetryLoggerOptions options)
        {
            Guard.ThrowIfNull(options);

            this.IncludeScopes = options.IncludeScopes;
            this.IncludeFormattedMessage = options.IncludeFormattedMessage;
            this.ParseStateValues = options.ParseStateValues;

            this.Resource = options.ResourceBuilder.Build();

            foreach (var processor in options.Processors)
            {
                this.AddProcessor(processor);
            }
        }

        /// <summary>
        /// Gets a value indicating whether or not formatted messages should be included on log messages.
        /// </summary>
        public bool IncludeFormattedMessage { get; }

        internal IExternalScopeProvider? ScopeProvider { get; private set; }

        internal ILogRecordPool LogRecordPool => this.threadStaticPool ?? LogRecordSharedPool.Current;

        /// <inheritdoc/>
        void ISupportExternalScope.SetScopeProvider(IExternalScopeProvider scopeProvider)
        {
            this.ScopeProvider = scopeProvider;

            lock (this.loggers)
            {
                foreach (DictionaryEntry entry in this.loggers)
                {
                    if (entry.Value is OpenTelemetryLogger logger)
                    {
                        logger.ScopeProvider = scopeProvider;
                    }
                }
            }
        }

        /// <inheritdoc/>
        public ILogger CreateLogger(string categoryName)
        {
            if (this.loggers[categoryName] is not OpenTelemetryLogger logger)
            {
                lock (this.loggers)
                {
                    logger = (this.loggers[categoryName] as OpenTelemetryLogger)!;
                    if (logger == null)
                    {
                        logger = new OpenTelemetryLogger(categoryName, this)
                        {
                            ScopeProvider = this.ScopeProvider,
                        };

                        this.loggers[categoryName] = logger;
                    }
                }
            }

            return logger;
        }

        /// <summary>
        /// Flushes all the processors registered under <see
        /// cref="OpenTelemetryLoggerProvider"/>, blocks the current thread
        /// until flush completed, shutdown signaled or timed out.
        /// </summary>
        /// <param name="timeoutMilliseconds">
        /// The number (non-negative) of milliseconds to wait, or
        /// <c>Timeout.Infinite</c> to wait indefinitely.
        /// </param>
        /// <returns>
        /// Returns <c>true</c> when force flush succeeded; otherwise, <c>false</c>.
        /// </returns>
        /// <exception cref="ArgumentOutOfRangeException">
        /// Thrown when the <c>timeoutMilliseconds</c> is smaller than -1.
        /// </exception>
        /// <remarks>
        /// This function guarantees thread-safety.
        /// </remarks>
        public bool ForceFlush(int timeoutMilliseconds = Timeout.Infinite)
        {
<<<<<<< HEAD
            bool result = this.Processor?.ForceFlush(timeoutMilliseconds) ?? true;

            OpenTelemetrySdkEventSource.Log.ForceFlushInvoked(nameof(OpenTelemetryLoggerProvider), result);

            return result;
        }

        /// <summary>
        /// Create a <see cref="LogEmitter"/>.
        /// </summary>
        /// <returns><see cref="LogEmitter"/>.</returns>
        internal LogEmitter CreateEmitter() => new(this);

=======
            return this.Processor?.ForceFlush(timeoutMilliseconds) ?? true;
        }

>>>>>>> 17e6d760
        internal OpenTelemetryLoggerProvider AddProcessor(BaseProcessor<LogRecord> processor)
        {
            Guard.ThrowIfNull(processor);

            processor.SetParentProvider(this);

            if (this.threadStaticPool != null && this.ContainsBatchProcessor(processor))
            {
                this.threadStaticPool = null;
            }

            if (this.Processor == null)
            {
                this.Processor = processor;
            }
            else if (this.Processor is CompositeProcessor<LogRecord> compositeProcessor)
            {
                compositeProcessor.AddProcessor(processor);
            }
            else
            {
                var newCompositeProcessor = new CompositeProcessor<LogRecord>(new[]
                {
                    this.Processor,
                });
                newCompositeProcessor.SetParentProvider(this);
                newCompositeProcessor.AddProcessor(processor);
                this.Processor = newCompositeProcessor;
            }

            return this;
        }

        internal bool ContainsBatchProcessor(BaseProcessor<LogRecord> processor)
        {
            if (processor is BatchExportProcessor<LogRecord>)
            {
                return true;
            }
            else if (processor is CompositeProcessor<LogRecord> compositeProcessor)
            {
                var current = compositeProcessor.Head;
                while (current != null)
                {
                    if (this.ContainsBatchProcessor(current.Value))
                    {
                        return true;
                    }

                    current = current.Next;
                }
            }

            return false;
        }

        /// <inheritdoc/>
        protected override void Dispose(bool disposing)
        {
            if (!this.disposed)
            {
                if (disposing)
                {
                    // Wait for up to 5 seconds grace period
                    this.Processor?.Shutdown(5000);
                    this.Processor?.Dispose();
                }

                this.disposed = true;
                OpenTelemetrySdkEventSource.Log.ProviderDisposed(nameof(OpenTelemetryLoggerProvider));
            }

            base.Dispose(disposing);
        }

<<<<<<< HEAD
        private static OpenTelemetryLoggerOptions BuildOptions(Action<OpenTelemetryLoggerOptions>? configure = null)
=======
        private static OpenTelemetryLoggerOptions BuildOptions(Action<OpenTelemetryLoggerOptions>? configure)
>>>>>>> 17e6d760
        {
            OpenTelemetryLoggerOptions options = new();
            configure?.Invoke(options);
            return options;
        }
    }
}<|MERGE_RESOLUTION|>--- conflicted
+++ resolved
@@ -61,15 +61,6 @@
         /// </summary>
         /// <param name="configure"><see cref="OpenTelemetryLoggerOptions"/> configuration callback.</param>
         public OpenTelemetryLoggerProvider(Action<OpenTelemetryLoggerOptions> configure)
-            : this(BuildOptions(configure))
-        {
-        }
-
-        /// <summary>
-        /// Initializes a new instance of the <see cref="OpenTelemetryLoggerProvider"/> class.
-        /// </summary>
-        /// <param name="configure"><see cref="OpenTelemetryLoggerOptions"/> configuration callback.</param>
-        public OpenTelemetryLoggerProvider(Action<OpenTelemetryLoggerOptions> configure)
             : this(BuildOptions(configure ?? throw new ArgumentNullException(nameof(configure))))
         {
         }
@@ -167,12 +158,7 @@
         /// </remarks>
         public bool ForceFlush(int timeoutMilliseconds = Timeout.Infinite)
         {
-<<<<<<< HEAD
-            bool result = this.Processor?.ForceFlush(timeoutMilliseconds) ?? true;
-
-            OpenTelemetrySdkEventSource.Log.ForceFlushInvoked(nameof(OpenTelemetryLoggerProvider), result);
-
-            return result;
+            return this.Processor?.ForceFlush(timeoutMilliseconds) ?? true;
         }
 
         /// <summary>
@@ -181,11 +167,6 @@
         /// <returns><see cref="LogEmitter"/>.</returns>
         internal LogEmitter CreateEmitter() => new(this);
 
-=======
-            return this.Processor?.ForceFlush(timeoutMilliseconds) ?? true;
-        }
-
->>>>>>> 17e6d760
         internal OpenTelemetryLoggerProvider AddProcessor(BaseProcessor<LogRecord> processor)
         {
             Guard.ThrowIfNull(processor);
@@ -261,11 +242,7 @@
             base.Dispose(disposing);
         }
 
-<<<<<<< HEAD
-        private static OpenTelemetryLoggerOptions BuildOptions(Action<OpenTelemetryLoggerOptions>? configure = null)
-=======
         private static OpenTelemetryLoggerOptions BuildOptions(Action<OpenTelemetryLoggerOptions>? configure)
->>>>>>> 17e6d760
         {
             OpenTelemetryLoggerOptions options = new();
             configure?.Invoke(options);
