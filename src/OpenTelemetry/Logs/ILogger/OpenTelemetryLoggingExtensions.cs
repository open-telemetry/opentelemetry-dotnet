--- conflicted
+++ resolved
@@ -75,14 +75,6 @@
 
         var services = builder.Services;
 
-<<<<<<< HEAD
-        // Note: This will bind logger options element (eg "Logging:OpenTelemetry") to OpenTelemetryLoggerOptions
-        RegisterLoggerProviderOptions(services);
-
-        services.AddOpenTelemetrySharedProviderBuilderServices();
-
-        new LoggerProviderBuilderBase(services).ConfigureBuilder(
-=======
         if (configureOptions != null)
         {
             // TODO: Move this below the RegisterLoggerProviderOptions call so
@@ -94,8 +86,9 @@
         // Note: This will bind logger options element (eg "Logging:OpenTelemetry") to OpenTelemetryLoggerOptions
         RegisterLoggerProviderOptions(services);
 
+        services.AddOpenTelemetrySharedProviderBuilderServices();
+
         var loggingBuilder = new LoggerProviderBuilderBase(services).ConfigureBuilder(
->>>>>>> 1f7f9315
             (sp, logging) =>
             {
                 var options = sp.GetRequiredService<IOptionsMonitor<OpenTelemetryLoggerOptions>>().CurrentValue;
@@ -115,11 +108,8 @@
                 options.ProcessorFactories.Clear();
             });
 
-<<<<<<< HEAD
-=======
         configureBuilder?.Invoke(loggingBuilder);
 
->>>>>>> 1f7f9315
         services.TryAddEnumerable(
             ServiceDescriptor.Singleton<ILoggerProvider, OpenTelemetryLoggerProvider>(
                 sp => new OpenTelemetryLoggerProvider(
