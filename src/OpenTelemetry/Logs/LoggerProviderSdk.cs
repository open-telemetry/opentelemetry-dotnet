// Copyright The OpenTelemetry Authors
// SPDX-License-Identifier: Apache-2.0

using System.Diagnostics;
using System.Diagnostics.CodeAnalysis;
using System.Text;
using Microsoft.Extensions.DependencyInjection;
using OpenTelemetry.Internal;
using OpenTelemetry.Resources;

namespace OpenTelemetry.Logs;

/// <summary>
/// SDK <see cref="LoggerProvider"/> implementation.
/// </summary>
internal sealed class LoggerProviderSdk : LoggerProvider
{
    internal readonly IServiceProvider ServiceProvider;
    internal IDisposable? OwnedServiceProvider;
    internal bool Disposed;
    internal int ShutdownCount;

    private readonly List<object> instrumentations = [];
    private ILogRecordPool? threadStaticPool = LogRecordThreadStaticPool.Instance;

    public LoggerProviderSdk(
        IServiceProvider serviceProvider,
        bool ownsServiceProvider)
    {
        Debug.Assert(serviceProvider != null, "serviceProvider was null");

        var state = serviceProvider!.GetRequiredService<LoggerProviderBuilderSdk>();
        state.RegisterProvider(this);

        this.ServiceProvider = serviceProvider!;

        if (ownsServiceProvider)
        {
            this.OwnedServiceProvider = serviceProvider as IDisposable;
            Debug.Assert(this.OwnedServiceProvider != null, "ownedServiceProvider was null");
        }

        OpenTelemetrySdkEventSource.Log.LoggerProviderSdkEvent("Building LoggerProvider.");

        var configureProviderBuilders = serviceProvider!.GetServices<IConfigureLoggerProviderBuilder>();
        foreach (var configureProviderBuilder in configureProviderBuilders)
        {
            configureProviderBuilder.ConfigureBuilder(serviceProvider!, state);
        }

        var resourceBuilder = state.ResourceBuilder ?? ResourceBuilder.CreateDefault();
        resourceBuilder.ServiceProvider = serviceProvider;
        this.Resource = resourceBuilder.Build();

        // Note: Linq OrderBy performs a stable sort, which is a requirement here
        foreach (var processor in state.Processors.OrderBy(p => p.PipelineWeight))
        {
            this.AddProcessor(processor);
        }

        StringBuilder instrumentationFactoriesAdded = new StringBuilder();

        foreach (var instrumentation in state.Instrumentation)
        {
            if (instrumentation.Instance is not null)
            {
                this.instrumentations.Add(instrumentation.Instance);
            }

            instrumentationFactoriesAdded.Append(instrumentation.Name);
            instrumentationFactoriesAdded.Append(';');
        }

        if (instrumentationFactoriesAdded.Length != 0)
        {
            instrumentationFactoriesAdded.Remove(instrumentationFactoriesAdded.Length - 1, 1);
            OpenTelemetrySdkEventSource.Log.LoggerProviderSdkEvent($"Instrumentations added = \"{instrumentationFactoriesAdded}\".");
        }

        OpenTelemetrySdkEventSource.Log.LoggerProviderSdkEvent("LoggerProviderSdk built successfully.");
    }

    public Resource Resource { get; }

    public List<object> Instrumentations => this.instrumentations;

    public BaseProcessor<LogRecord>? Processor { get; private set; }

    public ILogRecordPool LogRecordPool => this.threadStaticPool ?? LogRecordSharedPool.Current;

    public static bool ContainsBatchProcessor(BaseProcessor<LogRecord> processor)
    {
        if (processor is BatchExportProcessor<LogRecord>)
        {
            return true;
        }
        else if (processor is CompositeProcessor<LogRecord> compositeProcessor)
        {
            var current = compositeProcessor.Head;
            while (current != null)
            {
                if (ContainsBatchProcessor(current.Value))
                {
                    return true;
                }

                current = current.Next;
            }
        }

        return false;
    }

    public void AddProcessor(BaseProcessor<LogRecord> processor)
    {
        Guard.ThrowIfNull(processor);

        processor.SetParentProvider(this);

        if (this.threadStaticPool != null && ContainsBatchProcessor(processor))
        {
            OpenTelemetrySdkEventSource.Log.LoggerProviderSdkEvent("Using shared thread pool.");

            this.threadStaticPool = null;
        }

        StringBuilder processorAdded = new StringBuilder();

        if (this.Processor == null)
        {
            processorAdded.Append("Setting processor to '");
            processorAdded.Append(processor);
            processorAdded.Append('\'');

            this.Processor = processor;
        }
        else if (this.Processor is CompositeProcessor<LogRecord> compositeProcessor)
        {
            processorAdded.Append("Adding processor '");
            processorAdded.Append(processor);
            processorAdded.Append("' to composite processor");

            compositeProcessor.AddProcessor(processor);
        }
        else
        {
            processorAdded.Append("Creating new composite processor and adding new processor '");
            processorAdded.Append(processor);
            processorAdded.Append('\'');

<<<<<<< HEAD
            var newCompositeProcessor = new CompositeProcessor<LogRecord>([
                this.Processor
=======
            var newCompositeProcessor = new CompositeProcessor<LogRecord>(
            [
                this.Processor,
>>>>>>> 24a13ab9
            ]);
            newCompositeProcessor.SetParentProvider(this);
            newCompositeProcessor.AddProcessor(processor);
            this.Processor = newCompositeProcessor;
        }

        OpenTelemetrySdkEventSource.Log.LoggerProviderSdkEvent($"Completed adding processor = \"{processorAdded}\".");
    }

    public bool ForceFlush(int timeoutMilliseconds = Timeout.Infinite)
    {
        try
        {
            return this.Processor?.ForceFlush(timeoutMilliseconds) ?? true;
        }
        catch (Exception ex)
        {
            OpenTelemetrySdkEventSource.Log.LoggerProviderException(nameof(this.ForceFlush), ex);
            return false;
        }
    }

    public bool Shutdown(int timeoutMilliseconds)
    {
        if (Interlocked.Increment(ref this.ShutdownCount) > 1)
        {
            return false; // shutdown already called
        }

        try
        {
            return this.Processor?.Shutdown(timeoutMilliseconds) ?? true;
        }
        catch (Exception ex)
        {
            OpenTelemetrySdkEventSource.Log.LoggerProviderException(nameof(this.Shutdown), ex);
            return false;
        }
    }

    /// <inheritdoc />
#if EXPOSE_EXPERIMENTAL_FEATURES
    protected
#else
    internal
#endif
        override bool TryCreateLogger(
        string? name,
        [NotNullWhen(true)]
        out Logger? logger)
    {
        logger = new LoggerSdk(this, name);
        return true;
    }

    /// <inheritdoc/>
    protected override void Dispose(bool disposing)
    {
        if (!this.Disposed)
        {
            if (disposing)
            {
                foreach (var item in this.instrumentations)
                {
                    (item as IDisposable)?.Dispose();
                }

                this.instrumentations.Clear();

                // Wait for up to 5 seconds grace period
                this.Processor?.Shutdown(5000);
                this.Processor?.Dispose();
                this.Processor = null;

                this.OwnedServiceProvider?.Dispose();
                this.OwnedServiceProvider = null;
            }

            this.Disposed = true;
            OpenTelemetrySdkEventSource.Log.ProviderDisposed(nameof(LoggerProviderSdk));
        }

        base.Dispose(disposing);
    }
}<|MERGE_RESOLUTION|>--- conflicted
+++ resolved
@@ -148,14 +148,9 @@
             processorAdded.Append(processor);
             processorAdded.Append('\'');
 
-<<<<<<< HEAD
-            var newCompositeProcessor = new CompositeProcessor<LogRecord>([
-                this.Processor
-=======
             var newCompositeProcessor = new CompositeProcessor<LogRecord>(
             [
                 this.Processor,
->>>>>>> 24a13ab9
             ]);
             newCompositeProcessor.SetParentProvider(this);
             newCompositeProcessor.AddProcessor(processor);
