--- conflicted
+++ resolved
@@ -54,12 +54,8 @@
         resourceBuilder.ServiceProvider = serviceProvider;
         this.Resource = resourceBuilder.Build();
 
-<<<<<<< HEAD
-        foreach (var processor in state.Processors.OrderBy(p => (int)p.PipelineWeight))
-=======
         // Note: Linq OrderBy performs a stable sort, which is a requirement here
         foreach (var processor in state.Processors.OrderBy(p => p.PipelineWeight))
->>>>>>> eb2f9985
         {
             this.AddProcessor(processor);
         }
