--- conflicted
+++ resolved
@@ -15,27 +15,18 @@
 // </copyright>
 
 using System;
-<<<<<<< HEAD
-using System.Diagnostics;
-=======
 using System.Runtime.CompilerServices;
->>>>>>> 36913a73
 using OpenTelemetry.Context;
 
 namespace OpenTelemetry
 {
     public sealed class SuppressInstrumentationScope : IDisposable
     {
-<<<<<<< HEAD
-        private static readonly RuntimeContextSlot<bool> Slot = RuntimeContext.RegisterSlot<bool>("otel.suppress_instrumentation");
-        private static readonly RuntimeContextSlot<ActivitySpanId?> ActivitySlot = RuntimeContext.RegisterSlot<ActivitySpanId?>("otel.suppress_instrumentation_activity");
-=======
         // An integer value which controls whether instrumentation should be suppressed (disabled).
         // * 0: instrumentation is not suppressed
         // * [int.MinValue, -1]: instrumentation is always suppressed
         // * [1, int.MaxValue]: instrumentation is suppressed in a reference-counting mode
         private static readonly RuntimeContextSlot<int> Slot = RuntimeContext.RegisterSlot<int>("otel.suppress_instrumentation");
->>>>>>> 36913a73
 
         private readonly int previousValue;
         private bool disposed;
@@ -43,18 +34,10 @@
         internal SuppressInstrumentationScope(bool value = true)
         {
             this.previousValue = Slot.Get();
-<<<<<<< HEAD
-            Slot.Set(value);
-            ActivitySlot.Set(Activity.Current?.SpanId);
-        }
-
-        internal static bool IsSuppressed => Slot.Get() && (ActivitySlot.Get() == null || ActivitySlot.Get() != Activity.Current?.SpanId);
-=======
             Slot.Set(value ? -1 : 0);
         }
 
         internal static bool IsSuppressed => Slot.Get() != 0;
->>>>>>> 36913a73
 
         /// <summary>
         /// Begins a new scope in which instrumentation is suppressed (disabled).
