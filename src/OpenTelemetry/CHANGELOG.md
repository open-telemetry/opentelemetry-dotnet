# Changelog

## Unreleased

<<<<<<< HEAD
* Use binary search for histograms with a large amount of buckets.
  ([#3252](https://github.com/open-telemetry/opentelemetry-dotnet/pull/3252))
=======
* `TracerProviderSDK` modified for spans with remote parent. For such spans
  activity will be created irrespective of SamplingResult, to maintain context
  propagation.
  ([#3329](https://github.com/open-telemetry/opentelemetry-dotnet/pull/3329))

* Fix issue where a measurement would be dropped when recording it with a
  null-valued tag.
  ([#3325](https://github.com/open-telemetry/opentelemetry-dotnet/pull/3325))

* `CompositeProcessor` will now ensure `ParentProvider` is set on its children
  ([#3368](https://github.com/open-telemetry/opentelemetry-dotnet/pull/3368))

* Added `ForceFlush` and helper ctors on `OpenTelemetryLoggerProvider`
  ([#3364](https://github.com/open-telemetry/opentelemetry-dotnet/pull/3364))

* `Timestamp`, `TraceId`, `SpanId`, `TraceFlags`, `TraceState`, `CategoryName`,
  `LogLevel`, `EventId`, & `Exception` properties on `LogRecord` now expose
  `set` methods
  ([#3378](https://github.com/open-telemetry/opentelemetry-dotnet/pull/3378))

* Handle possible exception when initializing the default service name.
  ([#3405](https://github.com/open-telemetry/opentelemetry-dotnet/pull/3405))

## 1.3.0

Released 2022-Jun-03

## 1.3.0-rc.2

Released 2022-June-1

* Fix null reference exception when a metric view does not match an instrument.
  ([#3285](https://github.com/open-telemetry/opentelemetry-dotnet/pull/3285))
* Swallow `ObjectDisposedException` in `BatchExportProcessor` and
  `PeriodicExportingMetricReader`.
  ([#3291](https://github.com/open-telemetry/opentelemetry-dotnet/pull/3291))
* Add `ConfigureResource` which can replace SetResourceBuilder more succinctly
  in most cases and has greater flexibility (applies to
  TracerProvicerBuilder, MeterProviderBuilder, OpenTelemetryLoggingOptions).
  ([#3307](https://github.com/open-telemetry/opentelemetry-dotnet/pull/3307))

## 1.3.0-beta.2

Released 2022-May-16
>>>>>>> f4dddbe7

* Exposed public setters for `LogRecord.State`, `LogRecord.StateValues`,
  and `LogRecord.FormattedMessage`.
  ([#3217](https://github.com/open-telemetry/opentelemetry-dotnet/pull/3217))

## 1.3.0-beta.1

Released 2022-Apr-15

* Removes .NET Framework 4.6.1. The minimum .NET Framework
  version supported is .NET 4.6.2. ([#3190](https://github.com/open-telemetry/opentelemetry-dotnet/issues/3190))

* Bumped minimum required version of `Microsoft.Extensions.Logging`
  and `Microsoft.Extensions.Logging.Configuration` to 3.1.0
  ([#2582](https://github.com/open-telemetry/opentelemetry-dotnet/pull/3196))

## 1.2.0

Released 2022-Apr-15

* Make setter for `MetricReaderOptions.PeriodicExportingMetricReaderOptions`
  property public.
  ([#3184](https://github.com/open-telemetry/opentelemetry-dotnet/pull/3184))

## 1.2.0-rc5

Released 2022-Apr-12

* Removed the `Temporality` setting on `MetricReader` and replaced it with
  `TemporalityPreference`. This is a breaking change.
  `TemporalityPreference` is used to determine the `AggregationTemporality`
  used on a per-instrument kind basis. Currently, there are two preferences:
  * `Cumulative`: Measurements from all instrument kinds are aggregated using
    `AggregationTemporality.Cumulative`.
  * `Delta`: Measurements from `Counter`, `ObservableCounter`, and `Histogram`
    instruments are aggregated using `AggregationTemporality.Delta`. When
    UpDownCounters are supported with
    [DiagnosticSource version 7.0 onwards](https://www.nuget.org/packages/System.Diagnostics.DiagnosticSource/7.0.0-preview.2.22152.2),
    they will be aggregated using `AggregationTemporality.Cumulative`.
  ([#3153](https://github.com/open-telemetry/opentelemetry-dotnet/pull/3153))

* Fix issue where `ExplicitBucketHistogramConfiguration` could be used to
  configure metric streams for instruments that are not histograms. Currently,
  it is not possible to change the aggregation of an instrument with views. This
  may be possible in the future.
  ([#3126](https://github.com/open-telemetry/opentelemetry-dotnet/pull/3126))

* Conformed to the specification to ensure that each view that an instrument
  matches results in a new metric stream. With this change it is possible for
  views to introduce conflicting metric streams. Any conflicts encountered will
  result in a diagnostic log.
  ([#3148](https://github.com/open-telemetry/opentelemetry-dotnet/pull/3148))

## 1.2.0-rc4

Released 2022-Mar-30

* The `PeriodicExportingMetricReader` now accepts an
  `ExportIntervalMilliseconds` of `-1` indicating an infinite export interval
  period.
  ([#2982](https://github.com/open-telemetry/opentelemetry-dotnet/pull/2982))

* Fix bug where multiple views selecting a single instrument can result in
  duplicate updates to a single metric point.
  ([#3006](https://github.com/open-telemetry/opentelemetry-dotnet/pull/3006))

* Added the `PeriodicExportingMetricReaderOptions.ExportTimeoutMilliseconds`
  option.
  ([#3038](https://github.com/open-telemetry/opentelemetry-dotnet/pull/3038))

* Removed `MetricReaderType`. This enumeration was previously used when
  configuring a metric reader with an exporter to configure whether the export
  cycle would be periodic or manual (i.e., requiring a explicit call to flush
  metrics). This change affects the push-based metric exporters: OTLP, Console,
  and InMemory. For these exporters, a manual export cycle can now be achieved
  by setting `PeriodicExportingMetricReaderOptions.ExportIntervalMilliseconds`
  to `-1`.
  ([#3038](https://github.com/open-telemetry/opentelemetry-dotnet/pull/3038))

* Marked members of the `MetricPoint` `struct` which do not mutate state as
  `readonly`
  ([#3065](https://github.com/open-telemetry/opentelemetry-dotnet/pull/3065))

* [Bug fix] OpenTelemetryLoggerProvider is now unaffected by changes to
  OpenTelemetryLoggerOptions after the LoggerFactory is built.
  ([#3055](https://github.com/open-telemetry/opentelemetry-dotnet/pull/3055))

## 1.2.0-rc3

Released 2022-Mar-04

* Instantiating multiple metric instruments with the same name and also
  identical in all other respects - same type, description, and unit - result
  in a single metric stream aggregating measurements from all the identical
  instruments.

  Instantiating multiple metric instruments with the same name but differ in
  some respect - different type, description, or unit - will result in a
  separate metric stream for each distinct instrument.

  ([#2916](https://github.com/open-telemetry/opentelemetry-dotnet/pull/2916))

* The `Meter` property on `OpenTelemetry.Metrics.Metric` has been removed.
  It now has `MeterName` and `MeterVersion` properties.
  ([#2916](https://github.com/open-telemetry/opentelemetry-dotnet/pull/2916))

* Added support for implementing custom `ResourceDetector`.
  ([#2949](https://github.com/open-telemetry/opentelemetry-dotnet/pull/2949/)
  [#2897](https://github.com/open-telemetry/opentelemetry-dotnet/pull/2897))

* Perf improvement for Histogram and HistogramSumCount by implementing lock-free
  updates.
  ([#2951](https://github.com/open-telemetry/opentelemetry-dotnet/pull/2951)
  [#2961](https://github.com/open-telemetry/opentelemetry-dotnet/pull/2961))

## 1.2.0-rc2

Released 2022-Feb-02

* Make `MetricPoint` of `MetricPointAccessor` readonly.
  ([#2736](https://github.com/open-telemetry/opentelemetry-dotnet/pull/2736))

* Fail-fast when using AddView with guaranteed conflict.
  ([#2751](https://github.com/open-telemetry/opentelemetry-dotnet/issues/2751))

* Swallow `ObjectDisposedException` from the `BatchExportProcessor` worker
  thread.
  ([#2844](https://github.com/open-telemetry/opentelemetry-dotnet/issues/2844))

* Performance improvement: when emitting metrics, users are strongly advised to
  provide tags with same Key order, to achieve maximum performance.
  ([#2805](https://github.com/open-telemetry/opentelemetry-dotnet/pull/2805))

## 1.2.0-rc1

Released 2021-Nov-29

* Prevent accessing activity Id before sampler runs in case of legacy
  activities.
  ([#2659](https://github.com/open-telemetry/opentelemetry-dotnet/pull/2659))

* Added `ReadOnlyTagCollection` and expose `Tags` on `MetricPoint` instead of
  `Keys`+`Values`
  ([#2642](https://github.com/open-telemetry/opentelemetry-dotnet/pull/2642))

* Refactored `MetricPoint` and added public methods: `GetBucketCounts`,
  `GetExplicitBounds`, `GetHistogramCount`, and `GetHistogramSum`
  ([#2657](https://github.com/open-telemetry/opentelemetry-dotnet/pull/2657))

* Remove MetricStreamConfiguration.Aggregation, as the feature to customize
  aggregation is not implemented yet.
  ([#2660](https://github.com/open-telemetry/opentelemetry-dotnet/pull/2660))

* Removed the public property `HistogramMeasurements` and added a public method
  `GetHistogramBuckets` instead. Renamed the class `HistogramMeasurements` to
  `HistogramBuckets` and added an enumerator of type `HistogramBucket` for
  enumerating `BucketCounts` and `ExplicitBounds`. Removed `GetBucketCounts` and
  `GetExplicitBounds` methods from `MetricPoint`.
  ([#2664](https://github.com/open-telemetry/opentelemetry-dotnet/pull/2664))

* Refactored temporality setting to align with the latest spec.
  ([#2666](https://github.com/open-telemetry/opentelemetry-dotnet/pull/2666))

* Removed the public properties `LongValue`, `DoubleValue`, in favor of their
  counterpart public methods `GetSumLong`, `GetSumDouble`,
  `GetGaugeLastValueLong`, `GetGaugeLastValueDouble`.
  ([#2667](https://github.com/open-telemetry/opentelemetry-dotnet/pull/2667))

* MetricType modified to reserve bits for future types.
  ([#2693](https://github.com/open-telemetry/opentelemetry-dotnet/pull/2693))

## 1.2.0-beta2

Released 2021-Nov-19

* Renamed `HistogramConfiguration` to `ExplicitBucketHistogramConfiguration` and
  changed its member `BucketBounds` to `Boundaries`.
  ([#2638](https://github.com/open-telemetry/opentelemetry-dotnet/pull/2638))

* Metrics with the same name but from different meters are allowed.
  ([#2634](https://github.com/open-telemetry/opentelemetry-dotnet/pull/2634))

* Metrics SDK will not provide inactive Metrics to delta exporter.
  ([#2629](https://github.com/open-telemetry/opentelemetry-dotnet/pull/2629))

* Histogram bounds are validated when added to a View.
  ([#2573](https://github.com/open-telemetry/opentelemetry-dotnet/pull/2573))

* Changed `BatchExportActivityProcessorOptions` constructor to throw
  `FormatException` if it fails to parse any of the supported environment
  variables.

* Added `BaseExporter.ForceFlush`.
  ([#2525](https://github.com/open-telemetry/opentelemetry-dotnet/pull/2525))

* Exposed public `Batch(T[] items, int count)` constructor on `Batch<T>` struct
  ([#2542](https://github.com/open-telemetry/opentelemetry-dotnet/pull/2542))

* Added wildcard support for AddMeter.
  ([#2459](https://github.com/open-telemetry/opentelemetry-dotnet/pull/2459))

* Add support for multiple Metric readers
  ([#2596](https://github.com/open-telemetry/opentelemetry-dotnet/pull/2596))

* Add ability to configure MaxMetricStreams, MaxMetricPointsPerMetricStream
  ([#2635](https://github.com/open-telemetry/opentelemetry-dotnet/pull/2635))

## 1.2.0-beta1

Released 2021-Oct-08

* Exception from Observable instrument callbacks does not result in entire
  metrics being lost.

* SDK is allocation-free on recording of measurements with up to 8 tags.

* TracerProviderBuilder.AddLegacySource now supports wildcard activity names.
  ([#2183](https://github.com/open-telemetry/opentelemetry-dotnet/issues/2183))

* Instrument and View names are validated [according with the
  spec](https://github.com/open-telemetry/opentelemetry-specification/blob/main/specification/metrics/api.md#instrument).
  ([#2470](https://github.com/open-telemetry/opentelemetry-dotnet/issues/2470))

## 1.2.0-alpha4

Released 2021-Sep-23

* `BatchExportProcessor.OnShutdown` will now log the count of dropped telemetry
  items.
  ([#2331](https://github.com/open-telemetry/opentelemetry-dotnet/pull/2331))
* Changed `CompositeProcessor<T>.OnForceFlush` to meet with the spec
  requirement. Now the SDK will invoke `ForceFlush` on all registered
  processors, even if there is a timeout.
  ([#2388](https://github.com/open-telemetry/opentelemetry-dotnet/pull/2388))

## 1.2.0-alpha3

Released 2021-Sep-13

* Metrics perf improvements, bug fixes. Replace MetricProcessor with
  MetricReader.
  ([#2306](https://github.com/open-telemetry/opentelemetry-dotnet/pull/2306))

* Add `BatchExportActivityProcessorOptions` which supports field value
  overriding using `OTEL_BSP_SCHEDULE_DELAY`, `OTEL_BSP_EXPORT_TIMEOUT`,
  `OTEL_BSP_MAX_QUEUE_SIZE`, `OTEL_BSP_MAX_EXPORT_BATCH_SIZE` environmental
  variables as defined in the
  [specification](https://github.com/open-telemetry/opentelemetry-specification/blob/v1.5.0/specification/sdk-environment-variables.md#batch-span-processor).
  ([#2219](https://github.com/open-telemetry/opentelemetry-dotnet/pull/2219))

## 1.2.0-alpha2

Released 2021-Aug-24

* More Metrics features. All instrument types, push/pull exporters,
  Delta/Cumulative temporality supported.

* `ResourceBuilder.CreateDefault` has detectors for `OTEL_RESOURCE_ATTRIBUTES`,
  `OTEL_SERVICE_NAME` environment variables so that explicit
  `AddEnvironmentVariableDetector` call is not needed.
  ([#2247](https://github.com/open-telemetry/opentelemetry-dotnet/pull/2247))

* `ResourceBuilder.AddEnvironmentVariableDetector` handles `OTEL_SERVICE_NAME`
   environmental variable.
   ([#2209](https://github.com/open-telemetry/opentelemetry-dotnet/pull/2209))

* Removes upper constraint for Microsoft.Extensions.Logging dependencies.
  ([#2179](https://github.com/open-telemetry/opentelemetry-dotnet/pull/2179))

* OpenTelemetryLogger modified to not throw, when the formatter supplied in
  ILogger.Log call is null.
  ([#2200](https://github.com/open-telemetry/opentelemetry-dotnet/pull/2200))

## 1.2.0-alpha1

Released 2021-Jul-23

* Add basic Metrics support with a single pipeline, and supporting Counter
  (sync) instrument. Push and Pull exporters are supported.
  ([#2174](https://github.com/open-telemetry/opentelemetry-dotnet/pull/2174))

* Removes .NET Framework 4.5.2, .NET 4.6 support. The minimum .NET Framework
  version supported is .NET 4.6.1.
  ([#2138](https://github.com/open-telemetry/opentelemetry-dotnet/issues/2138))

## 1.1.0

Released 2021-Jul-12

## 1.1.0-rc1

Released 2021-Jun-25

* Moved `IDeferredTracerProviderBuilder` to API library.
  ([#2058](https://github.com/open-telemetry/opentelemetry-dotnet/pull/2100))

## 1.1.0-beta4

Released 2021-Jun-09

## 1.1.0-beta3

Released 2021-May-11

* `AddLegacySource()` moved out of `TracerProviderBuilderExtensions` and into
  public API
  ([#2019](https://github.com/open-telemetry/opentelemetry-dotnet/pull/2019))

* Fixed an issue causing inconsistent log scopes when using
  `BatchLogRecordExportProcessor`. To make parsing scopes easier the
  `LogRecord.ForEachScope` signature has been changed to receive instances of
  `LogRecordScope` (a new type which implements
  `IEnumerator<KeyValuePair<string, object>>` for accessing scope items)
  ([#2026](https://github.com/open-telemetry/opentelemetry-dotnet/pull/2026))

## 1.1.0-beta2

Released 2021-Apr-23

* Use `AssemblyFileVersionAttribute` instead of `FileVersionInfo.GetVersionInfo`
  to get the SDK version attribute to ensure that it works when the assembly is
  not loaded directly from a file on disk
  ([#1908](https://github.com/open-telemetry/opentelemetry-dotnet/issues/1908))

## 1.1.0-beta1

Released 2021-Mar-19

* Removed SuppressScope Increment/Decrement from DiagnosticSourceListeners.
  ([1893](https://github.com/open-telemetry/opentelemetry-dotnet/pull/1893))

* Added `TracerProviderBuilder.SetErrorStatusOnException` which automatically
  sets the activity status to `Error` when exception happened.
  ([#1858](https://github.com/open-telemetry/opentelemetry-dotnet/pull/1858)
  [#1875](https://github.com/open-telemetry/opentelemetry-dotnet/pull/1875))

* Added `ForceFlush` to `TracerProvider`.
  ([#1837](https://github.com/open-telemetry/opentelemetry-dotnet/pull/1837))

* Added a TracerProviderBuilder extension method called `AddLegacySource` which
  is used by instrumentation libraries that use DiagnosticSource to get
  activities processed without ActivitySourceAdapter.
  [#1836](https://github.com/open-telemetry/opentelemetry-dotnet/pull/1836)
  [#1860](https://github.com/open-telemetry/opentelemetry-dotnet/pull/1860)

* Added new constructor with optional parameters to allow customization of
  `ParentBasedSampler` behavior.
  ([#1727](https://github.com/open-telemetry/opentelemetry-dotnet/pull/1727))

* The application base directory is now tested after the current directory when
  searching for the [self diagnostic configuration
  file](https://github.com/open-telemetry/opentelemetry-dotnet/blob/main/src/OpenTelemetry/README.md#troubleshooting).
  ([#1865](https://github.com/open-telemetry/opentelemetry-dotnet/pull/1865))

* Resource Attributes now accept primitive arrays as values.
  ([#1852](https://github.com/open-telemetry/opentelemetry-dotnet/pull/1852))

* Fixed
  [#1846](https://github.com/open-telemetry/opentelemetry-dotnet/issues/1846):
  `ParentBasedSampler` will no longer explicitly consider Activity links.
  ([#1851](https://github.com/open-telemetry/opentelemetry-dotnet/pull/1851))

* Added `IncludeScopes`, `IncludeFormattedMessage`, & `ParseStateValues` on
  `OpenTelemetryLoggerOptions`. Added `FormattedMessage`, `StateValues`, &
  `ForEachScope` on `LogRecord`.
  ([#1869](https://github.com/open-telemetry/opentelemetry-dotnet/pull/1869) &
  [#1883](https://github.com/open-telemetry/opentelemetry-dotnet/pull/1883))

* Added `SetResourceBuilder` support to `OpenTelemetryLoggerOptions`.
  ([#1913](https://github.com/open-telemetry/opentelemetry-dotnet/pull/1913))

* Added `IDeferredTracerProviderBuilder` and `TracerProviderBuilderBase` to
  support dependency injection through OpenTelemetry.Extensions.Hosting.
  ([#1889](https://github.com/open-telemetry/opentelemetry-dotnet/pull/1889))

## 1.0.1

Released 2021-Feb-10

## 1.0.0-rc4

Released 2021-Feb-09

## 1.0.0-rc3

Released 2021-Feb-04

* Default `Resource` will now contain service.name instead of Telemetry SDK.
  ([#1744](https://github.com/open-telemetry/opentelemetry-dotnet/pull/1744))
* Added GetDefaultResource() method to `Provider`.
  ([#1768](https://github.com/open-telemetry/opentelemetry-dotnet/pull/1768))

## 1.0.0-rc2

Released 2021-Jan-29

* The following extension methods on `ResourceBuilder` has been moved from the
  `OpenTelemetry` namespace to the `OpenTelemetry.Resources` namespace:
  `AddEnvironmentVariableDetector`, `AddAttributes`, `AddService`, and
  `AddTelemetrySdk`.
  ([#1576](https://github.com/open-telemetry/opentelemetry-dotnet/pull/1576))
* Metrics API/SDK support is in an experimental state and is not recommended for
  production use. All metric APIs have been marked with the `Obsolete`
  attribute. See
  [#1501](https://github.com/open-telemetry/opentelemetry-dotnet/issues/1501)
  for more information.
  ([#1611](https://github.com/open-telemetry/opentelemetry-dotnet/pull/1611))
* Modified SimpleExportProcessor and BatchExportProcessor to abstract classes;
  Added SimpleActivityExportProcessor, SimpleLogRecordExportProcessor,
  BatchActivityExportProcessor, BatchLogRecordExportProcessor; Added the check
  for Activity.Recorded in SimpleActivityExportProcessor and
  BatchActivityExportProcessor
  ([#1622](https://github.com/open-telemetry/opentelemetry-dotnet/pull/1622))
* Added check in `ActivitySourceAdapter` class for root activity if trace ID is
  overridden by calling `SetParentId`
  ([#1355](https://github.com/open-telemetry/opentelemetry-dotnet/pull/1355))
* Resource Attributes now accept int, short, and float as values, converting
  them to supported data types (long for int/short, double for float). For
  invalid attributes we now throw an exception instead of logging an error.
  ([#1720](https://github.com/open-telemetry/opentelemetry-dotnet/pull/1720))
* Merging "this" resource with an "other" resource now prioritizes the "other"
  resource's attributes in a conflict. We've rectified to follow a recent change
  to the spec. We previously prioritized "this" resource's tags.
  ([#1728](https://github.com/open-telemetry/opentelemetry-dotnet/pull/1728))
* `BatchExportProcessor` will now flush any remaining spans left in a `Batch`
  after the export operation has completed.
  ([#1726](https://github.com/open-telemetry/opentelemetry-dotnet/pull/1726))
* Fixed a bug to allow the Self Diagnostics log file to be opened simultaneously
  by another process in read-only mode for .NET Framework.
  ([#1693](https://github.com/open-telemetry/opentelemetry-dotnet/pull/1693))
* Metrics removed as it is not part 1.0.0 release. See issue
  [#1501](https://github.com/open-telemetry/opentelemetry-dotnet/issues/1501)
  for details on Metric release plans.
* Fix Resource attribute telemetry.sdk.version to have correct file version.
* Metrics removed as it is not part 1.0.0 release. See issue
  [#1501](https://github.com/open-telemetry/opentelemetry-dotnet/issues/1501)
  for details on Metric release plans.

## 1.0.0-rc1.1

Released 2020-Nov-17

* Removed `GetResource` and `SetResource` `Activity` extension methods. Added
  `GetResource` extension method on `BaseProvider`
  ([#1463](https://github.com/open-telemetry/opentelemetry-dotnet/pull/1463))
* Added `ParentProvider` property on `BaseProcessor` and `BaseExporter` classes.
  ([#1463](https://github.com/open-telemetry/opentelemetry-dotnet/pull/1463))
* `Resource` is no longer added to observed `Activity` objects as a
  `CustomProperty`.
  ([#1463](https://github.com/open-telemetry/opentelemetry-dotnet/pull/1463))
* Removed `ReentrantExportProcessor` as it is not required by spec.
  ([#1496](https://github.com/open-telemetry/opentelemetry-dotnet/pull/1496))
* `ActivitySourceAdapter` supports setting `ActivitySource` for Activities
  created without `ActivitySource`.
  ([#1515](https://github.com/open-telemetry/opentelemetry-dotnet/pull/1515/))
* Implemented `Shutdown` for `TracerProvider`.
  ([#1489](https://github.com/open-telemetry/opentelemetry-dotnet/pull/1489))
* `Resources.CreateServiceResource` has been removed in favor of the
  `ResourceBuilder` API.
  ([#1533](https://github.com/open-telemetry/opentelemetry-dotnet/pull/1533))
* `TracerProviderBuilder.SetResource` has been changed to
  `TracerProviderBuilder.SetResourceBuilder`.
  ([#1533](https://github.com/open-telemetry/opentelemetry-dotnet/pull/1533))
* By default `TracerProvider` will set a `Resource` containing [Telemetry
    SDK](https://github.com/open-telemetry/opentelemetry-specification/tree/main/specification/resource/semantic_conventions#telemetry-sdk)
    details
    ([#1533](https://github.com/open-telemetry/opentelemetry-dotnet/pull/1533)):
  * `telemetry.sdk.name` = `opentelemetry`
  * `telemetry.sdk.language` = `dotnet`
  * `telemetry.sdk.version` = [SDK version]
* `Resource` constructor marked as internal, as `ResourceBuilder` is the
  recommended API to build resources.
  ([#1566](https://github.com/open-telemetry/opentelemetry-dotnet/pull/1566))
* Changed BaseExportProcessor to have it override OnExport instead of OnEnd;
  Added check for ActivityTraceFlags to BaseExportProcessor OnEnd
  ([#1574](https://github.com/open-telemetry/opentelemetry-dotnet/pull/1574))

## 0.8.0-beta.1

Released 2020-Nov-5

* TracerProviderBuilder API changes Renamed AddInstrumentation to
  AddDiagnosticSourceInstrumentation and made internal. Added AddInstrumentation
  ([#1454](https://github.com/open-telemetry/opentelemetry-dotnet/pull/1454))
* DiagnosticSource subscription helper classes (DiagnosticSourceSubscriber,
  ListenerHandler,PropertyFetcher) are made internal.

## 0.7.0-beta.1

Released 2020-Oct-16

* Changed `ActivityExporter.OnShutdown`, `ActivityExporter.Shutdown`,
  `ActivityProcessor.OnShutdown` and `ActivityProcessor.Shutdown` to return
  boolean value
  ([#1282](https://github.com/open-telemetry/opentelemetry-dotnet/pull/1282)
  [#1285](https://github.com/open-telemetry/opentelemetry-dotnet/pull/1285))
* Renamed `SamplingDecision` options (`NotRecord` to `Drop`, `Record` to
  `RecordOnly`, and `RecordAndSampled` to `RecordAndSample`)
  ([#1297](https://github.com/open-telemetry/opentelemetry-dotnet/pull/1297))
* Added `ILogger`/`Microsoft.Extensions.Logging` integration
  ([#1308](https://github.com/open-telemetry/opentelemetry-dotnet/pull/1308)
  [#1315](https://github.com/open-telemetry/opentelemetry-dotnet/pull/1315))
* Changed exporter and processor to generic types
  ([#1328](https://github.com/open-telemetry/opentelemetry-dotnet/pull/1328)):
  * `ActivityExporter` changed to `BaseExporter<Activity>`
  * `ActivityProcessor` changed to `BaseProcessor<Activity>`
  * `BatchExportActivityProcessor` changed to `BatchExportProcessor<Activity>`
  * `ReentrantExportActivityProcessor` changed to
    `ReentrantExportProcessor<Activity>`
  * `SimpleExportActivityProcessor` changed to `SimpleExportProcessor<Activity>`

## 0.6.0-beta.1

Released 2020-Sep-15

* Fixes [953](https://github.com/open-telemetry/opentelemetry-dotnet/issues/953)
* Changes arising from `DiagnosticSource` changes
  ([#1203](https://github.com/open-telemetry/opentelemetry-dotnet/pull/1203))
* `PropertyFetcher` is now public
  ([#1232](https://github.com/open-telemetry/opentelemetry-dotnet/pull/1232))
* `PropertyFetcher` changed to `PropertyFetcher<T>`
  ([#1238](https://github.com/open-telemetry/opentelemetry-dotnet/pull/1238))

## 0.5.0-beta.2

Released 2020-08-28

* Changed `ActivityProcessor` to implement `IDisposable`
  ([#975](https://github.com/open-telemetry/opentelemetry-dotnet/pull/975))
* Samplers now get the actual TraceId of the Activity to be created.
  ([#1007](https://github.com/open-telemetry/opentelemetry-dotnet/pull/1007))
* Changed the default sampler from `AlwaysOn` to `ParentOrElse(AlwaysOn)` to
  match the spec
  ([#1013](https://github.com/open-telemetry/opentelemetry-dotnet/pull/1013))
* Added `SuppressInstrumentationScope` API
  ([#988](https://github.com/open-telemetry/opentelemetry-dotnet/pull/988)
  [#1067](https://github.com/open-telemetry/opentelemetry-dotnet/pull/1067))
* Changed `BroadcastActivityProcessor` to `FanOutActivityProcessor`
  ([#1015](https://github.com/open-telemetry/opentelemetry-dotnet/pull/1015))
* Changed `TracerProviderBuilder` and `TracerProviderSdk` design to simply the
  flow and usage
  ([#1008](https://github.com/open-telemetry/opentelemetry-dotnet/pull/1008)
  [#1027](https://github.com/open-telemetry/opentelemetry-dotnet/pull/1027)
  [#1035](https://github.com/open-telemetry/opentelemetry-dotnet/pull/1035))
* Changed `AddActivitySource` to `AddSource` with params support
  ([#1036](https://github.com/open-telemetry/opentelemetry-dotnet/pull/1036))
* Modified Sampler implementation to match the spec
  ([#1037](https://github.com/open-telemetry/opentelemetry-dotnet/pull/1037))
* Refactored simple export and batch export APIs
  ([#1078](https://github.com/open-telemetry/opentelemetry-dotnet/pull/1078)
  [#1081](https://github.com/open-telemetry/opentelemetry-dotnet/pull/1081)
  [#1083](https://github.com/open-telemetry/opentelemetry-dotnet/pull/1083)
  [#1085](https://github.com/open-telemetry/opentelemetry-dotnet/pull/1085)
  [#1087](https://github.com/open-telemetry/opentelemetry-dotnet/pull/1087)
  [#1094](https://github.com/open-telemetry/opentelemetry-dotnet/pull/1094)
  [#1113](https://github.com/open-telemetry/opentelemetry-dotnet/pull/1113)
  [#1127](https://github.com/open-telemetry/opentelemetry-dotnet/pull/1127)
  [#1129](https://github.com/open-telemetry/opentelemetry-dotnet/pull/1129)
  [#1135](https://github.com/open-telemetry/opentelemetry-dotnet/pull/1135))
* Changed `MeterProviderBuilder` and `MeterProviderSdk` design to simply the
  flow and usage
  ([#1149](https://github.com/open-telemetry/opentelemetry-dotnet/pull/1149))
* Renamed `ParentOrElseSampler` to `ParentBasedSampler`
  ([#1173](https://github.com/open-telemetry/opentelemetry-dotnet/pull/1173))
* Renamed `ProbabilitySampler` to `TraceIdRatioBasedSampler`
  ([#1174](https://github.com/open-telemetry/opentelemetry-dotnet/pull/1174))

## 0.4.0-beta.2

Released 2020-07-24

* First beta release

## 0.3.0-beta

Released 2020-07-23

* Initial release<|MERGE_RESOLUTION|>--- conflicted
+++ resolved
@@ -2,10 +2,9 @@
 
 ## Unreleased
 
-<<<<<<< HEAD
 * Use binary search for histograms with a large amount of buckets.
   ([#3252](https://github.com/open-telemetry/opentelemetry-dotnet/pull/3252))
-=======
+
 * `TracerProviderSDK` modified for spans with remote parent. For such spans
   activity will be created irrespective of SamplingResult, to maintain context
   propagation.
@@ -50,7 +49,6 @@
 ## 1.3.0-beta.2
 
 Released 2022-May-16
->>>>>>> f4dddbe7
 
 * Exposed public setters for `LogRecord.State`, `LogRecord.StateValues`,
   and `LogRecord.FormattedMessage`.
