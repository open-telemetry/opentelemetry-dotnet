--- conflicted
+++ resolved
@@ -44,10 +44,9 @@
   before setting up the `MeterProvider`.
   ([#5052](https://github.com/open-telemetry/opentelemetry-dotnet/pull/5052))
 
-<<<<<<< HEAD
 * Add support for Instrumentation Scope Attributes (i.e Meter Tags), fixing
   issue [#4563](https://github.com/open-telemetry/opentelemetry-dotnet/issues/4563).
-=======
+
 * Update Metrics SDK to override the default histogram buckets for ASP.NET
   (.NET Framework).
 
@@ -61,7 +60,6 @@
   the factory pattern `(Func<IServiceProvider, BaseProcessor<LogRecord>>
   implementationFactory)`.
   ([#4916](https://github.com/open-telemetry/opentelemetry-dotnet/pull/4916))
->>>>>>> eec09c9f
 
 ## 1.7.0-alpha.1
 
