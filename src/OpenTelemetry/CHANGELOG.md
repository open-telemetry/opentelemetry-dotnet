--- conflicted
+++ resolved
@@ -28,15 +28,12 @@
   `readonly`
   ([#3065](https://github.com/open-telemetry/opentelemetry-dotnet/pull/3065))
 
-<<<<<<< HEAD
-* Add Copy method to both `MetricPoint` and `HistogramBuckets`.
-  ([#TODO](todo))
-
-=======
 * [Bug fix] OpenTelemetryLoggerProvider is now unaffected by changes to
   OpenTelemetryLoggerOptions after the LoggerFactory is built.
   ([#3055](https://github.com/open-telemetry/opentelemetry-dotnet/pull/3055))
->>>>>>> a25f2861
+
+* Add Copy method to both `MetricPoint` and `HistogramBuckets`.
+  ([#3113](https://github.com/open-telemetry/opentelemetry-dotnet/pull/3113))
 
 ## 1.2.0-rc3
 
