--- conflicted
+++ resolved
@@ -2,7 +2,6 @@
 
 ## Unreleased
 
-<<<<<<< HEAD
 * Add back support for Exemplars. See [exemplars](../../docs/metrics/customizing-the-sdk/README.md#exemplars)
   for instructions to enable exemplars.
   ([#4553](https://github.com/open-telemetry/opentelemetry-dotnet/pull/4553))
@@ -27,7 +26,7 @@
   instance of EventSource with Guid af2d5796-946b-50cb-5f76-166a609afcbb already
   exists.` when using any of the following exporters: `ConsoleExporter`,
   `OtlpExporter`, `ZipkinExporter`, `JaegerExporter`.
-=======
+
 ## 1.5.1
 
 Released 2023-Jun-26
@@ -47,7 +46,6 @@
   has been removed because it makes the OpenTelemetry .NET SDK incompatible with
   native AOT.
   ([#4614](https://github.com/open-telemetry/opentelemetry-dotnet/pull/4614))
->>>>>>> 8d616914
 
 ## 1.5.0
 
