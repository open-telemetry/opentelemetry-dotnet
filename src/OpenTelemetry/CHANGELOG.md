--- conflicted
+++ resolved
@@ -2,9 +2,7 @@
 
 ## Unreleased
 
-<<<<<<< HEAD
 * Introduce `SuppressInstrumentationScope` API (#988).
-=======
 * `ActivityProcessor` implements `IDisposable`.
   * When `Dispose` occurs, it calls `ShutdownAsync`.
   * If you want a custom behavior for dispose, you will have to override the
@@ -12,7 +10,6 @@
 * `BatchingActivityProcessor`/`SimpleActivityProcessor` is disposable and it
   disposes the containing exporter.
 * `BroadcastActivityProcessor`is disposable and it disposes the processors.
->>>>>>> fd0cc21b
 
 ## 0.3.0-beta
 
