# Changelog

## Unreleased

<<<<<<< HEAD
* `TracerProviderSDK` modified for spans with remote parent. For such spans
  activity will be created irrespective of SamplingResult, to maintain context
  propagation.
  ([#3329](https://github.com/open-telemetry/opentelemetry-dotnet/pull/3329))
=======
## 1.3.0

Released 2022-Jun-03
>>>>>>> 50063702

## 1.3.0-rc.2

Released 2022-June-1

* Fix null reference exception when a metric view does not match an instrument.
  ([#3285](https://github.com/open-telemetry/opentelemetry-dotnet/pull/3285))
* Swallow `ObjectDisposedException` in `BatchExportProcessor` and
* `PeriodicExportingMetricReader`.
  ([#3291](https://github.com/open-telemetry/opentelemetry-dotnet/pull/3291))

## 1.3.0-beta.2

Released 2022-May-16

* Exposed public setters for `LogRecord.State`, `LogRecord.StateValues`,
  and `LogRecord.FormattedMessage`.
 ([#3217](https://github.com/open-telemetry/opentelemetry-dotnet/pull/3217))

## 1.3.0-beta.1

Released 2022-Apr-15

* Removes .NET Framework 4.6.1. The minimum .NET Framework
  version supported is .NET 4.6.2. ([#3190](https://github.com/open-telemetry/opentelemetry-dotnet/issues/3190))

* Bumped minimum required version of `Microsoft.Extensions.Logging`
  and `Microsoft.Extensions.Logging.Configuration` to 3.1.0
  ([#2582](https://github.com/open-telemetry/opentelemetry-dotnet/pull/3196))

## 1.2.0

Released 2022-Apr-15

* Make setter for `MetricReaderOptions.PeriodicExportingMetricReaderOptions`
  property public.
  ([#3184](https://github.com/open-telemetry/opentelemetry-dotnet/pull/3184))

## 1.2.0-rc5

Released 2022-Apr-12

* Removed the `Temporality` setting on `MetricReader` and replaced it with
  `TemporalityPreference`. This is a breaking change.
  `TemporalityPreference` is used to determine the `AggregationTemporality`
  used on a per-instrument kind basis. Currently, there are two preferences:
  * `Cumulative`: Measurements from all instrument kinds are aggregated using
    `AggregationTemporality.Cumulative`.
  * `Delta`: Measurements from `Counter`, `ObservableCounter`, and `Histogram`
    instruments are aggregated using `AggregationTemporality.Delta`. When
    UpDownCounters are supported with
    [DiagnosticSource version 7.0 onwards](https://www.nuget.org/packages/System.Diagnostics.DiagnosticSource/7.0.0-preview.2.22152.2),
    they will be aggregated using `AggregationTemporality.Cumulative`.
  ([#3153](https://github.com/open-telemetry/opentelemetry-dotnet/pull/3153))

* Fix issue where `ExplicitBucketHistogramConfiguration` could be used to
  configure metric streams for instruments that are not histograms. Currently,
  it is not possible to change the aggregation of an instrument with views. This
  may be possible in the future.
  ([#3126](https://github.com/open-telemetry/opentelemetry-dotnet/pull/3126))

* Conformed to the specification to ensure that each view that an instrument
  matches results in a new metric stream. With this change it is possible for
  views to introduce conflicting metric streams. Any conflicts encountered will
  result in a diagnostic log.
  ([#3148](https://github.com/open-telemetry/opentelemetry-dotnet/pull/3148))

## 1.2.0-rc4

Released 2022-Mar-30

* The `PeriodicExportingMetricReader` now accepts an
  `ExportIntervalMilliseconds` of `-1` indicating an infinite export interval
  period.
  ([#2982](https://github.com/open-telemetry/opentelemetry-dotnet/pull/2982))

* Fix bug where multiple views selecting a single instrument can result in
  duplicate updates to a single metric point.
  ([#3006](https://github.com/open-telemetry/opentelemetry-dotnet/pull/3006))

* Added the `PeriodicExportingMetricReaderOptions.ExportTimeoutMilliseconds`
  option.
  ([#3038](https://github.com/open-telemetry/opentelemetry-dotnet/pull/3038))

* Removed `MetricReaderType`. This enumeration was previously used when
  configuring a metric reader with an exporter to configure whether the export
  cycle would be periodic or manual (i.e., requiring a explicit call to flush
  metrics). This change affects the push-based metric exporters: OTLP, Console,
  and InMemory. For these exporters, a manual export cycle can now be achieved
  by setting `PeriodicExportingMetricReaderOptions.ExportIntervalMilliseconds`
  to `-1`.
  ([#3038](https://github.com/open-telemetry/opentelemetry-dotnet/pull/3038))

* Marked members of the `MetricPoint` `struct` which do not mutate state as
  `readonly`
  ([#3065](https://github.com/open-telemetry/opentelemetry-dotnet/pull/3065))

* [Bug fix] OpenTelemetryLoggerProvider is now unaffected by changes to
  OpenTelemetryLoggerOptions after the LoggerFactory is built.
  ([#3055](https://github.com/open-telemetry/opentelemetry-dotnet/pull/3055))

## 1.2.0-rc3

Released 2022-Mar-04

* Instantiating multiple metric instruments with the same name and also
  identical in all other respects - same type, description, and unit - result
  in a single metric stream aggregating measurements from all the identical
  instruments.

  Instantiating multiple metric instruments with the same name but differ in
  some respect - different type, description, or unit - will result in a
  separate metric stream for each distinct instrument.

  ([#2916](https://github.com/open-telemetry/opentelemetry-dotnet/pull/2916))

* The `Meter` property on `OpenTelemetry.Metrics.Metric` has been removed.
  It now has `MeterName` and `MeterVersion` properties.
  ([#2916](https://github.com/open-telemetry/opentelemetry-dotnet/pull/2916))

* Added support for implementing custom `ResourceDetector`.
  ([#2949](https://github.com/open-telemetry/opentelemetry-dotnet/pull/2949/)
  [#2897](https://github.com/open-telemetry/opentelemetry-dotnet/pull/2897))

* Perf improvement for Histogram and HistogramSumCount by implementing lock-free
  updates.
  ([#2951](https://github.com/open-telemetry/opentelemetry-dotnet/pull/2951)
  [#2961](https://github.com/open-telemetry/opentelemetry-dotnet/pull/2961))

## 1.2.0-rc2

Released 2022-Feb-02

* Make `MetricPoint` of `MetricPointAccessor` readonly.
  ([#2736](https://github.com/open-telemetry/opentelemetry-dotnet/pull/2736))

* Fail-fast when using AddView with guaranteed conflict.
  ([#2751](https://github.com/open-telemetry/opentelemetry-dotnet/issues/2751))

* Swallow `ObjectDisposedException` from the `BatchExportProcessor` worker
  thread.
  ([#2844](https://github.com/open-telemetry/opentelemetry-dotnet/issues/2844))

* Performance improvement: when emitting metrics, users are strongly advised to
  provide tags with same Key order, to achieve maximum performance.
  ([#2805](https://github.com/open-telemetry/opentelemetry-dotnet/pull/2805))

## 1.2.0-rc1

Released 2021-Nov-29

* Prevent accessing activity Id before sampler runs in case of legacy
  activities.
  ([#2659](https://github.com/open-telemetry/opentelemetry-dotnet/pull/2659))

* Added `ReadOnlyTagCollection` and expose `Tags` on `MetricPoint` instead of
  `Keys`+`Values`
  ([#2642](https://github.com/open-telemetry/opentelemetry-dotnet/pull/2642))

* Refactored `MetricPoint` and added public methods: `GetBucketCounts`,
  `GetExplicitBounds`, `GetHistogramCount`, and `GetHistogramSum`
  ([#2657](https://github.com/open-telemetry/opentelemetry-dotnet/pull/2657))

* Remove MetricStreamConfiguration.Aggregation, as the feature to customize
  aggregation is not implemented yet.
  ([#2660](https://github.com/open-telemetry/opentelemetry-dotnet/pull/2660))

* Removed the public property `HistogramMeasurements` and added a public method
  `GetHistogramBuckets` instead. Renamed the class `HistogramMeasurements` to
  `HistogramBuckets` and added an enumerator of type `HistogramBucket` for
  enumerating `BucketCounts` and `ExplicitBounds`. Removed `GetBucketCounts` and
  `GetExplicitBounds` methods from `MetricPoint`.
  ([#2664](https://github.com/open-telemetry/opentelemetry-dotnet/pull/2664))

* Refactored temporality setting to align with the latest spec.
  ([#2666](https://github.com/open-telemetry/opentelemetry-dotnet/pull/2666))

* Removed the public properties `LongValue`, `DoubleValue`, in favor of their
  counterpart public methods `GetSumLong`, `GetSumDouble`,
  `GetGaugeLastValueLong`, `GetGaugeLastValueDouble`.
  ([#2667](https://github.com/open-telemetry/opentelemetry-dotnet/pull/2667))

* MetricType modified to reserve bits for future types.
  ([#2693](https://github.com/open-telemetry/opentelemetry-dotnet/pull/2693))

## 1.2.0-beta2

Released 2021-Nov-19

* Renamed `HistogramConfiguration` to `ExplicitBucketHistogramConfiguration` and
  changed its member `BucketBounds` to `Boundaries`.
  ([#2638](https://github.com/open-telemetry/opentelemetry-dotnet/pull/2638))

* Metrics with the same name but from different meters are allowed.
  ([#2634](https://github.com/open-telemetry/opentelemetry-dotnet/pull/2634))

* Metrics SDK will not provide inactive Metrics to delta exporter.
  ([#2629](https://github.com/open-telemetry/opentelemetry-dotnet/pull/2629))

* Histogram bounds are validated when added to a View.
  ([#2573](https://github.com/open-telemetry/opentelemetry-dotnet/pull/2573))

* Changed `BatchExportActivityProcessorOptions` constructor to throw
  `FormatException` if it fails to parse any of the supported environment
  variables.

* Added `BaseExporter.ForceFlush`.
  ([#2525](https://github.com/open-telemetry/opentelemetry-dotnet/pull/2525))

* Exposed public `Batch(T[] items, int count)` constructor on `Batch<T>` struct
  ([#2542](https://github.com/open-telemetry/opentelemetry-dotnet/pull/2542))

* Added wildcard support for AddMeter.
  ([#2459](https://github.com/open-telemetry/opentelemetry-dotnet/pull/2459))

* Add support for multiple Metric readers
  ([#2596](https://github.com/open-telemetry/opentelemetry-dotnet/pull/2596))

* Add ability to configure MaxMetricStreams, MaxMetricPointsPerMetricStream
  ([#2635](https://github.com/open-telemetry/opentelemetry-dotnet/pull/2635))

## 1.2.0-beta1

Released 2021-Oct-08

* Exception from Observable instrument callbacks does not result in entire
  metrics being lost.

* SDK is allocation-free on recording of measurements with up to 8 tags.

* TracerProviderBuilder.AddLegacySource now supports wildcard activity names.
  ([#2183](https://github.com/open-telemetry/opentelemetry-dotnet/issues/2183))

* Instrument and View names are validated [according with the
  spec](https://github.com/open-telemetry/opentelemetry-specification/blob/main/specification/metrics/api.md#instrument).
  ([#2470](https://github.com/open-telemetry/opentelemetry-dotnet/issues/2470))

## 1.2.0-alpha4

Released 2021-Sep-23

* `BatchExportProcessor.OnShutdown` will now log the count of dropped telemetry
  items.
  ([#2331](https://github.com/open-telemetry/opentelemetry-dotnet/pull/2331))
* Changed `CompositeProcessor<T>.OnForceFlush` to meet with the spec
  requirement. Now the SDK will invoke `ForceFlush` on all registered
  processors, even if there is a timeout.
  ([#2388](https://github.com/open-telemetry/opentelemetry-dotnet/pull/2388))

## 1.2.0-alpha3

Released 2021-Sep-13

* Metrics perf improvements, bug fixes. Replace MetricProcessor with
  MetricReader.
  ([#2306](https://github.com/open-telemetry/opentelemetry-dotnet/pull/2306))

* Add `BatchExportActivityProcessorOptions` which supports field value
  overriding using `OTEL_BSP_SCHEDULE_DELAY`, `OTEL_BSP_EXPORT_TIMEOUT`,
  `OTEL_BSP_MAX_QUEUE_SIZE`, `OTEL_BSP_MAX_EXPORT_BATCH_SIZE` environmental
  variables as defined in the
  [specification](https://github.com/open-telemetry/opentelemetry-specification/blob/v1.5.0/specification/sdk-environment-variables.md#batch-span-processor).
  ([#2219](https://github.com/open-telemetry/opentelemetry-dotnet/pull/2219))

## 1.2.0-alpha2

Released 2021-Aug-24

* More Metrics features. All instrument types, push/pull exporters,
  Delta/Cumulative temporality supported.

* `ResourceBuilder.CreateDefault` has detectors for `OTEL_RESOURCE_ATTRIBUTES`,
  `OTEL_SERVICE_NAME` environment variables so that explicit
  `AddEnvironmentVariableDetector` call is not needed.
  ([#2247](https://github.com/open-telemetry/opentelemetry-dotnet/pull/2247))

* `ResourceBuilder.AddEnvironmentVariableDetector` handles `OTEL_SERVICE_NAME`
   environmental variable.
   ([#2209](https://github.com/open-telemetry/opentelemetry-dotnet/pull/2209))

* Removes upper constraint for Microsoft.Extensions.Logging dependencies.
  ([#2179](https://github.com/open-telemetry/opentelemetry-dotnet/pull/2179))

* OpenTelemetryLogger modified to not throw, when the formatter supplied in
  ILogger.Log call is null.
  ([#2200](https://github.com/open-telemetry/opentelemetry-dotnet/pull/2200))

## 1.2.0-alpha1

Released 2021-Jul-23

* Add basic Metrics support with a single pipeline, and supporting Counter
  (sync) instrument. Push and Pull exporters are supported.
  ([#2174](https://github.com/open-telemetry/opentelemetry-dotnet/pull/2174))

* Removes .NET Framework 4.5.2, .NET 4.6 support. The minimum .NET Framework
  version supported is .NET 4.6.1.
  ([#2138](https://github.com/open-telemetry/opentelemetry-dotnet/issues/2138))

## 1.1.0

Released 2021-Jul-12

## 1.1.0-rc1

Released 2021-Jun-25

* Moved `IDeferredTracerProviderBuilder` to API library.
  ([#2058](https://github.com/open-telemetry/opentelemetry-dotnet/pull/2100))

## 1.1.0-beta4

Released 2021-Jun-09

## 1.1.0-beta3

Released 2021-May-11

* `AddLegacySource()` moved out of `TracerProviderBuilderExtensions` and into
  public API
  ([#2019](https://github.com/open-telemetry/opentelemetry-dotnet/pull/2019))

* Fixed an issue causing inconsistent log scopes when using
  `BatchLogRecordExportProcessor`. To make parsing scopes easier the
  `LogRecord.ForEachScope` signature has been changed to receive instances of
  `LogRecordScope` (a new type which implements
  `IEnumerator<KeyValuePair<string, object>>` for accessing scope items)
  ([#2026](https://github.com/open-telemetry/opentelemetry-dotnet/pull/2026))

## 1.1.0-beta2

Released 2021-Apr-23

* Use `AssemblyFileVersionAttribute` instead of `FileVersionInfo.GetVersionInfo`
  to get the SDK version attribute to ensure that it works when the assembly is
  not loaded directly from a file on disk
  ([#1908](https://github.com/open-telemetry/opentelemetry-dotnet/issues/1908))

## 1.1.0-beta1

Released 2021-Mar-19

* Removed SuppressScope Increment/Decrement from DiagnosticSourceListeners.
  ([1893](https://github.com/open-telemetry/opentelemetry-dotnet/pull/1893))

* Added `TracerProviderBuilder.SetErrorStatusOnException` which automatically
  sets the activity status to `Error` when exception happened.
  ([#1858](https://github.com/open-telemetry/opentelemetry-dotnet/pull/1858)
  [#1875](https://github.com/open-telemetry/opentelemetry-dotnet/pull/1875))

* Added `ForceFlush` to `TracerProvider`.
  ([#1837](https://github.com/open-telemetry/opentelemetry-dotnet/pull/1837))

* Added a TracerProviderBuilder extension method called `AddLegacySource` which
  is used by instrumentation libraries that use DiagnosticSource to get
  activities processed without ActivitySourceAdapter.
  [#1836](https://github.com/open-telemetry/opentelemetry-dotnet/pull/1836)
  [#1860](https://github.com/open-telemetry/opentelemetry-dotnet/pull/1860)

* Added new constructor with optional parameters to allow customization of
  `ParentBasedSampler` behavior.
  ([#1727](https://github.com/open-telemetry/opentelemetry-dotnet/pull/1727))

* The application base directory is now tested after the current directory when
  searching for the [self diagnostic configuration
  file](https://github.com/open-telemetry/opentelemetry-dotnet/blob/main/src/OpenTelemetry/README.md#troubleshooting).
  ([#1865](https://github.com/open-telemetry/opentelemetry-dotnet/pull/1865))

* Resource Attributes now accept primitive arrays as values.
  ([#1852](https://github.com/open-telemetry/opentelemetry-dotnet/pull/1852))

* Fixed
  [#1846](https://github.com/open-telemetry/opentelemetry-dotnet/issues/1846):
  `ParentBasedSampler` will no longer explicitly consider Activity links.
  ([#1851](https://github.com/open-telemetry/opentelemetry-dotnet/pull/1851))

* Added `IncludeScopes`, `IncludeFormattedMessage`, & `ParseStateValues` on
  `OpenTelemetryLoggerOptions`. Added `FormattedMessage`, `StateValues`, &
  `ForEachScope` on `LogRecord`.
  ([#1869](https://github.com/open-telemetry/opentelemetry-dotnet/pull/1869) &
  [#1883](https://github.com/open-telemetry/opentelemetry-dotnet/pull/1883))

* Added `SetResourceBuilder` support to `OpenTelemetryLoggerOptions`.
  ([#1913](https://github.com/open-telemetry/opentelemetry-dotnet/pull/1913))

* Added `IDeferredTracerProviderBuilder` and `TracerProviderBuilderBase` to
  support dependency injection through OpenTelemetry.Extensions.Hosting.
  ([#1889](https://github.com/open-telemetry/opentelemetry-dotnet/pull/1889))

## 1.0.1

Released 2021-Feb-10

## 1.0.0-rc4

Released 2021-Feb-09

## 1.0.0-rc3

Released 2021-Feb-04

* Default `Resource` will now contain service.name instead of Telemetry SDK.
  ([#1744](https://github.com/open-telemetry/opentelemetry-dotnet/pull/1744))
* Added GetDefaultResource() method to `Provider`.
  ([#1768](https://github.com/open-telemetry/opentelemetry-dotnet/pull/1768))

## 1.0.0-rc2

Released 2021-Jan-29

* The following extension methods on `ResourceBuilder` has been moved from the
  `OpenTelemetry` namespace to the `OpenTelemetry.Resources` namespace:
  `AddEnvironmentVariableDetector`, `AddAttributes`, `AddService`, and
  `AddTelemetrySdk`.
  ([#1576](https://github.com/open-telemetry/opentelemetry-dotnet/pull/1576))
* Metrics API/SDK support is in an experimental state and is not recommended for
  production use. All metric APIs have been marked with the `Obsolete`
  attribute. See
  [#1501](https://github.com/open-telemetry/opentelemetry-dotnet/issues/1501)
  for more information.
  ([#1611](https://github.com/open-telemetry/opentelemetry-dotnet/pull/1611))
* Modified SimpleExportProcessor and BatchExportProcessor to abstract classes;
  Added SimpleActivityExportProcessor, SimpleLogRecordExportProcessor,
  BatchActivityExportProcessor, BatchLogRecordExportProcessor; Added the check
  for Activity.Recorded in SimpleActivityExportProcessor and
  BatchActivityExportProcessor
  ([#1622](https://github.com/open-telemetry/opentelemetry-dotnet/pull/1622))
* Added check in `ActivitySourceAdapter` class for root activity if trace ID is
  overridden by calling `SetParentId`
  ([#1355](https://github.com/open-telemetry/opentelemetry-dotnet/pull/1355))
* Resource Attributes now accept int, short, and float as values, converting
  them to supported data types (long for int/short, double for float). For
  invalid attributes we now throw an exception instead of logging an error.
  ([#1720](https://github.com/open-telemetry/opentelemetry-dotnet/pull/1720))
* Merging "this" resource with an "other" resource now prioritizes the "other"
  resource's attributes in a conflict. We've rectified to follow a recent change
  to the spec. We previously prioritized "this" resource's tags.
  ([#1728](https://github.com/open-telemetry/opentelemetry-dotnet/pull/1728))
* `BatchExportProcessor` will now flush any remaining spans left in a `Batch`
  after the export operation has completed.
  ([#1726](https://github.com/open-telemetry/opentelemetry-dotnet/pull/1726))
* Fixed a bug to allow the Self Diagnostics log file to be opened simultaneously
  by another process in read-only mode for .NET Framework.
  ([#1693](https://github.com/open-telemetry/opentelemetry-dotnet/pull/1693))
* Metrics removed as it is not part 1.0.0 release. See issue
  [#1501](https://github.com/open-telemetry/opentelemetry-dotnet/issues/1501)
  for details on Metric release plans.
* Fix Resource attribute telemetry.sdk.version to have correct file version.
* Metrics removed as it is not part 1.0.0 release. See issue
  [#1501](https://github.com/open-telemetry/opentelemetry-dotnet/issues/1501)
  for details on Metric release plans.

## 1.0.0-rc1.1

Released 2020-Nov-17

* Removed `GetResource` and `SetResource` `Activity` extension methods. Added
  `GetResource` extension method on `BaseProvider`
  ([#1463](https://github.com/open-telemetry/opentelemetry-dotnet/pull/1463))
* Added `ParentProvider` property on `BaseProcessor` and `BaseExporter` classes.
  ([#1463](https://github.com/open-telemetry/opentelemetry-dotnet/pull/1463))
* `Resource` is no longer added to observed `Activity` objects as a
  `CustomProperty`.
  ([#1463](https://github.com/open-telemetry/opentelemetry-dotnet/pull/1463))
* Removed `ReentrantExportProcessor` as it is not required by spec.
  ([#1496](https://github.com/open-telemetry/opentelemetry-dotnet/pull/1496))
* `ActivitySourceAdapter` supports setting `ActivitySource` for Activities
  created without `ActivitySource`.
  ([#1515](https://github.com/open-telemetry/opentelemetry-dotnet/pull/1515/))
* Implemented `Shutdown` for `TracerProvider`.
  ([#1489](https://github.com/open-telemetry/opentelemetry-dotnet/pull/1489))
* `Resources.CreateServiceResource` has been removed in favor of the
  `ResourceBuilder` API.
  ([#1533](https://github.com/open-telemetry/opentelemetry-dotnet/pull/1533))
* `TracerProviderBuilder.SetResource` has been changed to
  `TracerProviderBuilder.SetResourceBuilder`.
  ([#1533](https://github.com/open-telemetry/opentelemetry-dotnet/pull/1533))
* By default `TracerProvider` will set a `Resource` containing [Telemetry
    SDK](https://github.com/open-telemetry/opentelemetry-specification/tree/main/specification/resource/semantic_conventions#telemetry-sdk)
    details
    ([#1533](https://github.com/open-telemetry/opentelemetry-dotnet/pull/1533)):
  * `telemetry.sdk.name` = `opentelemetry`
  * `telemetry.sdk.language` = `dotnet`
  * `telemetry.sdk.version` = [SDK version]
* `Resource` constructor marked as internal, as `ResourceBuilder` is the
  recommended API to build resources.
  ([#1566](https://github.com/open-telemetry/opentelemetry-dotnet/pull/1566))
* Changed BaseExportProcessor to have it override OnExport instead of OnEnd;
  Added check for ActivityTraceFlags to BaseExportProcessor OnEnd
  ([#1574](https://github.com/open-telemetry/opentelemetry-dotnet/pull/1574))

## 0.8.0-beta.1

Released 2020-Nov-5

* TracerProviderBuilder API changes Renamed AddInstrumentation to
  AddDiagnosticSourceInstrumentation and made internal. Added AddInstrumentation
  ([#1454](https://github.com/open-telemetry/opentelemetry-dotnet/pull/1454))
* DiagnosticSource subscription helper classes (DiagnosticSourceSubscriber,
  ListenerHandler,PropertyFetcher) are made internal.

## 0.7.0-beta.1

Released 2020-Oct-16

* Changed `ActivityExporter.OnShutdown`, `ActivityExporter.Shutdown`,
  `ActivityProcessor.OnShutdown` and `ActivityProcessor.Shutdown` to return
  boolean value
  ([#1282](https://github.com/open-telemetry/opentelemetry-dotnet/pull/1282)
  [#1285](https://github.com/open-telemetry/opentelemetry-dotnet/pull/1285))
* Renamed `SamplingDecision` options (`NotRecord` to `Drop`, `Record` to
  `RecordOnly`, and `RecordAndSampled` to `RecordAndSample`)
  ([#1297](https://github.com/open-telemetry/opentelemetry-dotnet/pull/1297))
* Added `ILogger`/`Microsoft.Extensions.Logging` integration
  ([#1308](https://github.com/open-telemetry/opentelemetry-dotnet/pull/1308)
  [#1315](https://github.com/open-telemetry/opentelemetry-dotnet/pull/1315))
* Changed exporter and processor to generic types
  ([#1328](https://github.com/open-telemetry/opentelemetry-dotnet/pull/1328)):
  * `ActivityExporter` changed to `BaseExporter<Activity>`
  * `ActivityProcessor` changed to `BaseProcessor<Activity>`
  * `BatchExportActivityProcessor` changed to `BatchExportProcessor<Activity>`
  * `ReentrantExportActivityProcessor` changed to
    `ReentrantExportProcessor<Activity>`
  * `SimpleExportActivityProcessor` changed to `SimpleExportProcessor<Activity>`

## 0.6.0-beta.1

Released 2020-Sep-15

* Fixes [953](https://github.com/open-telemetry/opentelemetry-dotnet/issues/953)
* Changes arising from `DiagnosticSource` changes
  ([#1203](https://github.com/open-telemetry/opentelemetry-dotnet/pull/1203))
* `PropertyFetcher` is now public
  ([#1232](https://github.com/open-telemetry/opentelemetry-dotnet/pull/1232))
* `PropertyFetcher` changed to `PropertyFetcher<T>`
  ([#1238](https://github.com/open-telemetry/opentelemetry-dotnet/pull/1238))

## 0.5.0-beta.2

Released 2020-08-28

* Changed `ActivityProcessor` to implement `IDisposable`
  ([#975](https://github.com/open-telemetry/opentelemetry-dotnet/pull/975))
* Samplers now get the actual TraceId of the Activity to be created.
  ([#1007](https://github.com/open-telemetry/opentelemetry-dotnet/pull/1007))
* Changed the default sampler from `AlwaysOn` to `ParentOrElse(AlwaysOn)` to
  match the spec
  ([#1013](https://github.com/open-telemetry/opentelemetry-dotnet/pull/1013))
* Added `SuppressInstrumentationScope` API
  ([#988](https://github.com/open-telemetry/opentelemetry-dotnet/pull/988)
  [#1067](https://github.com/open-telemetry/opentelemetry-dotnet/pull/1067))
* Changed `BroadcastActivityProcessor` to `FanOutActivityProcessor`
  ([#1015](https://github.com/open-telemetry/opentelemetry-dotnet/pull/1015))
* Changed `TracerProviderBuilder` and `TracerProviderSdk` design to simply the
  flow and usage
  ([#1008](https://github.com/open-telemetry/opentelemetry-dotnet/pull/1008)
  [#1027](https://github.com/open-telemetry/opentelemetry-dotnet/pull/1027)
  [#1035](https://github.com/open-telemetry/opentelemetry-dotnet/pull/1035))
* Changed `AddActivitySource` to `AddSource` with params support
  ([#1036](https://github.com/open-telemetry/opentelemetry-dotnet/pull/1036))
* Modified Sampler implementation to match the spec
  ([#1037](https://github.com/open-telemetry/opentelemetry-dotnet/pull/1037))
* Refactored simple export and batch export APIs
  ([#1078](https://github.com/open-telemetry/opentelemetry-dotnet/pull/1078)
  [#1081](https://github.com/open-telemetry/opentelemetry-dotnet/pull/1081)
  [#1083](https://github.com/open-telemetry/opentelemetry-dotnet/pull/1083)
  [#1085](https://github.com/open-telemetry/opentelemetry-dotnet/pull/1085)
  [#1087](https://github.com/open-telemetry/opentelemetry-dotnet/pull/1087)
  [#1094](https://github.com/open-telemetry/opentelemetry-dotnet/pull/1094)
  [#1113](https://github.com/open-telemetry/opentelemetry-dotnet/pull/1113)
  [#1127](https://github.com/open-telemetry/opentelemetry-dotnet/pull/1127)
  [#1129](https://github.com/open-telemetry/opentelemetry-dotnet/pull/1129)
  [#1135](https://github.com/open-telemetry/opentelemetry-dotnet/pull/1135))
* Changed `MeterProviderBuilder` and `MeterProviderSdk` design to simply the
  flow and usage
  ([#1149](https://github.com/open-telemetry/opentelemetry-dotnet/pull/1149))
* Renamed `ParentOrElseSampler` to `ParentBasedSampler`
  ([#1173](https://github.com/open-telemetry/opentelemetry-dotnet/pull/1173))
* Renamed `ProbabilitySampler` to `TraceIdRatioBasedSampler`
  ([#1174](https://github.com/open-telemetry/opentelemetry-dotnet/pull/1174))

## 0.4.0-beta.2

Released 2020-07-24

* First beta release

## 0.3.0-beta

Released 2020-07-23

* Initial release<|MERGE_RESOLUTION|>--- conflicted
+++ resolved
@@ -2,16 +2,14 @@
 
 ## Unreleased
 
-<<<<<<< HEAD
 * `TracerProviderSDK` modified for spans with remote parent. For such spans
   activity will be created irrespective of SamplingResult, to maintain context
   propagation.
   ([#3329](https://github.com/open-telemetry/opentelemetry-dotnet/pull/3329))
-=======
+
 ## 1.3.0
 
 Released 2022-Jun-03
->>>>>>> 50063702
 
 ## 1.3.0-rc.2
 
