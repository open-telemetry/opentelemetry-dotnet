# Changelog

## Experimental - Metrics

Note: the metrics work is happening in the [metrics feature
branch](https://github.com/open-telemetry/opentelemetry-dotnet/tree/metrics),
please check the latest changes
[here](https://github.com/open-telemetry/opentelemetry-dotnet/blob/metrics/src/OpenTelemetry/CHANGELOG.md#experimental---metrics).

## Unreleased

<<<<<<< HEAD
* Fixed an issue causing inconsistent log scopes when using
  `BatchLogRecordExportProcessor`. To make parsing scopes easier the
  `LogRecord.ForEachScope` signature has been changed to receive instances of
  `LogRecordScope` (a new type which implements
  `IEnumerator<KeyValuePair<string, object>>` for accessing scope items)
  ([#2026](https://github.com/open-telemetry/opentelemetry-dotnet/pull/2026))
=======
* `AddLegacySource()` moved out of `TracerProviderBuilderExtensions` and into
  public API
  ([#2019](https://github.com/open-telemetry/opentelemetry-dotnet/pull/2019))
>>>>>>> 98055871

## 1.1.0-beta2

Released 2021-Apr-23

* Use `AssemblyFileVersionAttribute` instead of `FileVersionInfo.GetVersionInfo`
  to get the SDK version attribute to ensure that it works when the assembly
  is not loaded directly from a file on disk
  ([#1908](https://github.com/open-telemetry/opentelemetry-dotnet/issues/1908))

## 1.1.0-beta1

Released 2021-Mar-19

* Removed SuppressScope Increment/Decrement from DiagnosticSourceListeners.
  ([1893](https://github.com/open-telemetry/opentelemetry-dotnet/pull/1893))

* Added `TracerProviderBuilder.SetErrorStatusOnException` which automatically
  sets the activity status to `Error` when exception happened.
  ([#1858](https://github.com/open-telemetry/opentelemetry-dotnet/pull/1858)
  [#1875](https://github.com/open-telemetry/opentelemetry-dotnet/pull/1875))

* Added `ForceFlush` to `TracerProvider`.
  ([#1837](https://github.com/open-telemetry/opentelemetry-dotnet/pull/1837))

* Added a TracerProviderBuilder extension method called `AddLegacySource` which
  is used by instrumentation libraries that use DiagnosticSource to get
  activities processed without ActivitySourceAdapter.
  [#1836](https://github.com/open-telemetry/opentelemetry-dotnet/pull/1836)
  [#1860](https://github.com/open-telemetry/opentelemetry-dotnet/pull/1860)

* Added new constructor with optional parameters to allow customization of
  `ParentBasedSampler` behavior.
  ([#1727](https://github.com/open-telemetry/opentelemetry-dotnet/pull/1727))

* The application base directory is now tested after the current directory when
  searching for the [self diagnostic configuration
  file](https://github.com/open-telemetry/opentelemetry-dotnet/blob/main/src/OpenTelemetry/README.md#troubleshooting).
  ([#1865](https://github.com/open-telemetry/opentelemetry-dotnet/pull/1865))

* Resource Attributes now accept primitive arrays as values.
  ([#1852](https://github.com/open-telemetry/opentelemetry-dotnet/pull/1852))

* Fixed
  [#1846](https://github.com/open-telemetry/opentelemetry-dotnet/issues/1846):
  `ParentBasedSampler` will no longer explicitly consider Activity links.
  ([#1851](https://github.com/open-telemetry/opentelemetry-dotnet/pull/1851))

* Added `IncludeScopes`, `IncludeFormattedMessage`, & `ParseStateValues` on
  `OpenTelemetryLoggerOptions`. Added `FormattedMessage`, `StateValues`, &
  `ForEachScope` on `LogRecord`.
  ([#1869](https://github.com/open-telemetry/opentelemetry-dotnet/pull/1869) &
  [#1883](https://github.com/open-telemetry/opentelemetry-dotnet/pull/1883))

* Added `SetResourceBuilder` support to `OpenTelemetryLoggerOptions`.
  ([#1913](https://github.com/open-telemetry/opentelemetry-dotnet/pull/1913))

* Added `IDeferredTracerProviderBuilder` and `TracerProviderBuilderBase` to
  support dependency injection through OpenTelemetry.Extensions.Hosting.
  ([#1889](https://github.com/open-telemetry/opentelemetry-dotnet/pull/1889))

## 1.0.1

Released 2021-Feb-10

## 1.0.0-rc4

Released 2021-Feb-09

## 1.0.0-rc3

Released 2021-Feb-04

* Default `Resource` will now contain service.name instead of Telemetry SDK.
  ([#1744](https://github.com/open-telemetry/opentelemetry-dotnet/pull/1744))
* Added GetDefaultResource() method to `Provider`.
  ([#1768](https://github.com/open-telemetry/opentelemetry-dotnet/pull/1768))

## 1.0.0-rc2

Released 2021-Jan-29

* The following extension methods on `ResourceBuilder` has been moved from the
  `OpenTelemetry` namespace to the `OpenTelemetry.Resources` namespace:
  `AddEnvironmentVariableDetector`, `AddAttributes`, `AddService`, and
  `AddTelemetrySdk`.
  ([#1576](https://github.com/open-telemetry/opentelemetry-dotnet/pull/1576))
* Metrics API/SDK support is in an experimental state and is not recommended for
  production use. All metric APIs have been marked with the `Obsolete`
  attribute. See
  [#1501](https://github.com/open-telemetry/opentelemetry-dotnet/issues/1501)
  for more information.
  ([#1611](https://github.com/open-telemetry/opentelemetry-dotnet/pull/1611))
* Modified SimpleExportProcessor and BatchExportProcessor to abstract classes;
  Added SimpleActivityExportProcessor, SimpleLogRecordExportProcessor,
  BatchActivityExportProcessor, BatchLogRecordExportProcessor; Added the check
  for Activity.Recorded in SimpleActivityExportProcessor and
  BatchActivityExportProcessor
  ([#1622](https://github.com/open-telemetry/opentelemetry-dotnet/pull/1622))
* Added check in `ActivitySourceAdapter` class for root activity if traceid is
  overridden by calling `SetParentId`
  ([#1355](https://github.com/open-telemetry/opentelemetry-dotnet/pull/1355))
* Resource Attributes now accept int, short, and float as values, converting
  them to supported data types (long for int/short, double for float). For
  invalid attributes we now throw an exception instead of logging an error.
  ([#1720](https://github.com/open-telemetry/opentelemetry-dotnet/pull/1720))
* Merging "this" resource with an "other" resource now prioritizes the "other"
  resource's attributes in a conflict. We've rectified to follow a recent change
  to the spec. We previously prioritized "this" resource's tags.
  ([#1728](https://github.com/open-telemetry/opentelemetry-dotnet/pull/1728))
* `BatchExportProcessor` will now flush any remaining spans left in a `Batch`
  after the export operation has completed.
  ([#1726](https://github.com/open-telemetry/opentelemetry-dotnet/pull/1726))
* Fixed a bug to allow the Self Diagnostics log file to be opened simutaneously
  by another process in read-only mode for .NET Framework.
  ([#1693](https://github.com/open-telemetry/opentelemetry-dotnet/pull/1693))
* Metrics removed as it is not part 1.0.0 release. See issue
  [#1501](https://github.com/open-telemetry/opentelemetry-dotnet/issues/1501)
  for details on Metric release plans.
* Fix Resource attribute telemetry.sdk.version to have correct file version.

## 1.0.0-rc1.1

Released 2020-Nov-17

* Removed `GetResource` and `SetResource` `Activity` extension methods. Added
  `GetResource` extension method on `BaseProvider`
  ([#1463](https://github.com/open-telemetry/opentelemetry-dotnet/pull/1463))
* Added `ParentProvider` property on `BaseProcessor` and `BaseExporter` classes.
  ([#1463](https://github.com/open-telemetry/opentelemetry-dotnet/pull/1463))
* `Resource` is no longer added to observed `Activity` objects as a
  `CustomProperty`.
  ([#1463](https://github.com/open-telemetry/opentelemetry-dotnet/pull/1463))
* Removed `ReentrantExportProcessor` as it is not required by spec.
  ([#1496](https://github.com/open-telemetry/opentelemetry-dotnet/pull/1496))
* `ActivitySourceAdapter` supports setting `ActivitySource` for Activities
  created without `ActivitySource`.
  ([#1515](https://github.com/open-telemetry/opentelemetry-dotnet/pull/1515/))
* Implemented `Shutdown` for `TracerProvider`.
  ([#1489](https://github.com/open-telemetry/opentelemetry-dotnet/pull/1489))
* `Resources.CreateServiceResource` has been removed in favor of the
  `ResourceBuilder` API.
  ([#1533](https://github.com/open-telemetry/opentelemetry-dotnet/pull/1533))
* `TracerProviderBuilder.SetResource` has been changed to
  `TracerProviderBuilder.SetResourceBuilder`.
  ([#1533](https://github.com/open-telemetry/opentelemetry-dotnet/pull/1533))
* By default `TracerProvider` will set a `Resource` containing [Telemetry
    SDK](https://github.com/open-telemetry/opentelemetry-specification/tree/main/specification/resource/semantic_conventions#telemetry-sdk)
    details
    ([#1533](https://github.com/open-telemetry/opentelemetry-dotnet/pull/1533)):
  * `telemetry.sdk.name` = `opentelemetry`
  * `telemetry.sdk.language` = `dotnet`
  * `telemetry.sdk.version` = [SDK version]
* `Resource` constructor marked as internal, as `ResourceBuilder` is the
  recommended API to build resources.
  ([#1566](https://github.com/open-telemetry/opentelemetry-dotnet/pull/1566))
* Changed BaseExportProcessor to have it override OnExport instead of OnEnd;
  Added check for ActivityTraceFlags to BaseExportProcessor OnEnd
  ([#1574](https://github.com/open-telemetry/opentelemetry-dotnet/pull/1574))

## 0.8.0-beta.1

Released 2020-Nov-5

* TracerProviderBuilder API changes Renamed AddInstrumentation to
  AddDiagnosticSourceInstrumentation and made internal. Added AddInstrumentation
  ([#1454](https://github.com/open-telemetry/opentelemetry-dotnet/pull/1454))
* DiagnosticSource subscription helper classes (DiagnosticSourceSubscriber,
  ListenerHandler,PropertyFetcher) are made internal.

## 0.7.0-beta.1

Released 2020-Oct-16

* Changed `ActivityExporter.OnShutdown`, `ActivityExporter.Shutdown`,
  `ActivityProcessor.OnShutdown` and `ActivityProcessor.Shutdown` to return
  boolean value
  ([#1282](https://github.com/open-telemetry/opentelemetry-dotnet/pull/1282)
  [#1285](https://github.com/open-telemetry/opentelemetry-dotnet/pull/1285))
* Renamed `SamplingDecision` options (`NotRecord` to `Drop`, `Record` to
  `RecordOnly`, and `RecordAndSampled` to `RecordAndSample`)
  ([#1297](https://github.com/open-telemetry/opentelemetry-dotnet/pull/1297))
* Added `ILogger`/`Microsoft.Extensions.Logging` integration
  ([#1308](https://github.com/open-telemetry/opentelemetry-dotnet/pull/1308)
  [#1315](https://github.com/open-telemetry/opentelemetry-dotnet/pull/1315))
* Changed exporter and processor to generic types
  ([#1328](https://github.com/open-telemetry/opentelemetry-dotnet/pull/1328)):
  * `ActivityExporter` changed to `BaseExporter<Activity>`
  * `ActivityProcessor` changed to `BaseProcessor<Activity>`
  * `BatchExportActivityProcessor` changed to `BatchExportProcessor<Activity>`
  * `ReentrantExportActivityProcessor` changed to
    `ReentrantExportProcessor<Activity>`
  * `SimpleExportActivityProcessor` changed to `SimpleExportProcessor<Activity>`

## 0.6.0-beta.1

Released 2020-Sep-15

* Fixes [953](https://github.com/open-telemetry/opentelemetry-dotnet/issues/953)
* Changes arising from `DiagnosticSource` changes
  ([#1203](https://github.com/open-telemetry/opentelemetry-dotnet/pull/1203))
* `PropertyFetcher` is now public
  ([#1232](https://github.com/open-telemetry/opentelemetry-dotnet/pull/1232))
* `PropertyFetcher` changed to `PropertyFetcher<T>`
  ([#1238](https://github.com/open-telemetry/opentelemetry-dotnet/pull/1238))

## 0.5.0-beta.2

Released 2020-08-28

* Changed `ActivityProcessor` to implement `IDisposable`
  ([#975](https://github.com/open-telemetry/opentelemetry-dotnet/pull/975))
* Samplers now get the actual TraceId of the Activity to be created.
  ([#1007](https://github.com/open-telemetry/opentelemetry-dotnet/pull/1007))
* Changed the default sampler from `AlwaysOn` to `ParentOrElse(AlwaysOn)` to
  match the spec
  ([#1013](https://github.com/open-telemetry/opentelemetry-dotnet/pull/1013))
* Added `SuppressInstrumentationScope` API
  ([#988](https://github.com/open-telemetry/opentelemetry-dotnet/pull/988)
  [#1067](https://github.com/open-telemetry/opentelemetry-dotnet/pull/1067))
* Changed `BroadcastActivityProcessor` to `FanOutActivityProcessor`
  ([#1015](https://github.com/open-telemetry/opentelemetry-dotnet/pull/1015))
* Changed `TracerProviderBuilder` and `TracerProviderSdk` design to simply the
  flow and usage
  ([#1008](https://github.com/open-telemetry/opentelemetry-dotnet/pull/1008)
  [#1027](https://github.com/open-telemetry/opentelemetry-dotnet/pull/1027)
  [#1035](https://github.com/open-telemetry/opentelemetry-dotnet/pull/1035))
* Changed `AddActivitySource` to `AddSource` with params support
  ([#1036](https://github.com/open-telemetry/opentelemetry-dotnet/pull/1036))
* Modified Sampler implementation to match the spec
  ([#1037](https://github.com/open-telemetry/opentelemetry-dotnet/pull/1037))
* Refactored simple export and batch export APIs
  ([#1078](https://github.com/open-telemetry/opentelemetry-dotnet/pull/1078)
  [#1081](https://github.com/open-telemetry/opentelemetry-dotnet/pull/1081)
  [#1083](https://github.com/open-telemetry/opentelemetry-dotnet/pull/1083)
  [#1085](https://github.com/open-telemetry/opentelemetry-dotnet/pull/1085)
  [#1087](https://github.com/open-telemetry/opentelemetry-dotnet/pull/1087)
  [#1094](https://github.com/open-telemetry/opentelemetry-dotnet/pull/1094)
  [#1113](https://github.com/open-telemetry/opentelemetry-dotnet/pull/1113)
  [#1127](https://github.com/open-telemetry/opentelemetry-dotnet/pull/1127)
  [#1129](https://github.com/open-telemetry/opentelemetry-dotnet/pull/1129)
  [#1135](https://github.com/open-telemetry/opentelemetry-dotnet/pull/1135))
* Changed `MeterProviderBuilder` and `MeterProviderSdk` design to simply the
  flow and usage
  ([#1149](https://github.com/open-telemetry/opentelemetry-dotnet/pull/1149))
* Renamed `ParentOrElseSampler` to `ParentBasedSampler`
  ([#1173](https://github.com/open-telemetry/opentelemetry-dotnet/pull/1173))
* Renamed `ProbabilitySampler` to `TraceIdRatioBasedSampler`
  ([#1174](https://github.com/open-telemetry/opentelemetry-dotnet/pull/1174))

## 0.4.0-beta.2

Released 2020-07-24

* First beta release

## 0.3.0-beta

Released 2020-07-23

* Initial release<|MERGE_RESOLUTION|>--- conflicted
+++ resolved
@@ -9,18 +9,16 @@
 
 ## Unreleased
 
-<<<<<<< HEAD
+* `AddLegacySource()` moved out of `TracerProviderBuilderExtensions` and into
+  public API
+  ([#2019](https://github.com/open-telemetry/opentelemetry-dotnet/pull/2019))
+
 * Fixed an issue causing inconsistent log scopes when using
   `BatchLogRecordExportProcessor`. To make parsing scopes easier the
   `LogRecord.ForEachScope` signature has been changed to receive instances of
   `LogRecordScope` (a new type which implements
   `IEnumerator<KeyValuePair<string, object>>` for accessing scope items)
   ([#2026](https://github.com/open-telemetry/opentelemetry-dotnet/pull/2026))
-=======
-* `AddLegacySource()` moved out of `TracerProviderBuilderExtensions` and into
-  public API
-  ([#2019](https://github.com/open-telemetry/opentelemetry-dotnet/pull/2019))
->>>>>>> 98055871
 
 ## 1.1.0-beta2
 
