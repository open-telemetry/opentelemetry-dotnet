--- conflicted
+++ resolved
@@ -2,10 +2,10 @@
 
 ## Unreleased
 
-<<<<<<< HEAD
 * Add setters for `State`, `StateValues`, and `FormattedMessage` for LogRecord.
   ([2864](https://github.com/open-telemetry/opentelemetry-dotnet/pull/2864))
-=======
+
+
 ## 1.2.0-rc5
 
 Released 2022-Apr-12
@@ -38,7 +38,6 @@
 ## 1.2.0-rc4
 
 Released 2022-Mar-30
->>>>>>> c926c023
 
 * The `PeriodicExportingMetricReader` now accepts an
   `ExportIntervalMilliseconds` of `-1` indicating an infinite export interval
