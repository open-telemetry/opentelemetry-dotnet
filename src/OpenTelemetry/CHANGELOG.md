# Changelog

## Unreleased

<<<<<<< HEAD
* Fix bug where multiple views selecting a single instrument can result in
  duplicate updates to a single metric point.
  ([#3006](https://github.com/open-telemetry/opentelemetry-dotnet/pull/3006))
=======
* The `PeriodicExportingMetricReader` now accepts an
  `ExportIntervalMilliseconds` of `-1` indicating an infinite export interval
  period.
  ([#2982](https://github.com/open-telemetry/opentelemetry-dotnet/pull/2982))
>>>>>>> bab645fe

## 1.2.0-rc3

Released 2022-Mar-04

* Instantiating multiple metric instruments with the same name and also
  identical in all other respects - same type, description, and unit - result
  in a single metric stream aggregating measurements from all the identical
  instruments.

  Instantiating multiple metric instruments with the same name but differ in
  some respect - different type, description, or unit - will result in a
  separate metric stream for each distinct instrument.

  ([#2916](https://github.com/open-telemetry/opentelemetry-dotnet/pull/2916))

* The `Meter` property on `OpenTelemetry.Metrics.Metric` has been removed.
  It now has `MeterName` and `MeterVersion` properties.
  ([#2916](https://github.com/open-telemetry/opentelemetry-dotnet/pull/2916))

* Added support for implementing custom `ResourceDetector`.
  ([#2949](https://github.com/open-telemetry/opentelemetry-dotnet/pull/2949/)
  [#2897](https://github.com/open-telemetry/opentelemetry-dotnet/pull/2897))

* Perf improvement for Histogram and HistogramSumCount by implementing lock-free
  updates.
  ([#2951](https://github.com/open-telemetry/opentelemetry-dotnet/pull/2951)
  [#2961](https://github.com/open-telemetry/opentelemetry-dotnet/pull/2961))

## 1.2.0-rc2

Released 2022-Feb-02

* Make `MetricPoint` of `MetricPointAccessor` readonly.
  ([#2736](https://github.com/open-telemetry/opentelemetry-dotnet/pull/2736))

* Fail-fast when using AddView with guaranteed conflict.
  ([#2751](https://github.com/open-telemetry/opentelemetry-dotnet/issues/2751))

* Swallow `ObjectDisposedException` from the `BatchExportProcessor` worker
  thread.
  ([#2844](https://github.com/open-telemetry/opentelemetry-dotnet/issues/2844))

* Performance improvement: when emitting metrics, users are strongly advised to
  provide tags with same Key order, to achieve maximum performance.
  ([#2805](https://github.com/open-telemetry/opentelemetry-dotnet/pull/2805))

## 1.2.0-rc1

Released 2021-Nov-29

* Prevent accessing activity Id before sampler runs in case of legacy
  activities.
  ([#2659](https://github.com/open-telemetry/opentelemetry-dotnet/pull/2659))

* Added `ReadOnlyTagCollection` and expose `Tags` on `MetricPoint` instead of
  `Keys`+`Values`
  ([#2642](https://github.com/open-telemetry/opentelemetry-dotnet/pull/2642))

* Refactored `MetricPoint` and added public methods: `GetBucketCounts`,
  `GetExplicitBounds`, `GetHistogramCount`, and `GetHistogramSum`
  ([#2657](https://github.com/open-telemetry/opentelemetry-dotnet/pull/2657))

* Remove MetricStreamConfiguration.Aggregation, as the feature to customize
  aggregation is not implemented yet.
  ([#2660](https://github.com/open-telemetry/opentelemetry-dotnet/pull/2660))

* Removed the public property `HistogramMeasurements` and added a public method
  `GetHistogramBuckets` instead. Renamed the class `HistogramMeasurements` to
  `HistogramBuckets` and added an enumerator of type `HistogramBucket` for
  enumerating `BucketCounts` and `ExplicitBounds`. Removed `GetBucketCounts` and
  `GetExplicitBounds` methods from `MetricPoint`.
  ([#2664](https://github.com/open-telemetry/opentelemetry-dotnet/pull/2664))

* Refactored temporality setting to align with the latest spec.
  ([#2666](https://github.com/open-telemetry/opentelemetry-dotnet/pull/2666))

* Removed the public properties `LongValue`, `DoubleValue`, in favor of their
  counterpart public methods `GetSumLong`, `GetSumDouble`,
  `GetGaugeLastValueLong`, `GetGaugeLastValueDouble`.
  ([#2667](https://github.com/open-telemetry/opentelemetry-dotnet/pull/2667))

* MetricType modified to reserve bits for future types.
  ([#2693](https://github.com/open-telemetry/opentelemetry-dotnet/pull/2693))

## 1.2.0-beta2

Released 2021-Nov-19

* Renamed `HistogramConfiguration` to `ExplicitBucketHistogramConfiguration` and
  changed its member `BucketBounds` to `Boundaries`.
  ([#2638](https://github.com/open-telemetry/opentelemetry-dotnet/pull/2638))

* Metrics with the same name but from different meters are allowed.
  ([#2634](https://github.com/open-telemetry/opentelemetry-dotnet/pull/2634))

* Metrics SDK will not provide inactive Metrics to delta exporter.
  ([#2629](https://github.com/open-telemetry/opentelemetry-dotnet/pull/2629))

* Histogram bounds are validated when added to a View.
  ([#2573](https://github.com/open-telemetry/opentelemetry-dotnet/pull/2573))

* Changed `BatchExportActivityProcessorOptions` constructor to throw
  `FormatException` if it fails to parse any of the supported environment
  variables.

* Added `BaseExporter.ForceFlush`.
  ([#2525](https://github.com/open-telemetry/opentelemetry-dotnet/pull/2525))

* Exposed public `Batch(T[] items, int count)` constructor on `Batch<T>` struct
  ([#2542](https://github.com/open-telemetry/opentelemetry-dotnet/pull/2542))

* Added wildcard support for AddMeter.
  ([#2459](https://github.com/open-telemetry/opentelemetry-dotnet/pull/2459))

* Add support for multiple Metric readers
  ([#2596](https://github.com/open-telemetry/opentelemetry-dotnet/pull/2596))

* Add ability to configure MaxMetricStreams, MaxMetricPointsPerMetricStream
  ([#2635](https://github.com/open-telemetry/opentelemetry-dotnet/pull/2635))

## 1.2.0-beta1

Released 2021-Oct-08

* Exception from Observable instrument callbacks does not result in entire
  metrics being lost.

* SDK is allocation-free on recording of measurements with upto 8 tags.

* TracerProviderBuilder.AddLegacySource now supports wildcard activity names.
  ([#2183](https://github.com/open-telemetry/opentelemetry-dotnet/issues/2183))

* Instrument and View names are validated [according with the
  spec](https://github.com/open-telemetry/opentelemetry-specification/blob/main/specification/metrics/api.md#instrument).
  ([#2470](https://github.com/open-telemetry/opentelemetry-dotnet/issues/2470))

## 1.2.0-alpha4

Released 2021-Sep-23

* `BatchExportProcessor.OnShutdown` will now log the count of dropped telemetry
  items.
  ([#2331](https://github.com/open-telemetry/opentelemetry-dotnet/pull/2331))
* Changed `CompositeProcessor<T>.OnForceFlush` to meet with the spec
  requirement. Now the SDK will invoke `ForceFlush` on all registered
  processors, even if there is a timeout.
  ([#2388](https://github.com/open-telemetry/opentelemetry-dotnet/pull/2388))

## 1.2.0-alpha3

Released 2021-Sep-13

* Metrics perf improvements, bug fixes. Replace MetricProcessor with
  MetricReader.
  ([#2306](https://github.com/open-telemetry/opentelemetry-dotnet/pull/2306))

* Add `BatchExportActivityProcessorOptions` which supports field value
  overriding using `OTEL_BSP_SCHEDULE_DELAY`, `OTEL_BSP_EXPORT_TIMEOUT`,
  `OTEL_BSP_MAX_QUEUE_SIZE`, `OTEL_BSP_MAX_EXPORT_BATCH_SIZE` envionmental
  variables as defined in the
  [specification](https://github.com/open-telemetry/opentelemetry-specification/blob/v1.5.0/specification/sdk-environment-variables.md#batch-span-processor).
  ([#2219](https://github.com/open-telemetry/opentelemetry-dotnet/pull/2219))

## 1.2.0-alpha2

Released 2021-Aug-24

* More Metrics features. All instrument types, push/pull exporters,
  Delta/Cumulative temporality supported.

* `ResourceBuilder.CreateDefault` has detectors for `OTEL_RESOURCE_ATTRIBUTES`,
  `OTEL_SERVICE_NAME` environment variables so that explicit
  `AddEnvironmentVariableDetector` call is not needed.
  ([#2247](https://github.com/open-telemetry/opentelemetry-dotnet/pull/2247))

* `ResourceBuilder.AddEnvironmentVariableDetector` handles `OTEL_SERVICE_NAME`
   environmental variable.
   ([#2209](https://github.com/open-telemetry/opentelemetry-dotnet/pull/2209))

* Removes upper constraint for Microsoft.Extensions.Logging dependencies.
  ([#2179](https://github.com/open-telemetry/opentelemetry-dotnet/pull/2179))

* OpenTelemetryLogger modified to not throw, when the formatter supplied in
  ILogger.Log call is null.
  ([#2200](https://github.com/open-telemetry/opentelemetry-dotnet/pull/2200))

## 1.2.0-alpha1

Released 2021-Jul-23

* Add basic Metrics support with a single pipeline, and supporting Counter
  (sync) instrument. Push and Pull exporters are supported.
  ([#2174](https://github.com/open-telemetry/opentelemetry-dotnet/pull/2174))

* Removes .NET Framework 4.5.2, .NET 4.6 support. The minimum .NET Framework
  version supported is .NET 4.6.1.
  ([#2138](https://github.com/open-telemetry/opentelemetry-dotnet/issues/2138))

## 1.1.0

Released 2021-Jul-12

## 1.1.0-rc1

Released 2021-Jun-25

* Moved `IDeferredTracerProviderBuilder` to API library.
  ([#2058](https://github.com/open-telemetry/opentelemetry-dotnet/pull/2100))

## 1.1.0-beta4

Released 2021-Jun-09

## 1.1.0-beta3

Released 2021-May-11

* `AddLegacySource()` moved out of `TracerProviderBuilderExtensions` and into
  public API
  ([#2019](https://github.com/open-telemetry/opentelemetry-dotnet/pull/2019))

* Fixed an issue causing inconsistent log scopes when using
  `BatchLogRecordExportProcessor`. To make parsing scopes easier the
  `LogRecord.ForEachScope` signature has been changed to receive instances of
  `LogRecordScope` (a new type which implements
  `IEnumerator<KeyValuePair<string, object>>` for accessing scope items)
  ([#2026](https://github.com/open-telemetry/opentelemetry-dotnet/pull/2026))

## 1.1.0-beta2

Released 2021-Apr-23

* Use `AssemblyFileVersionAttribute` instead of `FileVersionInfo.GetVersionInfo`
  to get the SDK version attribute to ensure that it works when the assembly is
  not loaded directly from a file on disk
  ([#1908](https://github.com/open-telemetry/opentelemetry-dotnet/issues/1908))

## 1.1.0-beta1

Released 2021-Mar-19

* Removed SuppressScope Increment/Decrement from DiagnosticSourceListeners.
  ([1893](https://github.com/open-telemetry/opentelemetry-dotnet/pull/1893))

* Added `TracerProviderBuilder.SetErrorStatusOnException` which automatically
  sets the activity status to `Error` when exception happened.
  ([#1858](https://github.com/open-telemetry/opentelemetry-dotnet/pull/1858)
  [#1875](https://github.com/open-telemetry/opentelemetry-dotnet/pull/1875))

* Added `ForceFlush` to `TracerProvider`.
  ([#1837](https://github.com/open-telemetry/opentelemetry-dotnet/pull/1837))

* Added a TracerProviderBuilder extension method called `AddLegacySource` which
  is used by instrumentation libraries that use DiagnosticSource to get
  activities processed without ActivitySourceAdapter.
  [#1836](https://github.com/open-telemetry/opentelemetry-dotnet/pull/1836)
  [#1860](https://github.com/open-telemetry/opentelemetry-dotnet/pull/1860)

* Added new constructor with optional parameters to allow customization of
  `ParentBasedSampler` behavior.
  ([#1727](https://github.com/open-telemetry/opentelemetry-dotnet/pull/1727))

* The application base directory is now tested after the current directory when
  searching for the [self diagnostic configuration
  file](https://github.com/open-telemetry/opentelemetry-dotnet/blob/main/src/OpenTelemetry/README.md#troubleshooting).
  ([#1865](https://github.com/open-telemetry/opentelemetry-dotnet/pull/1865))

* Resource Attributes now accept primitive arrays as values.
  ([#1852](https://github.com/open-telemetry/opentelemetry-dotnet/pull/1852))

* Fixed
  [#1846](https://github.com/open-telemetry/opentelemetry-dotnet/issues/1846):
  `ParentBasedSampler` will no longer explicitly consider Activity links.
  ([#1851](https://github.com/open-telemetry/opentelemetry-dotnet/pull/1851))

* Added `IncludeScopes`, `IncludeFormattedMessage`, & `ParseStateValues` on
  `OpenTelemetryLoggerOptions`. Added `FormattedMessage`, `StateValues`, &
  `ForEachScope` on `LogRecord`.
  ([#1869](https://github.com/open-telemetry/opentelemetry-dotnet/pull/1869) &
  [#1883](https://github.com/open-telemetry/opentelemetry-dotnet/pull/1883))

* Added `SetResourceBuilder` support to `OpenTelemetryLoggerOptions`.
  ([#1913](https://github.com/open-telemetry/opentelemetry-dotnet/pull/1913))

* Added `IDeferredTracerProviderBuilder` and `TracerProviderBuilderBase` to
  support dependency injection through OpenTelemetry.Extensions.Hosting.
  ([#1889](https://github.com/open-telemetry/opentelemetry-dotnet/pull/1889))

## 1.0.1

Released 2021-Feb-10

## 1.0.0-rc4

Released 2021-Feb-09

## 1.0.0-rc3

Released 2021-Feb-04

* Default `Resource` will now contain service.name instead of Telemetry SDK.
  ([#1744](https://github.com/open-telemetry/opentelemetry-dotnet/pull/1744))
* Added GetDefaultResource() method to `Provider`.
  ([#1768](https://github.com/open-telemetry/opentelemetry-dotnet/pull/1768))

## 1.0.0-rc2

Released 2021-Jan-29

* The following extension methods on `ResourceBuilder` has been moved from the
  `OpenTelemetry` namespace to the `OpenTelemetry.Resources` namespace:
  `AddEnvironmentVariableDetector`, `AddAttributes`, `AddService`, and
  `AddTelemetrySdk`.
  ([#1576](https://github.com/open-telemetry/opentelemetry-dotnet/pull/1576))
* Metrics API/SDK support is in an experimental state and is not recommended for
  production use. All metric APIs have been marked with the `Obsolete`
  attribute. See
  [#1501](https://github.com/open-telemetry/opentelemetry-dotnet/issues/1501)
  for more information.
  ([#1611](https://github.com/open-telemetry/opentelemetry-dotnet/pull/1611))
* Modified SimpleExportProcessor and BatchExportProcessor to abstract classes;
  Added SimpleActivityExportProcessor, SimpleLogRecordExportProcessor,
  BatchActivityExportProcessor, BatchLogRecordExportProcessor; Added the check
  for Activity.Recorded in SimpleActivityExportProcessor and
  BatchActivityExportProcessor
  ([#1622](https://github.com/open-telemetry/opentelemetry-dotnet/pull/1622))
* Added check in `ActivitySourceAdapter` class for root activity if traceid is
  overridden by calling `SetParentId`
  ([#1355](https://github.com/open-telemetry/opentelemetry-dotnet/pull/1355))
* Resource Attributes now accept int, short, and float as values, converting
  them to supported data types (long for int/short, double for float). For
  invalid attributes we now throw an exception instead of logging an error.
  ([#1720](https://github.com/open-telemetry/opentelemetry-dotnet/pull/1720))
* Merging "this" resource with an "other" resource now prioritizes the "other"
  resource's attributes in a conflict. We've rectified to follow a recent change
  to the spec. We previously prioritized "this" resource's tags.
  ([#1728](https://github.com/open-telemetry/opentelemetry-dotnet/pull/1728))
* `BatchExportProcessor` will now flush any remaining spans left in a `Batch`
  after the export operation has completed.
  ([#1726](https://github.com/open-telemetry/opentelemetry-dotnet/pull/1726))
* Fixed a bug to allow the Self Diagnostics log file to be opened simutaneously
  by another process in read-only mode for .NET Framework.
  ([#1693](https://github.com/open-telemetry/opentelemetry-dotnet/pull/1693))
* Metrics removed as it is not part 1.0.0 release. See issue
  [#1501](https://github.com/open-telemetry/opentelemetry-dotnet/issues/1501)
  for details on Metric release plans.
* Fix Resource attribute telemetry.sdk.version to have correct file version.
* Metrics removed as it is not part 1.0.0 release. See issue
  [#1501](https://github.com/open-telemetry/opentelemetry-dotnet/issues/1501)
  for details on Metric release plans.

## 1.0.0-rc1.1

Released 2020-Nov-17

* Removed `GetResource` and `SetResource` `Activity` extension methods. Added
  `GetResource` extension method on `BaseProvider`
  ([#1463](https://github.com/open-telemetry/opentelemetry-dotnet/pull/1463))
* Added `ParentProvider` property on `BaseProcessor` and `BaseExporter` classes.
  ([#1463](https://github.com/open-telemetry/opentelemetry-dotnet/pull/1463))
* `Resource` is no longer added to observed `Activity` objects as a
  `CustomProperty`.
  ([#1463](https://github.com/open-telemetry/opentelemetry-dotnet/pull/1463))
* Removed `ReentrantExportProcessor` as it is not required by spec.
  ([#1496](https://github.com/open-telemetry/opentelemetry-dotnet/pull/1496))
* `ActivitySourceAdapter` supports setting `ActivitySource` for Activities
  created without `ActivitySource`.
  ([#1515](https://github.com/open-telemetry/opentelemetry-dotnet/pull/1515/))
* Implemented `Shutdown` for `TracerProvider`.
  ([#1489](https://github.com/open-telemetry/opentelemetry-dotnet/pull/1489))
* `Resources.CreateServiceResource` has been removed in favor of the
  `ResourceBuilder` API.
  ([#1533](https://github.com/open-telemetry/opentelemetry-dotnet/pull/1533))
* `TracerProviderBuilder.SetResource` has been changed to
  `TracerProviderBuilder.SetResourceBuilder`.
  ([#1533](https://github.com/open-telemetry/opentelemetry-dotnet/pull/1533))
* By default `TracerProvider` will set a `Resource` containing [Telemetry
    SDK](https://github.com/open-telemetry/opentelemetry-specification/tree/main/specification/resource/semantic_conventions#telemetry-sdk)
    details
    ([#1533](https://github.com/open-telemetry/opentelemetry-dotnet/pull/1533)):
  * `telemetry.sdk.name` = `opentelemetry`
  * `telemetry.sdk.language` = `dotnet`
  * `telemetry.sdk.version` = [SDK version]
* `Resource` constructor marked as internal, as `ResourceBuilder` is the
  recommended API to build resources.
  ([#1566](https://github.com/open-telemetry/opentelemetry-dotnet/pull/1566))
* Changed BaseExportProcessor to have it override OnExport instead of OnEnd;
  Added check for ActivityTraceFlags to BaseExportProcessor OnEnd
  ([#1574](https://github.com/open-telemetry/opentelemetry-dotnet/pull/1574))

## 0.8.0-beta.1

Released 2020-Nov-5

* TracerProviderBuilder API changes Renamed AddInstrumentation to
  AddDiagnosticSourceInstrumentation and made internal. Added AddInstrumentation
  ([#1454](https://github.com/open-telemetry/opentelemetry-dotnet/pull/1454))
* DiagnosticSource subscription helper classes (DiagnosticSourceSubscriber,
  ListenerHandler,PropertyFetcher) are made internal.

## 0.7.0-beta.1

Released 2020-Oct-16

* Changed `ActivityExporter.OnShutdown`, `ActivityExporter.Shutdown`,
  `ActivityProcessor.OnShutdown` and `ActivityProcessor.Shutdown` to return
  boolean value
  ([#1282](https://github.com/open-telemetry/opentelemetry-dotnet/pull/1282)
  [#1285](https://github.com/open-telemetry/opentelemetry-dotnet/pull/1285))
* Renamed `SamplingDecision` options (`NotRecord` to `Drop`, `Record` to
  `RecordOnly`, and `RecordAndSampled` to `RecordAndSample`)
  ([#1297](https://github.com/open-telemetry/opentelemetry-dotnet/pull/1297))
* Added `ILogger`/`Microsoft.Extensions.Logging` integration
  ([#1308](https://github.com/open-telemetry/opentelemetry-dotnet/pull/1308)
  [#1315](https://github.com/open-telemetry/opentelemetry-dotnet/pull/1315))
* Changed exporter and processor to generic types
  ([#1328](https://github.com/open-telemetry/opentelemetry-dotnet/pull/1328)):
  * `ActivityExporter` changed to `BaseExporter<Activity>`
  * `ActivityProcessor` changed to `BaseProcessor<Activity>`
  * `BatchExportActivityProcessor` changed to `BatchExportProcessor<Activity>`
  * `ReentrantExportActivityProcessor` changed to
    `ReentrantExportProcessor<Activity>`
  * `SimpleExportActivityProcessor` changed to `SimpleExportProcessor<Activity>`

## 0.6.0-beta.1

Released 2020-Sep-15

* Fixes [953](https://github.com/open-telemetry/opentelemetry-dotnet/issues/953)
* Changes arising from `DiagnosticSource` changes
  ([#1203](https://github.com/open-telemetry/opentelemetry-dotnet/pull/1203))
* `PropertyFetcher` is now public
  ([#1232](https://github.com/open-telemetry/opentelemetry-dotnet/pull/1232))
* `PropertyFetcher` changed to `PropertyFetcher<T>`
  ([#1238](https://github.com/open-telemetry/opentelemetry-dotnet/pull/1238))

## 0.5.0-beta.2

Released 2020-08-28

* Changed `ActivityProcessor` to implement `IDisposable`
  ([#975](https://github.com/open-telemetry/opentelemetry-dotnet/pull/975))
* Samplers now get the actual TraceId of the Activity to be created.
  ([#1007](https://github.com/open-telemetry/opentelemetry-dotnet/pull/1007))
* Changed the default sampler from `AlwaysOn` to `ParentOrElse(AlwaysOn)` to
  match the spec
  ([#1013](https://github.com/open-telemetry/opentelemetry-dotnet/pull/1013))
* Added `SuppressInstrumentationScope` API
  ([#988](https://github.com/open-telemetry/opentelemetry-dotnet/pull/988)
  [#1067](https://github.com/open-telemetry/opentelemetry-dotnet/pull/1067))
* Changed `BroadcastActivityProcessor` to `FanOutActivityProcessor`
  ([#1015](https://github.com/open-telemetry/opentelemetry-dotnet/pull/1015))
* Changed `TracerProviderBuilder` and `TracerProviderSdk` design to simply the
  flow and usage
  ([#1008](https://github.com/open-telemetry/opentelemetry-dotnet/pull/1008)
  [#1027](https://github.com/open-telemetry/opentelemetry-dotnet/pull/1027)
  [#1035](https://github.com/open-telemetry/opentelemetry-dotnet/pull/1035))
* Changed `AddActivitySource` to `AddSource` with params support
  ([#1036](https://github.com/open-telemetry/opentelemetry-dotnet/pull/1036))
* Modified Sampler implementation to match the spec
  ([#1037](https://github.com/open-telemetry/opentelemetry-dotnet/pull/1037))
* Refactored simple export and batch export APIs
  ([#1078](https://github.com/open-telemetry/opentelemetry-dotnet/pull/1078)
  [#1081](https://github.com/open-telemetry/opentelemetry-dotnet/pull/1081)
  [#1083](https://github.com/open-telemetry/opentelemetry-dotnet/pull/1083)
  [#1085](https://github.com/open-telemetry/opentelemetry-dotnet/pull/1085)
  [#1087](https://github.com/open-telemetry/opentelemetry-dotnet/pull/1087)
  [#1094](https://github.com/open-telemetry/opentelemetry-dotnet/pull/1094)
  [#1113](https://github.com/open-telemetry/opentelemetry-dotnet/pull/1113)
  [#1127](https://github.com/open-telemetry/opentelemetry-dotnet/pull/1127)
  [#1129](https://github.com/open-telemetry/opentelemetry-dotnet/pull/1129)
  [#1135](https://github.com/open-telemetry/opentelemetry-dotnet/pull/1135))
* Changed `MeterProviderBuilder` and `MeterProviderSdk` design to simply the
  flow and usage
  ([#1149](https://github.com/open-telemetry/opentelemetry-dotnet/pull/1149))
* Renamed `ParentOrElseSampler` to `ParentBasedSampler`
  ([#1173](https://github.com/open-telemetry/opentelemetry-dotnet/pull/1173))
* Renamed `ProbabilitySampler` to `TraceIdRatioBasedSampler`
  ([#1174](https://github.com/open-telemetry/opentelemetry-dotnet/pull/1174))

## 0.4.0-beta.2

Released 2020-07-24

* First beta release

## 0.3.0-beta

Released 2020-07-23

* Initial release<|MERGE_RESOLUTION|>--- conflicted
+++ resolved
@@ -2,16 +2,14 @@
 
 ## Unreleased
 
-<<<<<<< HEAD
-* Fix bug where multiple views selecting a single instrument can result in
-  duplicate updates to a single metric point.
-  ([#3006](https://github.com/open-telemetry/opentelemetry-dotnet/pull/3006))
-=======
 * The `PeriodicExportingMetricReader` now accepts an
   `ExportIntervalMilliseconds` of `-1` indicating an infinite export interval
   period.
   ([#2982](https://github.com/open-telemetry/opentelemetry-dotnet/pull/2982))
->>>>>>> bab645fe
+
+* Fix bug where multiple views selecting a single instrument can result in
+  duplicate updates to a single metric point.
+  ([#3006](https://github.com/open-telemetry/opentelemetry-dotnet/pull/3006))
 
 ## 1.2.0-rc3
 
