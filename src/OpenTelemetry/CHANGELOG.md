# Changelog

## Unreleased

<<<<<<< HEAD
* Enabling `SetErrorStatusOnException` on TracerProvider will now set the
`Status` property on Activity to `ActivityStatusCode.Error` in case of an error.
This will be done in addition to current behavior of setting `otel.status_code`
tag on activity.
([#4336](https://github.com/open-telemetry/opentelemetry-dotnet/pull/4336))
=======
* Add support for configuring the
  [Base2 Exponential Bucket Histogram Aggregation](https://github.com/open-telemetry/opentelemetry-specification/blob/main/specification/metrics/sdk.md#base2-exponential-bucket-histogram-aggregation)
  using the `AddView` API. This aggregation is supported by OTLP but not yet by
  Prometheus.
  ([#4337](https://github.com/open-telemetry/opentelemetry-dotnet/pull/4337))
>>>>>>> 5f41a232

* Implementation of `SuppressInstrumentationScope` changed to improve
  performance.
  ([#4304](https://github.com/open-telemetry/opentelemetry-dotnet/pull/4304))

## 1.5.0-alpha.1

Released 2023-Mar-07

* Added Exemplar support. See [exemplars](../../docs/metrics/customizing-the-sdk/README.md#exemplars)
  for instructions to enable exemplars.

* Added `AddDetector` factory overload on `ResourceBuilder`.
  ([#4261](https://github.com/open-telemetry/opentelemetry-dotnet/pull/4261))

## 1.4.0

Released 2023-Feb-24

## 1.4.0-rc.4

Released 2023-Feb-10

* Removed the dependency on System.Reflection.Emit.Lightweight
  ([#4140](https://github.com/open-telemetry/opentelemetry-dotnet/pull/4140))

* Moved the `AddOpenTelemetry` extension into the
  `OpenTelemetry.Extensions.Hosting` package so that the `StartWithHost` API
  could be removed.
  ([#4174](https://github.com/open-telemetry/opentelemetry-dotnet/pull/4174))

## 1.4.0-rc.3

Released 2023-Feb-01

* Removed the dependency on
  Microsoft.Extensions.Configuration.EnvironmentVariables
  ([#4092](https://github.com/open-telemetry/opentelemetry-dotnet/pull/4092))

* Removed the explicit reference to Microsoft.Extensions.Options version 5.0 and
  reverted back to the transitive reference of version 3.1
  ([#4093](https://github.com/open-telemetry/opentelemetry-dotnet/pull/4093))

* Added `SetSampler`, `AddProcessor`, & `AddReader` factory extensions.
  ([#4103](https://github.com/open-telemetry/opentelemetry-dotnet/pull/4103))

## 1.4.0-rc.2

Released 2023-Jan-09

* Performance Improvement: Update the internal structure used to store metric
  dimensions from a combination of `string[]` and `object[]` to a
  `KeyValuePair<string, object>[]`. This results in faster copying of the metric
  dimensions required for `MetricPoint` lookup on the hot path.
  ([#4059](https://github.com/open-telemetry/opentelemetry-dotnet/pull/4059))

## 1.4.0-rc.1

Released 2022-Dec-12

* Added dependency injection support in the `ResourceBuilder` class and added
  support for loading environment variables from `IConfiguration` for the
  `AddEnvironmentVariableDetector` extension (Logs)
  ([#3889](https://github.com/open-telemetry/opentelemetry-dotnet/pull/3889))

* Refactored `AddInstrumentation`, `ConfigureServices` and `ConfigureBuilder`
  APIs into the OpenTelemetry.Extensions.DependencyInjection package and added
  the `IServiceCollection.AddOpenTelemetry` API
  ([#3923](https://github.com/open-telemetry/opentelemetry-dotnet/pull/3923))

* Removed `ConfigureResource` on `OpenTelemetryLoggingOptions`
  ([#3999](https://github.com/open-telemetry/opentelemetry-dotnet/pull/3999))

## 1.4.0-beta.3

Released 2022-Nov-07

* Fix instrument naming enforcement implementation to match the spec.
  ([#3821](https://github.com/open-telemetry/opentelemetry-dotnet/pull/3821))

* Added support for loading environment variables from `IConfiguration` when
  using the `MetricReaderOptions` & `BatchExportActivityProcessorOptions`
  classes.
  ([#3760](https://github.com/open-telemetry/opentelemetry-dotnet/pull/3760),
  [#3776](https://github.com/open-telemetry/opentelemetry-dotnet/pull/3776))

* Added dependency injection support in the `ResourceBuilder` class and added
  support for loading environment variables from `IConfiguration` for the
  `AddEnvironmentVariableDetector` extension (Traces & Metrics)
  ([#3782](https://github.com/open-telemetry/opentelemetry-dotnet/pull/3782),
  [#3798](https://github.com/open-telemetry/opentelemetry-dotnet/pull/3798))

* Breaking: MetricPoint API to retrieve Histogram Min, Max changed. The existing
  pattern of checking if Min/Max is available with `HasMinMax()` and then
  retrieving the same using `GetHistogramMin()`, `GetHistogramMax()` is replaced
  with a single API `TryGetHistogramMinMaxValues(out double min, out double
  max)`.
  ([#3822](https://github.com/open-telemetry/opentelemetry-dotnet/pull/3822))

## 1.4.0-beta.2

Released 2022-Oct-17

* Make recording of `Min` and `Max` for histograms configurable, enabled by
  default.
  ([#2735](https://github.com/open-telemetry/opentelemetry-dotnet/pull/2735))

* Changed default bucket boundaries for Explicit Bucket Histogram from [0, 5,
  10, 25, 50, 75, 100, 250, 500, 1000] to [0, 5, 10, 25, 50, 75, 100, 250, 500,
  750, 1000, 2500, 5000, 7500, 10000].
  ([#3722](https://github.com/open-telemetry/opentelemetry-dotnet/pull/3722))

* Fixed an issue where `LogRecord.ForEachScope` may return scopes from a
  previous log if accessed in a custom processor before
  `BatchLogRecordExportProcessor.OnEnd` is fired.
  ([#3731](https://github.com/open-telemetry/opentelemetry-dotnet/pull/3731))

* Added support for loading environment variables from `IConfiguration` when
  using `TracerProviderBuilder` or `MeterProviderBuilder`
  ([#3720](https://github.com/open-telemetry/opentelemetry-dotnet/pull/3720))

## 1.4.0-beta.1

Released 2022-Sep-29

* Use binary search for histograms with 50 or more supplied boundaries.
  ([#3252](https://github.com/open-telemetry/opentelemetry-dotnet/pull/3252))

* Allows samplers the ability to modify tracestate if desired.
  ([#3610](https://github.com/open-telemetry/opentelemetry-dotnet/pull/3610))

* Added support for `UpDownCounter` and `ObservableUpDownCounter` instruments.
  ([#3606](https://github.com/open-telemetry/opentelemetry-dotnet/pull/3606))

* Added support for dependency injection scenarios when configuring
  `MeterProvider`.
  ([#3646](https://github.com/open-telemetry/opentelemetry-dotnet/pull/3646))

* Revert new logging APIs pending OTel specification changes.
  ([#3702](https://github.com/open-telemetry/opentelemetry-dotnet/pull/3702))

* Fix Histogram synchronization issue: Use the same synchronization mechanism
  for Histograms Update and Snapshot.
  ([#3534](https://github.com/open-telemetry/opentelemetry-dotnet/pull/3534))

## 1.4.0-alpha.2

Released 2022-Aug-18

* Added `Sdk.CreateLoggerProviderBuilder` method and support for dependency
  injection scenarios when configuring `OpenTelemetryLoggerProvider`
  ([#3504](https://github.com/open-telemetry/opentelemetry-dotnet/pull/3504))

* Added support for dependency injection scenarios when configuring
  `TracerProvider`
  ([#3533](https://github.com/open-telemetry/opentelemetry-dotnet/pull/3533))

## 1.4.0-alpha.1

Released 2022-Aug-02

* `TracerProviderSDK` modified for spans with remote parent. For such spans
  activity will be created irrespective of SamplingResult, to maintain context
  propagation.
  ([#3329](https://github.com/open-telemetry/opentelemetry-dotnet/pull/3329))
* Fix issue where a measurement would be dropped when recording it with a
  null-valued tag.
  ([#3325](https://github.com/open-telemetry/opentelemetry-dotnet/pull/3325))
* `CompositeProcessor` will now ensure `ParentProvider` is set on its children
  ([#3368](https://github.com/open-telemetry/opentelemetry-dotnet/pull/3368))
* Added `ForceFlush` and helper ctors on `OpenTelemetryLoggerProvider`
  ([#3364](https://github.com/open-telemetry/opentelemetry-dotnet/pull/3364))
* `Timestamp`, `TraceId`, `SpanId`, `TraceFlags`, `TraceState`, `CategoryName`,
  `LogLevel`, `EventId`, & `Exception` properties on `LogRecord` now expose
  `set` methods
  ([#3378](https://github.com/open-telemetry/opentelemetry-dotnet/pull/3378))
* Handle possible exception when initializing the default service name.
  ([#3405](https://github.com/open-telemetry/opentelemetry-dotnet/pull/3405))
* Add `ConfigureResource` which can replace SetResourceBuilder more succinctly
  in most cases and has greater flexibility (applies to TracerProviderBuilder,
  MeterProviderBuilder, OpenTelemetryLoggingOptions).
  ([#3307](https://github.com/open-telemetry/opentelemetry-dotnet/pull/3307))
* `LogRecord` instances are now reused to reduce memory pressure
  ([#3385](https://github.com/open-telemetry/opentelemetry-dotnet/pull/3385))
* Fix exact match of activity source name when `wildcard` is used.
  ([#3446](https://github.com/open-telemetry/opentelemetry-dotnet/pull/3446))
* Added AddOpenTelemetry `ILoggingBuilder` extensions which accept
  `OpenTelemetryLoggerProvider` directly
  ([#3489](https://github.com/open-telemetry/opentelemetry-dotnet/pull/3489))

## 1.3.0

Released 2022-Jun-03

## 1.3.0-rc.2

Released 2022-June-1

* Fix null reference exception when a metric view does not match an instrument.
  ([#3285](https://github.com/open-telemetry/opentelemetry-dotnet/pull/3285))
* Swallow `ObjectDisposedException` in `BatchExportProcessor` and
  `PeriodicExportingMetricReader`.
  ([#3291](https://github.com/open-telemetry/opentelemetry-dotnet/pull/3291))

## 1.3.0-beta.2

Released 2022-May-16

* Exposed public setters for `LogRecord.State`, `LogRecord.StateValues`, and
  `LogRecord.FormattedMessage`.
  ([#3217](https://github.com/open-telemetry/opentelemetry-dotnet/pull/3217))

## 1.3.0-beta.1

Released 2022-Apr-15

* Removes .NET Framework 4.6.1. The minimum .NET Framework version supported is
  .NET 4.6.2.
  ([#3190](https://github.com/open-telemetry/opentelemetry-dotnet/issues/3190))
* Bumped minimum required version of `Microsoft.Extensions.Logging` and
  `Microsoft.Extensions.Logging.Configuration` to 3.1.0
  ([#2582](https://github.com/open-telemetry/opentelemetry-dotnet/pull/3196))

## 1.2.0

Released 2022-Apr-15

* Make setter for `MetricReaderOptions.PeriodicExportingMetricReaderOptions`
  property public.
  ([#3184](https://github.com/open-telemetry/opentelemetry-dotnet/pull/3184))

## 1.2.0-rc5

Released 2022-Apr-12

* Removed the `Temporality` setting on `MetricReader` and replaced it with
  `TemporalityPreference`. This is a breaking change. `TemporalityPreference` is
  used to determine the `AggregationTemporality` used on a per-instrument kind
  basis. Currently, there are two preferences:
  * `Cumulative`: Measurements from all instrument kinds are aggregated using
    `AggregationTemporality.Cumulative`.
  * `Delta`: Measurements from `Counter`, `ObservableCounter`, and `Histogram`
    instruments are aggregated using `AggregationTemporality.Delta`. When
    UpDownCounters are supported with [DiagnosticSource version 7.0
    onwards](https://www.nuget.org/packages/System.Diagnostics.DiagnosticSource/7.0.0-preview.2.22152.2),
    they will be aggregated using `AggregationTemporality.Cumulative`.
  ([#3153](https://github.com/open-telemetry/opentelemetry-dotnet/pull/3153))
* Fix issue where `ExplicitBucketHistogramConfiguration` could be used to
  configure metric streams for instruments that are not histograms. Currently,
  it is not possible to change the aggregation of an instrument with views. This
  may be possible in the future.
  ([#3126](https://github.com/open-telemetry/opentelemetry-dotnet/pull/3126))
* Conformed to the specification to ensure that each view that an instrument
  matches results in a new metric stream. With this change it is possible for
  views to introduce conflicting metric streams. Any conflicts encountered will
  result in a diagnostic log.
  ([#3148](https://github.com/open-telemetry/opentelemetry-dotnet/pull/3148))

## 1.2.0-rc4

Released 2022-Mar-30

* The `PeriodicExportingMetricReader` now accepts an
  `ExportIntervalMilliseconds` of `-1` indicating an infinite export interval
  period.
  ([#2982](https://github.com/open-telemetry/opentelemetry-dotnet/pull/2982))
* Fix bug where multiple views selecting a single instrument can result in
  duplicate updates to a single metric point.
  ([#3006](https://github.com/open-telemetry/opentelemetry-dotnet/pull/3006))
* Added the `PeriodicExportingMetricReaderOptions.ExportTimeoutMilliseconds`
  option.
  ([#3038](https://github.com/open-telemetry/opentelemetry-dotnet/pull/3038))
* Removed `MetricReaderType`. This enumeration was previously used when
  configuring a metric reader with an exporter to configure whether the export
  cycle would be periodic or manual (i.e., requiring a explicit call to flush
  metrics). This change affects the push-based metric exporters: OTLP, Console,
  and InMemory. For these exporters, a manual export cycle can now be achieved
  by setting `PeriodicExportingMetricReaderOptions.ExportIntervalMilliseconds`
  to `-1`.
  ([#3038](https://github.com/open-telemetry/opentelemetry-dotnet/pull/3038))
* Marked members of the `MetricPoint` `struct` which do not mutate state as
  `readonly`
  ([#3065](https://github.com/open-telemetry/opentelemetry-dotnet/pull/3065))
* [Bug fix] OpenTelemetryLoggerProvider is now unaffected by changes to
  OpenTelemetryLoggerOptions after the LoggerFactory is built.
  ([#3055](https://github.com/open-telemetry/opentelemetry-dotnet/pull/3055))

## 1.2.0-rc3

Released 2022-Mar-04

* Instantiating multiple metric instruments with the same name and also
  identical in all other respects - same type, description, and unit - result in
  a single metric stream aggregating measurements from all the identical
  instruments. Instantiating multiple metric instruments with the same name but
  differ in some respect - different type, description, or unit - will result in
  a separate metric stream for each distinct instrument.
  ([#2916](https://github.com/open-telemetry/opentelemetry-dotnet/pull/2916))
* The `Meter` property on `OpenTelemetry.Metrics.Metric` has been removed. It
  now has `MeterName` and `MeterVersion` properties.
  ([#2916](https://github.com/open-telemetry/opentelemetry-dotnet/pull/2916))
* Added support for implementing custom `ResourceDetector`.
  ([#2949](https://github.com/open-telemetry/opentelemetry-dotnet/pull/2949/)
  [#2897](https://github.com/open-telemetry/opentelemetry-dotnet/pull/2897))
* Perf improvement for Histogram and HistogramSumCount by implementing lock-free
  updates.
  ([#2951](https://github.com/open-telemetry/opentelemetry-dotnet/pull/2951)
  [#2961](https://github.com/open-telemetry/opentelemetry-dotnet/pull/2961))

## 1.2.0-rc2

Released 2022-Feb-02

* Make `MetricPoint` of `MetricPointAccessor` readonly.
  ([#2736](https://github.com/open-telemetry/opentelemetry-dotnet/pull/2736))
* Fail-fast when using AddView with guaranteed conflict.
  ([#2751](https://github.com/open-telemetry/opentelemetry-dotnet/issues/2751))
* Swallow `ObjectDisposedException` from the `BatchExportProcessor` worker
  thread.
  ([#2844](https://github.com/open-telemetry/opentelemetry-dotnet/issues/2844))
* Performance improvement: when emitting metrics, users are strongly advised to
  provide tags with same Key order, to achieve maximum performance.
  ([#2805](https://github.com/open-telemetry/opentelemetry-dotnet/pull/2805))

## 1.2.0-rc1

Released 2021-Nov-29

* Prevent accessing activity Id before sampler runs in case of legacy
  activities.
  ([#2659](https://github.com/open-telemetry/opentelemetry-dotnet/pull/2659))
* Added `ReadOnlyTagCollection` and expose `Tags` on `MetricPoint` instead of
  `Keys`+`Values`
  ([#2642](https://github.com/open-telemetry/opentelemetry-dotnet/pull/2642))
* Refactored `MetricPoint` and added public methods: `GetBucketCounts`,
  `GetExplicitBounds`, `GetHistogramCount`, and `GetHistogramSum`
  ([#2657](https://github.com/open-telemetry/opentelemetry-dotnet/pull/2657))
* Remove MetricStreamConfiguration.Aggregation, as the feature to customize
  aggregation is not implemented yet.
  ([#2660](https://github.com/open-telemetry/opentelemetry-dotnet/pull/2660))
* Removed the public property `HistogramMeasurements` and added a public method
  `GetHistogramBuckets` instead. Renamed the class `HistogramMeasurements` to
  `HistogramBuckets` and added an enumerator of type `HistogramBucket` for
  enumerating `BucketCounts` and `ExplicitBounds`. Removed `GetBucketCounts` and
  `GetExplicitBounds` methods from `MetricPoint`.
  ([#2664](https://github.com/open-telemetry/opentelemetry-dotnet/pull/2664))
* Refactored temporality setting to align with the latest spec.
  ([#2666](https://github.com/open-telemetry/opentelemetry-dotnet/pull/2666))
* Removed the public properties `LongValue`, `DoubleValue`, in favor of their
  counterpart public methods `GetSumLong`, `GetSumDouble`,
  `GetGaugeLastValueLong`, `GetGaugeLastValueDouble`.
  ([#2667](https://github.com/open-telemetry/opentelemetry-dotnet/pull/2667))
* MetricType modified to reserve bits for future types.
  ([#2693](https://github.com/open-telemetry/opentelemetry-dotnet/pull/2693))

## 1.2.0-beta2

Released 2021-Nov-19

* Renamed `HistogramConfiguration` to `ExplicitBucketHistogramConfiguration` and
  changed its member `BucketBounds` to `Boundaries`.
  ([#2638](https://github.com/open-telemetry/opentelemetry-dotnet/pull/2638))
* Metrics with the same name but from different meters are allowed.
  ([#2634](https://github.com/open-telemetry/opentelemetry-dotnet/pull/2634))
* Metrics SDK will not provide inactive Metrics to delta exporter.
  ([#2629](https://github.com/open-telemetry/opentelemetry-dotnet/pull/2629))
* Histogram bounds are validated when added to a View.
  ([#2573](https://github.com/open-telemetry/opentelemetry-dotnet/pull/2573))
* Changed `BatchExportActivityProcessorOptions` constructor to throw
  `FormatException` if it fails to parse any of the supported environment
  variables.
* Added `BaseExporter.ForceFlush`.
  ([#2525](https://github.com/open-telemetry/opentelemetry-dotnet/pull/2525))
* Exposed public `Batch(T[] items, int count)` constructor on `Batch<T>` struct
  ([#2542](https://github.com/open-telemetry/opentelemetry-dotnet/pull/2542))
* Added wildcard support for AddMeter.
  ([#2459](https://github.com/open-telemetry/opentelemetry-dotnet/pull/2459))
* Add support for multiple Metric readers
  ([#2596](https://github.com/open-telemetry/opentelemetry-dotnet/pull/2596))
* Add ability to configure MaxMetricStreams, MaxMetricPointsPerMetricStream
  ([#2635](https://github.com/open-telemetry/opentelemetry-dotnet/pull/2635))

## 1.2.0-beta1

Released 2021-Oct-08

* Exception from Observable instrument callbacks does not result in entire
  metrics being lost.
* SDK is allocation-free on recording of measurements with up to 8 tags.
* TracerProviderBuilder.AddLegacySource now supports wildcard activity names.
  ([#2183](https://github.com/open-telemetry/opentelemetry-dotnet/issues/2183))
* Instrument and View names are validated [according with the
  spec](https://github.com/open-telemetry/opentelemetry-specification/blob/main/specification/metrics/api.md#instrument).
  ([#2470](https://github.com/open-telemetry/opentelemetry-dotnet/issues/2470))

## 1.2.0-alpha4

Released 2021-Sep-23

* `BatchExportProcessor.OnShutdown` will now log the count of dropped telemetry
  items.
  ([#2331](https://github.com/open-telemetry/opentelemetry-dotnet/pull/2331))
* Changed `CompositeProcessor<T>.OnForceFlush` to meet with the spec
  requirement. Now the SDK will invoke `ForceFlush` on all registered
  processors, even if there is a timeout.
  ([#2388](https://github.com/open-telemetry/opentelemetry-dotnet/pull/2388))

## 1.2.0-alpha3

Released 2021-Sep-13

* Metrics perf improvements, bug fixes. Replace MetricProcessor with
  MetricReader.
  ([#2306](https://github.com/open-telemetry/opentelemetry-dotnet/pull/2306))
* Add `BatchExportActivityProcessorOptions` which supports field value
  overriding using `OTEL_BSP_SCHEDULE_DELAY`, `OTEL_BSP_EXPORT_TIMEOUT`,
  `OTEL_BSP_MAX_QUEUE_SIZE`, `OTEL_BSP_MAX_EXPORT_BATCH_SIZE` environmental
  variables as defined in the
  [specification](https://github.com/open-telemetry/opentelemetry-specification/blob/v1.5.0/specification/sdk-environment-variables.md#batch-span-processor).
  ([#2219](https://github.com/open-telemetry/opentelemetry-dotnet/pull/2219))

## 1.2.0-alpha2

Released 2021-Aug-24

* More Metrics features. All instrument types, push/pull exporters,
  Delta/Cumulative temporality supported.
* `ResourceBuilder.CreateDefault` has detectors for `OTEL_RESOURCE_ATTRIBUTES`,
  `OTEL_SERVICE_NAME` environment variables so that explicit
  `AddEnvironmentVariableDetector` call is not needed.
  ([#2247](https://github.com/open-telemetry/opentelemetry-dotnet/pull/2247))
* `ResourceBuilder.AddEnvironmentVariableDetector` handles `OTEL_SERVICE_NAME`
   environmental variable.
   ([#2209](https://github.com/open-telemetry/opentelemetry-dotnet/pull/2209))
* Removes upper constraint for Microsoft.Extensions.Logging dependencies.
  ([#2179](https://github.com/open-telemetry/opentelemetry-dotnet/pull/2179))
* OpenTelemetryLogger modified to not throw, when the formatter supplied in
  ILogger.Log call is null.
  ([#2200](https://github.com/open-telemetry/opentelemetry-dotnet/pull/2200))

## 1.2.0-alpha1

Released 2021-Jul-23

* Add basic Metrics support with a single pipeline, and supporting Counter
  (sync) instrument. Push and Pull exporters are supported.
  ([#2174](https://github.com/open-telemetry/opentelemetry-dotnet/pull/2174))
* Removes .NET Framework 4.5.2, .NET 4.6 support. The minimum .NET Framework
  version supported is .NET 4.6.1.
  ([#2138](https://github.com/open-telemetry/opentelemetry-dotnet/issues/2138))

## 1.1.0

Released 2021-Jul-12

## 1.1.0-rc1

Released 2021-Jun-25

* Moved `IDeferredTracerProviderBuilder` to API library.
  ([#2058](https://github.com/open-telemetry/opentelemetry-dotnet/pull/2100))

## 1.1.0-beta4

Released 2021-Jun-09

## 1.1.0-beta3

Released 2021-May-11

* `AddLegacySource()` moved out of `TracerProviderBuilderExtensions` and into
  public API
  ([#2019](https://github.com/open-telemetry/opentelemetry-dotnet/pull/2019))
* Fixed an issue causing inconsistent log scopes when using
  `BatchLogRecordExportProcessor`. To make parsing scopes easier the
  `LogRecord.ForEachScope` signature has been changed to receive instances of
  `LogRecordScope` (a new type which implements
  `IEnumerator<KeyValuePair<string, object>>` for accessing scope items)
  ([#2026](https://github.com/open-telemetry/opentelemetry-dotnet/pull/2026))

## 1.1.0-beta2

Released 2021-Apr-23

* Use `AssemblyFileVersionAttribute` instead of `FileVersionInfo.GetVersionInfo`
  to get the SDK version attribute to ensure that it works when the assembly is
  not loaded directly from a file on disk
  ([#1908](https://github.com/open-telemetry/opentelemetry-dotnet/issues/1908))

## 1.1.0-beta1

Released 2021-Mar-19

* Removed SuppressScope Increment/Decrement from DiagnosticSourceListeners.
  ([1893](https://github.com/open-telemetry/opentelemetry-dotnet/pull/1893))
* Added `TracerProviderBuilder.SetErrorStatusOnException` which automatically
  sets the activity status to `Error` when exception happened.
  ([#1858](https://github.com/open-telemetry/opentelemetry-dotnet/pull/1858)
  [#1875](https://github.com/open-telemetry/opentelemetry-dotnet/pull/1875))
* Added `ForceFlush` to `TracerProvider`.
  ([#1837](https://github.com/open-telemetry/opentelemetry-dotnet/pull/1837))
* Added a TracerProviderBuilder extension method called `AddLegacySource` which
  is used by instrumentation libraries that use DiagnosticSource to get
  activities processed without ActivitySourceAdapter.
  [#1836](https://github.com/open-telemetry/opentelemetry-dotnet/pull/1836)
  [#1860](https://github.com/open-telemetry/opentelemetry-dotnet/pull/1860)
* Added new constructor with optional parameters to allow customization of
  `ParentBasedSampler` behavior.
  ([#1727](https://github.com/open-telemetry/opentelemetry-dotnet/pull/1727))
* The application base directory is now tested after the current directory when
  searching for the [self diagnostic configuration
  file](https://github.com/open-telemetry/opentelemetry-dotnet/blob/main/src/OpenTelemetry/README.md#troubleshooting).
  ([#1865](https://github.com/open-telemetry/opentelemetry-dotnet/pull/1865))
* Resource Attributes now accept primitive arrays as values.
  ([#1852](https://github.com/open-telemetry/opentelemetry-dotnet/pull/1852))
* Fixed
  [#1846](https://github.com/open-telemetry/opentelemetry-dotnet/issues/1846):
  `ParentBasedSampler` will no longer explicitly consider Activity links.
  ([#1851](https://github.com/open-telemetry/opentelemetry-dotnet/pull/1851))
* Added `IncludeScopes`, `IncludeFormattedMessage`, & `ParseStateValues` on
  `OpenTelemetryLoggerOptions`. Added `FormattedMessage`, `StateValues`, &
  `ForEachScope` on `LogRecord`.
  ([#1869](https://github.com/open-telemetry/opentelemetry-dotnet/pull/1869)
  [#1883](https://github.com/open-telemetry/opentelemetry-dotnet/pull/1883))
* Added `SetResourceBuilder` support to `OpenTelemetryLoggerOptions`.
  ([#1913](https://github.com/open-telemetry/opentelemetry-dotnet/pull/1913))
* Added `IDeferredTracerProviderBuilder` and `TracerProviderBuilderBase` to
  support dependency injection through OpenTelemetry.Extensions.Hosting.
  ([#1889](https://github.com/open-telemetry/opentelemetry-dotnet/pull/1889))

## 1.0.1

Released 2021-Feb-10

## 1.0.0-rc4

Released 2021-Feb-09

## 1.0.0-rc3

Released 2021-Feb-04

* Default `Resource` will now contain service.name instead of Telemetry SDK.
  ([#1744](https://github.com/open-telemetry/opentelemetry-dotnet/pull/1744))
* Added GetDefaultResource() method to `Provider`.
  ([#1768](https://github.com/open-telemetry/opentelemetry-dotnet/pull/1768))

## 1.0.0-rc2

Released 2021-Jan-29

* The following extension methods on `ResourceBuilder` has been moved from the
  `OpenTelemetry` namespace to the `OpenTelemetry.Resources` namespace:
  `AddEnvironmentVariableDetector`, `AddAttributes`, `AddService`, and
  `AddTelemetrySdk`.
  ([#1576](https://github.com/open-telemetry/opentelemetry-dotnet/pull/1576))
* Metrics API/SDK support is in an experimental state and is not recommended for
  production use. All metric APIs have been marked with the `Obsolete`
  attribute. See
  [#1501](https://github.com/open-telemetry/opentelemetry-dotnet/issues/1501)
  for more information.
  ([#1611](https://github.com/open-telemetry/opentelemetry-dotnet/pull/1611))
* Modified SimpleExportProcessor and BatchExportProcessor to abstract classes;
  Added SimpleActivityExportProcessor, SimpleLogRecordExportProcessor,
  BatchActivityExportProcessor, BatchLogRecordExportProcessor; Added the check
  for Activity.Recorded in SimpleActivityExportProcessor and
  BatchActivityExportProcessor
  ([#1622](https://github.com/open-telemetry/opentelemetry-dotnet/pull/1622))
* Added check in `ActivitySourceAdapter` class for root activity if trace ID is
  overridden by calling `SetParentId`
  ([#1355](https://github.com/open-telemetry/opentelemetry-dotnet/pull/1355))
* Resource Attributes now accept int, short, and float as values, converting
  them to supported data types (long for int/short, double for float). For
  invalid attributes we now throw an exception instead of logging an error.
  ([#1720](https://github.com/open-telemetry/opentelemetry-dotnet/pull/1720))
* Merging "this" resource with an "other" resource now prioritizes the "other"
  resource's attributes in a conflict. We've rectified to follow a recent change
  to the spec. We previously prioritized "this" resource's tags.
  ([#1728](https://github.com/open-telemetry/opentelemetry-dotnet/pull/1728))
* `BatchExportProcessor` will now flush any remaining spans left in a `Batch`
  after the export operation has completed.
  ([#1726](https://github.com/open-telemetry/opentelemetry-dotnet/pull/1726))
* Fixed a bug to allow the Self Diagnostics log file to be opened simultaneously
  by another process in read-only mode for .NET Framework.
  ([#1693](https://github.com/open-telemetry/opentelemetry-dotnet/pull/1693))
* Metrics removed as it is not part 1.0.0 release. See issue
  [#1501](https://github.com/open-telemetry/opentelemetry-dotnet/issues/1501)
  for details on Metric release plans.
* Fix Resource attribute telemetry.sdk.version to have correct file version.
* Metrics removed as it is not part 1.0.0 release. See issue
  [#1501](https://github.com/open-telemetry/opentelemetry-dotnet/issues/1501)
  for details on Metric release plans.

## 1.0.0-rc1.1

Released 2020-Nov-17

* Removed `GetResource` and `SetResource` `Activity` extension methods. Added
  `GetResource` extension method on `BaseProvider`
  ([#1463](https://github.com/open-telemetry/opentelemetry-dotnet/pull/1463))
* Added `ParentProvider` property on `BaseProcessor` and `BaseExporter` classes.
  ([#1463](https://github.com/open-telemetry/opentelemetry-dotnet/pull/1463))
* `Resource` is no longer added to observed `Activity` objects as a
  `CustomProperty`.
  ([#1463](https://github.com/open-telemetry/opentelemetry-dotnet/pull/1463))
* Removed `ReentrantExportProcessor` as it is not required by spec.
  ([#1496](https://github.com/open-telemetry/opentelemetry-dotnet/pull/1496))
* `ActivitySourceAdapter` supports setting `ActivitySource` for Activities
  created without `ActivitySource`.
  ([#1515](https://github.com/open-telemetry/opentelemetry-dotnet/pull/1515/))
* Implemented `Shutdown` for `TracerProvider`.
  ([#1489](https://github.com/open-telemetry/opentelemetry-dotnet/pull/1489))
* `Resources.CreateServiceResource` has been removed in favor of the
  `ResourceBuilder` API.
  ([#1533](https://github.com/open-telemetry/opentelemetry-dotnet/pull/1533))
* `TracerProviderBuilder.SetResource` has been changed to
  `TracerProviderBuilder.SetResourceBuilder`.
  ([#1533](https://github.com/open-telemetry/opentelemetry-dotnet/pull/1533))
* By default `TracerProvider` will set a `Resource` containing [Telemetry
    SDK](https://github.com/open-telemetry/opentelemetry-specification/tree/main/specification/resource/semantic_conventions#telemetry-sdk)
    details
    ([#1533](https://github.com/open-telemetry/opentelemetry-dotnet/pull/1533)):
  * `telemetry.sdk.name` = `opentelemetry`
  * `telemetry.sdk.language` = `dotnet`
  * `telemetry.sdk.version` = [SDK version]
* `Resource` constructor marked as internal, as `ResourceBuilder` is the
  recommended API to build resources.
  ([#1566](https://github.com/open-telemetry/opentelemetry-dotnet/pull/1566))
* Changed BaseExportProcessor to have it override OnExport instead of OnEnd;
  Added check for ActivityTraceFlags to BaseExportProcessor OnEnd
  ([#1574](https://github.com/open-telemetry/opentelemetry-dotnet/pull/1574))

## 0.8.0-beta.1

Released 2020-Nov-5

* TracerProviderBuilder API changes Renamed AddInstrumentation to
  AddDiagnosticSourceInstrumentation and made internal. Added AddInstrumentation
  ([#1454](https://github.com/open-telemetry/opentelemetry-dotnet/pull/1454))
* DiagnosticSource subscription helper classes (DiagnosticSourceSubscriber,
  ListenerHandler,PropertyFetcher) are made internal.

## 0.7.0-beta.1

Released 2020-Oct-16

* Changed `ActivityExporter.OnShutdown`, `ActivityExporter.Shutdown`,
  `ActivityProcessor.OnShutdown` and `ActivityProcessor.Shutdown` to return
  boolean value
  ([#1282](https://github.com/open-telemetry/opentelemetry-dotnet/pull/1282)
  [#1285](https://github.com/open-telemetry/opentelemetry-dotnet/pull/1285))
* Renamed `SamplingDecision` options (`NotRecord` to `Drop`, `Record` to
  `RecordOnly`, and `RecordAndSampled` to `RecordAndSample`)
  ([#1297](https://github.com/open-telemetry/opentelemetry-dotnet/pull/1297))
* Added `ILogger`/`Microsoft.Extensions.Logging` integration
  ([#1308](https://github.com/open-telemetry/opentelemetry-dotnet/pull/1308)
  [#1315](https://github.com/open-telemetry/opentelemetry-dotnet/pull/1315))
* Changed exporter and processor to generic types
  ([#1328](https://github.com/open-telemetry/opentelemetry-dotnet/pull/1328)):
  * `ActivityExporter` changed to `BaseExporter<Activity>`
  * `ActivityProcessor` changed to `BaseProcessor<Activity>`
  * `BatchExportActivityProcessor` changed to `BatchExportProcessor<Activity>`
  * `ReentrantExportActivityProcessor` changed to
    `ReentrantExportProcessor<Activity>`
  * `SimpleExportActivityProcessor` changed to `SimpleExportProcessor<Activity>`

## 0.6.0-beta.1

Released 2020-Sep-15

* Fixes [953](https://github.com/open-telemetry/opentelemetry-dotnet/issues/953)
* Changes arising from `DiagnosticSource` changes
  ([#1203](https://github.com/open-telemetry/opentelemetry-dotnet/pull/1203))
* `PropertyFetcher` is now public
  ([#1232](https://github.com/open-telemetry/opentelemetry-dotnet/pull/1232))
* `PropertyFetcher` changed to `PropertyFetcher<T>`
  ([#1238](https://github.com/open-telemetry/opentelemetry-dotnet/pull/1238))

## 0.5.0-beta.2

Released 2020-08-28

* Changed `ActivityProcessor` to implement `IDisposable`
  ([#975](https://github.com/open-telemetry/opentelemetry-dotnet/pull/975))
* Samplers now get the actual TraceId of the Activity to be created.
  ([#1007](https://github.com/open-telemetry/opentelemetry-dotnet/pull/1007))
* Changed the default sampler from `AlwaysOn` to `ParentOrElse(AlwaysOn)` to
  match the spec
  ([#1013](https://github.com/open-telemetry/opentelemetry-dotnet/pull/1013))
* Added `SuppressInstrumentationScope` API
  ([#988](https://github.com/open-telemetry/opentelemetry-dotnet/pull/988)
  [#1067](https://github.com/open-telemetry/opentelemetry-dotnet/pull/1067))
* Changed `BroadcastActivityProcessor` to `FanOutActivityProcessor`
  ([#1015](https://github.com/open-telemetry/opentelemetry-dotnet/pull/1015))
* Changed `TracerProviderBuilder` and `TracerProviderSdk` design to simply the
  flow and usage
  ([#1008](https://github.com/open-telemetry/opentelemetry-dotnet/pull/1008)
  [#1027](https://github.com/open-telemetry/opentelemetry-dotnet/pull/1027)
  [#1035](https://github.com/open-telemetry/opentelemetry-dotnet/pull/1035))
* Changed `AddActivitySource` to `AddSource` with params support
  ([#1036](https://github.com/open-telemetry/opentelemetry-dotnet/pull/1036))
* Modified Sampler implementation to match the spec
  ([#1037](https://github.com/open-telemetry/opentelemetry-dotnet/pull/1037))
* Refactored simple export and batch export APIs
  ([#1078](https://github.com/open-telemetry/opentelemetry-dotnet/pull/1078)
  [#1081](https://github.com/open-telemetry/opentelemetry-dotnet/pull/1081)
  [#1083](https://github.com/open-telemetry/opentelemetry-dotnet/pull/1083)
  [#1085](https://github.com/open-telemetry/opentelemetry-dotnet/pull/1085)
  [#1087](https://github.com/open-telemetry/opentelemetry-dotnet/pull/1087)
  [#1094](https://github.com/open-telemetry/opentelemetry-dotnet/pull/1094)
  [#1113](https://github.com/open-telemetry/opentelemetry-dotnet/pull/1113)
  [#1127](https://github.com/open-telemetry/opentelemetry-dotnet/pull/1127)
  [#1129](https://github.com/open-telemetry/opentelemetry-dotnet/pull/1129)
  [#1135](https://github.com/open-telemetry/opentelemetry-dotnet/pull/1135))
* Changed `MeterProviderBuilder` and `MeterProviderSdk` design to simply the
  flow and usage
  ([#1149](https://github.com/open-telemetry/opentelemetry-dotnet/pull/1149))
* Renamed `ParentOrElseSampler` to `ParentBasedSampler`
  ([#1173](https://github.com/open-telemetry/opentelemetry-dotnet/pull/1173))
* Renamed `ProbabilitySampler` to `TraceIdRatioBasedSampler`
  ([#1174](https://github.com/open-telemetry/opentelemetry-dotnet/pull/1174))

## 0.4.0-beta.2

Released 2020-07-24

* First beta release

## 0.3.0-beta

Released 2020-07-23

* Initial release<|MERGE_RESOLUTION|>--- conflicted
+++ resolved
@@ -2,19 +2,17 @@
 
 ## Unreleased
 
-<<<<<<< HEAD
 * Enabling `SetErrorStatusOnException` on TracerProvider will now set the
 `Status` property on Activity to `ActivityStatusCode.Error` in case of an error.
 This will be done in addition to current behavior of setting `otel.status_code`
 tag on activity.
 ([#4336](https://github.com/open-telemetry/opentelemetry-dotnet/pull/4336))
-=======
+
 * Add support for configuring the
   [Base2 Exponential Bucket Histogram Aggregation](https://github.com/open-telemetry/opentelemetry-specification/blob/main/specification/metrics/sdk.md#base2-exponential-bucket-histogram-aggregation)
   using the `AddView` API. This aggregation is supported by OTLP but not yet by
   Prometheus.
   ([#4337](https://github.com/open-telemetry/opentelemetry-dotnet/pull/4337))
->>>>>>> 5f41a232
 
 * Implementation of `SuppressInstrumentationScope` changed to improve
   performance.
