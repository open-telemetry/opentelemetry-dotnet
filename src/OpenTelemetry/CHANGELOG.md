# Changelog

## Unreleased

<<<<<<< HEAD
* Fix issue where a measurement would be dropped when recording it with a
  null-valued tag.
  ([#3325](https://github.com/open-telemetry/opentelemetry-dotnet/pull/3325))
=======
## 1.3.0

Released 2022-Jun-03
>>>>>>> 6e2b7a1c

## 1.3.0-rc.2

Released 2022-June-1

* Fix null reference exception when a metric view does not match an instrument.
  ([#3285](https://github.com/open-telemetry/opentelemetry-dotnet/pull/3285))
* Swallow `ObjectDisposedException` in `BatchExportProcessor` and
* `PeriodicExportingMetricReader`.
  ([#3291](https://github.com/open-telemetry/opentelemetry-dotnet/pull/3291))

## 1.3.0-beta.2

Released 2022-May-16

* Exposed public setters for `LogRecord.State`, `LogRecord.StateValues`,
  and `LogRecord.FormattedMessage`.
 ([#3217](https://github.com/open-telemetry/opentelemetry-dotnet/pull/3217))

## 1.3.0-beta.1

Released 2022-Apr-15

* Removes .NET Framework 4.6.1. The minimum .NET Framework
  version supported is .NET 4.6.2. ([#3190](https://github.com/open-telemetry/opentelemetry-dotnet/issues/3190))

* Bumped minimum required version of `Microsoft.Extensions.Logging`
  and `Microsoft.Extensions.Logging.Configuration` to 3.1.0
  ([#2582](https://github.com/open-telemetry/opentelemetry-dotnet/pull/3196))

## 1.2.0

Released 2022-Apr-15

* Make setter for `MetricReaderOptions.PeriodicExportingMetricReaderOptions`
  property public.
  ([#3184](https://github.com/open-telemetry/opentelemetry-dotnet/pull/3184))

## 1.2.0-rc5

Released 2022-Apr-12

* Removed the `Temporality` setting on `MetricReader` and replaced it with
  `TemporalityPreference`. This is a breaking change.
  `TemporalityPreference` is used to determine the `AggregationTemporality`
  used on a per-instrument kind basis. Currently, there are two preferences:
  * `Cumulative`: Measurements from all instrument kinds are aggregated using
    `AggregationTemporality.Cumulative`.
  * `Delta`: Measurements from `Counter`, `ObservableCounter`, and `Histogram`
    instruments are aggregated using `AggregationTemporality.Delta`. When
    UpDownCounters are supported with
    [DiagnosticSource version 7.0 onwards](https://www.nuget.org/packages/System.Diagnostics.DiagnosticSource/7.0.0-preview.2.22152.2),
    they will be aggregated using `AggregationTemporality.Cumulative`.
  ([#3153](https://github.com/open-telemetry/opentelemetry-dotnet/pull/3153))

* Fix issue where `ExplicitBucketHistogramConfiguration` could be used to
  configure metric streams for instruments that are not histograms. Currently,
  it is not possible to change the aggregation of an instrument with views. This
  may be possible in the future.
  ([#3126](https://github.com/open-telemetry/opentelemetry-dotnet/pull/3126))

* Conformed to the specification to ensure that each view that an instrument
  matches results in a new metric stream. With this change it is possible for
  views to introduce conflicting metric streams. Any conflicts encountered will
  result in a diagnostic log.
  ([#3148](https://github.com/open-telemetry/opentelemetry-dotnet/pull/3148))

## 1.2.0-rc4

Released 2022-Mar-30

* The `PeriodicExportingMetricReader` now accepts an
  `ExportIntervalMilliseconds` of `-1` indicating an infinite export interval
  period.
  ([#2982](https://github.com/open-telemetry/opentelemetry-dotnet/pull/2982))

* Fix bug where multiple views selecting a single instrument can result in
  duplicate updates to a single metric point.
  ([#3006](https://github.com/open-telemetry/opentelemetry-dotnet/pull/3006))

* Added the `PeriodicExportingMetricReaderOptions.ExportTimeoutMilliseconds`
  option.
  ([#3038](https://github.com/open-telemetry/opentelemetry-dotnet/pull/3038))

* Removed `MetricReaderType`. This enumeration was previously used when
  configuring a metric reader with an exporter to configure whether the export
  cycle would be periodic or manual (i.e., requiring a explicit call to flush
  metrics). This change affects the push-based metric exporters: OTLP, Console,
  and InMemory. For these exporters, a manual export cycle can now be achieved
  by setting `PeriodicExportingMetricReaderOptions.ExportIntervalMilliseconds`
  to `-1`.
  ([#3038](https://github.com/open-telemetry/opentelemetry-dotnet/pull/3038))

* Marked members of the `MetricPoint` `struct` which do not mutate state as
  `readonly`
  ([#3065](https://github.com/open-telemetry/opentelemetry-dotnet/pull/3065))

* [Bug fix] OpenTelemetryLoggerProvider is now unaffected by changes to
  OpenTelemetryLoggerOptions after the LoggerFactory is built.
  ([#3055](https://github.com/open-telemetry/opentelemetry-dotnet/pull/3055))

## 1.2.0-rc3

Released 2022-Mar-04

* Instantiating multiple metric instruments with the same name and also
  identical in all other respects - same type, description, and unit - result
  in a single metric stream aggregating measurements from all the identical
  instruments.

  Instantiating multiple metric instruments with the same name but differ in
  some respect - different type, description, or unit - will result in a
  separate metric stream for each distinct instrument.

  ([#2916](https://github.com/open-telemetry/opentelemetry-dotnet/pull/2916))

* The `Meter` property on `OpenTelemetry.Metrics.Metric` has been removed.
  It now has `MeterName` and `MeterVersion` properties.
  ([#2916](https://github.com/open-telemetry/opentelemetry-dotnet/pull/2916))

* Added support for implementing custom `ResourceDetector`.
  ([#2949](https://github.com/open-telemetry/opentelemetry-dotnet/pull/2949/)
  [#2897](https://github.com/open-telemetry/opentelemetry-dotnet/pull/2897))

* Perf improvement for Histogram and HistogramSumCount by implementing lock-free
  updates.
  ([#2951](https://github.com/open-telemetry/opentelemetry-dotnet/pull/2951)
  [#2961](https://github.com/open-telemetry/opentelemetry-dotnet/pull/2961))

## 1.2.0-rc2

Released 2022-Feb-02

* Make `MetricPoint` of `MetricPointAccessor` readonly.
  ([#2736](https://github.com/open-telemetry/opentelemetry-dotnet/pull/2736))

* Fail-fast when using AddView with guaranteed conflict.
  ([#2751](https://github.com/open-telemetry/opentelemetry-dotnet/issues/2751))

* Swallow `ObjectDisposedException` from the `BatchExportProcessor` worker
  thread.
  ([#2844](https://github.com/open-telemetry/opentelemetry-dotnet/issues/2844))

* Performance improvement: when emitting metrics, users are strongly advised to
  provide tags with same Key order, to achieve maximum performance.
  ([#2805](https://github.com/open-telemetry/opentelemetry-dotnet/pull/2805))

## 1.2.0-rc1

Released 2021-Nov-29

* Prevent accessing activity Id before sampler runs in case of legacy
  activities.
  ([#2659](https://github.com/open-telemetry/opentelemetry-dotnet/pull/2659))

* Added `ReadOnlyTagCollection` and expose `Tags` on `MetricPoint` instead of
  `Keys`+`Values`
  ([#2642](https://github.com/open-telemetry/opentelemetry-dotnet/pull/2642))

* Refactored `MetricPoint` and added public methods: `GetBucketCounts`,
  `GetExplicitBounds`, `GetHistogramCount`, and `GetHistogramSum`
  ([#2657](https://github.com/open-telemetry/opentelemetry-dotnet/pull/2657))

* Remove MetricStreamConfiguration.Aggregation, as the feature to customize
  aggregation is not implemented yet.
  ([#2660](https://github.com/open-telemetry/opentelemetry-dotnet/pull/2660))

* Removed the public property `HistogramMeasurements` and added a public method
  `GetHistogramBuckets` instead. Renamed the class `HistogramMeasurements` to
  `HistogramBuckets` and added an enumerator of type `HistogramBucket` for
  enumerating `BucketCounts` and `ExplicitBounds`. Removed `GetBucketCounts` and
  `GetExplicitBounds` methods from `MetricPoint`.
  ([#2664](https://github.com/open-telemetry/opentelemetry-dotnet/pull/2664))

* Refactored temporality setting to align with the latest spec.
  ([#2666](https://github.com/open-telemetry/opentelemetry-dotnet/pull/2666))

* Removed the public properties `LongValue`, `DoubleValue`, in favor of their
  counterpart public methods `GetSumLong`, `GetSumDouble`,
  `GetGaugeLastValueLong`, `GetGaugeLastValueDouble`.
  ([#2667](https://github.com/open-telemetry/opentelemetry-dotnet/pull/2667))

* MetricType modified to reserve bits for future types.
  ([#2693](https://github.com/open-telemetry/opentelemetry-dotnet/pull/2693))

## 1.2.0-beta2

Released 2021-Nov-19

* Renamed `HistogramConfiguration` to `ExplicitBucketHistogramConfiguration` and
  changed its member `BucketBounds` to `Boundaries`.
  ([#2638](https://github.com/open-telemetry/opentelemetry-dotnet/pull/2638))

* Metrics with the same name but from different meters are allowed.
  ([#2634](https://github.com/open-telemetry/opentelemetry-dotnet/pull/2634))

* Metrics SDK will not provide inactive Metrics to delta exporter.
  ([#2629](https://github.com/open-telemetry/opentelemetry-dotnet/pull/2629))

* Histogram bounds are validated when added to a View.
  ([#2573](https://github.com/open-telemetry/opentelemetry-dotnet/pull/2573))

* Changed `BatchExportActivityProcessorOptions` constructor to throw
  `FormatException` if it fails to parse any of the supported environment
  variables.

* Added `BaseExporter.ForceFlush`.
  ([#2525](https://github.com/open-telemetry/opentelemetry-dotnet/pull/2525))

* Exposed public `Batch(T[] items, int count)` constructor on `Batch<T>` struct
  ([#2542](https://github.com/open-telemetry/opentelemetry-dotnet/pull/2542))

* Added wildcard support for AddMeter.
  ([#2459](https://github.com/open-telemetry/opentelemetry-dotnet/pull/2459))

* Add support for multiple Metric readers
  ([#2596](https://github.com/open-telemetry/opentelemetry-dotnet/pull/2596))

* Add ability to configure MaxMetricStreams, MaxMetricPointsPerMetricStream
  ([#2635](https://github.com/open-telemetry/opentelemetry-dotnet/pull/2635))

## 1.2.0-beta1

Released 2021-Oct-08

* Exception from Observable instrument callbacks does not result in entire
  metrics being lost.

* SDK is allocation-free on recording of measurements with up to 8 tags.

* TracerProviderBuilder.AddLegacySource now supports wildcard activity names.
  ([#2183](https://github.com/open-telemetry/opentelemetry-dotnet/issues/2183))

* Instrument and View names are validated [according with the
  spec](https://github.com/open-telemetry/opentelemetry-specification/blob/main/specification/metrics/api.md#instrument).
  ([#2470](https://github.com/open-telemetry/opentelemetry-dotnet/issues/2470))

## 1.2.0-alpha4

Released 2021-Sep-23

* `BatchExportProcessor.OnShutdown` will now log the count of dropped telemetry
  items.
  ([#2331](https://github.com/open-telemetry/opentelemetry-dotnet/pull/2331))
* Changed `CompositeProcessor<T>.OnForceFlush` to meet with the spec
  requirement. Now the SDK will invoke `ForceFlush` on all registered
  processors, even if there is a timeout.
  ([#2388](https://github.com/open-telemetry/opentelemetry-dotnet/pull/2388))

## 1.2.0-alpha3

Released 2021-Sep-13

* Metrics perf improvements, bug fixes. Replace MetricProcessor with
  MetricReader.
  ([#2306](https://github.com/open-telemetry/opentelemetry-dotnet/pull/2306))

* Add `BatchExportActivityProcessorOptions` which supports field value
  overriding using `OTEL_BSP_SCHEDULE_DELAY`, `OTEL_BSP_EXPORT_TIMEOUT`,
  `OTEL_BSP_MAX_QUEUE_SIZE`, `OTEL_BSP_MAX_EXPORT_BATCH_SIZE` environmental
  variables as defined in the
  [specification](https://github.com/open-telemetry/opentelemetry-specification/blob/v1.5.0/specification/sdk-environment-variables.md#batch-span-processor).
  ([#2219](https://github.com/open-telemetry/opentelemetry-dotnet/pull/2219))

## 1.2.0-alpha2

Released 2021-Aug-24

* More Metrics features. All instrument types, push/pull exporters,
  Delta/Cumulative temporality supported.

* `ResourceBuilder.CreateDefault` has detectors for `OTEL_RESOURCE_ATTRIBUTES`,
  `OTEL_SERVICE_NAME` environment variables so that explicit
  `AddEnvironmentVariableDetector` call is not needed.
  ([#2247](https://github.com/open-telemetry/opentelemetry-dotnet/pull/2247))

* `ResourceBuilder.AddEnvironmentVariableDetector` handles `OTEL_SERVICE_NAME`
   environmental variable.
   ([#2209](https://github.com/open-telemetry/opentelemetry-dotnet/pull/2209))

* Removes upper constraint for Microsoft.Extensions.Logging dependencies.
  ([#2179](https://github.com/open-telemetry/opentelemetry-dotnet/pull/2179))

* OpenTelemetryLogger modified to not throw, when the formatter supplied in
  ILogger.Log call is null.
  ([#2200](https://github.com/open-telemetry/opentelemetry-dotnet/pull/2200))

## 1.2.0-alpha1

Released 2021-Jul-23

* Add basic Metrics support with a single pipeline, and supporting Counter
  (sync) instrument. Push and Pull exporters are supported.
  ([#2174](https://github.com/open-telemetry/opentelemetry-dotnet/pull/2174))

* Removes .NET Framework 4.5.2, .NET 4.6 support. The minimum .NET Framework
  version supported is .NET 4.6.1.
  ([#2138](https://github.com/open-telemetry/opentelemetry-dotnet/issues/2138))

## 1.1.0

Released 2021-Jul-12

## 1.1.0-rc1

Released 2021-Jun-25

* Moved `IDeferredTracerProviderBuilder` to API library.
  ([#2058](https://github.com/open-telemetry/opentelemetry-dotnet/pull/2100))

## 1.1.0-beta4

Released 2021-Jun-09

## 1.1.0-beta3

Released 2021-May-11

* `AddLegacySource()` moved out of `TracerProviderBuilderExtensions` and into
  public API
  ([#2019](https://github.com/open-telemetry/opentelemetry-dotnet/pull/2019))

* Fixed an issue causing inconsistent log scopes when using
  `BatchLogRecordExportProcessor`. To make parsing scopes easier the
  `LogRecord.ForEachScope` signature has been changed to receive instances of
  `LogRecordScope` (a new type which implements
  `IEnumerator<KeyValuePair<string, object>>` for accessing scope items)
  ([#2026](https://github.com/open-telemetry/opentelemetry-dotnet/pull/2026))

## 1.1.0-beta2

Released 2021-Apr-23

* Use `AssemblyFileVersionAttribute` instead of `FileVersionInfo.GetVersionInfo`
  to get the SDK version attribute to ensure that it works when the assembly is
  not loaded directly from a file on disk
  ([#1908](https://github.com/open-telemetry/opentelemetry-dotnet/issues/1908))

## 1.1.0-beta1

Released 2021-Mar-19

* Removed SuppressScope Increment/Decrement from DiagnosticSourceListeners.
  ([1893](https://github.com/open-telemetry/opentelemetry-dotnet/pull/1893))

* Added `TracerProviderBuilder.SetErrorStatusOnException` which automatically
  sets the activity status to `Error` when exception happened.
  ([#1858](https://github.com/open-telemetry/opentelemetry-dotnet/pull/1858)
  [#1875](https://github.com/open-telemetry/opentelemetry-dotnet/pull/1875))

* Added `ForceFlush` to `TracerProvider`.
  ([#1837](https://github.com/open-telemetry/opentelemetry-dotnet/pull/1837))

* Added a TracerProviderBuilder extension method called `AddLegacySource` which
  is used by instrumentation libraries that use DiagnosticSource to get
  activities processed without ActivitySourceAdapter.
  [#1836](https://github.com/open-telemetry/opentelemetry-dotnet/pull/1836)
  [#1860](https://github.com/open-telemetry/opentelemetry-dotnet/pull/1860)

* Added new constructor with optional parameters to allow customization of
  `ParentBasedSampler` behavior.
  ([#1727](https://github.com/open-telemetry/opentelemetry-dotnet/pull/1727))

* The application base directory is now tested after the current directory when
  searching for the [self diagnostic configuration
  file](https://github.com/open-telemetry/opentelemetry-dotnet/blob/main/src/OpenTelemetry/README.md#troubleshooting).
  ([#1865](https://github.com/open-telemetry/opentelemetry-dotnet/pull/1865))

* Resource Attributes now accept primitive arrays as values.
  ([#1852](https://github.com/open-telemetry/opentelemetry-dotnet/pull/1852))

* Fixed
  [#1846](https://github.com/open-telemetry/opentelemetry-dotnet/issues/1846):
  `ParentBasedSampler` will no longer explicitly consider Activity links.
  ([#1851](https://github.com/open-telemetry/opentelemetry-dotnet/pull/1851))

* Added `IncludeScopes`, `IncludeFormattedMessage`, & `ParseStateValues` on
  `OpenTelemetryLoggerOptions`. Added `FormattedMessage`, `StateValues`, &
  `ForEachScope` on `LogRecord`.
  ([#1869](https://github.com/open-telemetry/opentelemetry-dotnet/pull/1869) &
  [#1883](https://github.com/open-telemetry/opentelemetry-dotnet/pull/1883))

* Added `SetResourceBuilder` support to `OpenTelemetryLoggerOptions`.
  ([#1913](https://github.com/open-telemetry/opentelemetry-dotnet/pull/1913))

* Added `IDeferredTracerProviderBuilder` and `TracerProviderBuilderBase` to
  support dependency injection through OpenTelemetry.Extensions.Hosting.
  ([#1889](https://github.com/open-telemetry/opentelemetry-dotnet/pull/1889))

## 1.0.1

Released 2021-Feb-10

## 1.0.0-rc4

Released 2021-Feb-09

## 1.0.0-rc3

Released 2021-Feb-04

* Default `Resource` will now contain service.name instead of Telemetry SDK.
  ([#1744](https://github.com/open-telemetry/opentelemetry-dotnet/pull/1744))
* Added GetDefaultResource() method to `Provider`.
  ([#1768](https://github.com/open-telemetry/opentelemetry-dotnet/pull/1768))

## 1.0.0-rc2

Released 2021-Jan-29

* The following extension methods on `ResourceBuilder` has been moved from the
  `OpenTelemetry` namespace to the `OpenTelemetry.Resources` namespace:
  `AddEnvironmentVariableDetector`, `AddAttributes`, `AddService`, and
  `AddTelemetrySdk`.
  ([#1576](https://github.com/open-telemetry/opentelemetry-dotnet/pull/1576))
* Metrics API/SDK support is in an experimental state and is not recommended for
  production use. All metric APIs have been marked with the `Obsolete`
  attribute. See
  [#1501](https://github.com/open-telemetry/opentelemetry-dotnet/issues/1501)
  for more information.
  ([#1611](https://github.com/open-telemetry/opentelemetry-dotnet/pull/1611))
* Modified SimpleExportProcessor and BatchExportProcessor to abstract classes;
  Added SimpleActivityExportProcessor, SimpleLogRecordExportProcessor,
  BatchActivityExportProcessor, BatchLogRecordExportProcessor; Added the check
  for Activity.Recorded in SimpleActivityExportProcessor and
  BatchActivityExportProcessor
  ([#1622](https://github.com/open-telemetry/opentelemetry-dotnet/pull/1622))
* Added check in `ActivitySourceAdapter` class for root activity if trace ID is
  overridden by calling `SetParentId`
  ([#1355](https://github.com/open-telemetry/opentelemetry-dotnet/pull/1355))
* Resource Attributes now accept int, short, and float as values, converting
  them to supported data types (long for int/short, double for float). For
  invalid attributes we now throw an exception instead of logging an error.
  ([#1720](https://github.com/open-telemetry/opentelemetry-dotnet/pull/1720))
* Merging "this" resource with an "other" resource now prioritizes the "other"
  resource's attributes in a conflict. We've rectified to follow a recent change
  to the spec. We previously prioritized "this" resource's tags.
  ([#1728](https://github.com/open-telemetry/opentelemetry-dotnet/pull/1728))
* `BatchExportProcessor` will now flush any remaining spans left in a `Batch`
  after the export operation has completed.
  ([#1726](https://github.com/open-telemetry/opentelemetry-dotnet/pull/1726))
* Fixed a bug to allow the Self Diagnostics log file to be opened simultaneously
  by another process in read-only mode for .NET Framework.
  ([#1693](https://github.com/open-telemetry/opentelemetry-dotnet/pull/1693))
* Metrics removed as it is not part 1.0.0 release. See issue
  [#1501](https://github.com/open-telemetry/opentelemetry-dotnet/issues/1501)
  for details on Metric release plans.
* Fix Resource attribute telemetry.sdk.version to have correct file version.
* Metrics removed as it is not part 1.0.0 release. See issue
  [#1501](https://github.com/open-telemetry/opentelemetry-dotnet/issues/1501)
  for details on Metric release plans.

## 1.0.0-rc1.1

Released 2020-Nov-17

* Removed `GetResource` and `SetResource` `Activity` extension methods. Added
  `GetResource` extension method on `BaseProvider`
  ([#1463](https://github.com/open-telemetry/opentelemetry-dotnet/pull/1463))
* Added `ParentProvider` property on `BaseProcessor` and `BaseExporter` classes.
  ([#1463](https://github.com/open-telemetry/opentelemetry-dotnet/pull/1463))
* `Resource` is no longer added to observed `Activity` objects as a
  `CustomProperty`.
  ([#1463](https://github.com/open-telemetry/opentelemetry-dotnet/pull/1463))
* Removed `ReentrantExportProcessor` as it is not required by spec.
  ([#1496](https://github.com/open-telemetry/opentelemetry-dotnet/pull/1496))
* `ActivitySourceAdapter` supports setting `ActivitySource` for Activities
  created without `ActivitySource`.
  ([#1515](https://github.com/open-telemetry/opentelemetry-dotnet/pull/1515/))
* Implemented `Shutdown` for `TracerProvider`.
  ([#1489](https://github.com/open-telemetry/opentelemetry-dotnet/pull/1489))
* `Resources.CreateServiceResource` has been removed in favor of the
  `ResourceBuilder` API.
  ([#1533](https://github.com/open-telemetry/opentelemetry-dotnet/pull/1533))
* `TracerProviderBuilder.SetResource` has been changed to
  `TracerProviderBuilder.SetResourceBuilder`.
  ([#1533](https://github.com/open-telemetry/opentelemetry-dotnet/pull/1533))
* By default `TracerProvider` will set a `Resource` containing [Telemetry
    SDK](https://github.com/open-telemetry/opentelemetry-specification/tree/main/specification/resource/semantic_conventions#telemetry-sdk)
    details
    ([#1533](https://github.com/open-telemetry/opentelemetry-dotnet/pull/1533)):
  * `telemetry.sdk.name` = `opentelemetry`
  * `telemetry.sdk.language` = `dotnet`
  * `telemetry.sdk.version` = [SDK version]
* `Resource` constructor marked as internal, as `ResourceBuilder` is the
  recommended API to build resources.
  ([#1566](https://github.com/open-telemetry/opentelemetry-dotnet/pull/1566))
* Changed BaseExportProcessor to have it override OnExport instead of OnEnd;
  Added check for ActivityTraceFlags to BaseExportProcessor OnEnd
  ([#1574](https://github.com/open-telemetry/opentelemetry-dotnet/pull/1574))

## 0.8.0-beta.1

Released 2020-Nov-5

* TracerProviderBuilder API changes Renamed AddInstrumentation to
  AddDiagnosticSourceInstrumentation and made internal. Added AddInstrumentation
  ([#1454](https://github.com/open-telemetry/opentelemetry-dotnet/pull/1454))
* DiagnosticSource subscription helper classes (DiagnosticSourceSubscriber,
  ListenerHandler,PropertyFetcher) are made internal.

## 0.7.0-beta.1

Released 2020-Oct-16

* Changed `ActivityExporter.OnShutdown`, `ActivityExporter.Shutdown`,
  `ActivityProcessor.OnShutdown` and `ActivityProcessor.Shutdown` to return
  boolean value
  ([#1282](https://github.com/open-telemetry/opentelemetry-dotnet/pull/1282)
  [#1285](https://github.com/open-telemetry/opentelemetry-dotnet/pull/1285))
* Renamed `SamplingDecision` options (`NotRecord` to `Drop`, `Record` to
  `RecordOnly`, and `RecordAndSampled` to `RecordAndSample`)
  ([#1297](https://github.com/open-telemetry/opentelemetry-dotnet/pull/1297))
* Added `ILogger`/`Microsoft.Extensions.Logging` integration
  ([#1308](https://github.com/open-telemetry/opentelemetry-dotnet/pull/1308)
  [#1315](https://github.com/open-telemetry/opentelemetry-dotnet/pull/1315))
* Changed exporter and processor to generic types
  ([#1328](https://github.com/open-telemetry/opentelemetry-dotnet/pull/1328)):
  * `ActivityExporter` changed to `BaseExporter<Activity>`
  * `ActivityProcessor` changed to `BaseProcessor<Activity>`
  * `BatchExportActivityProcessor` changed to `BatchExportProcessor<Activity>`
  * `ReentrantExportActivityProcessor` changed to
    `ReentrantExportProcessor<Activity>`
  * `SimpleExportActivityProcessor` changed to `SimpleExportProcessor<Activity>`

## 0.6.0-beta.1

Released 2020-Sep-15

* Fixes [953](https://github.com/open-telemetry/opentelemetry-dotnet/issues/953)
* Changes arising from `DiagnosticSource` changes
  ([#1203](https://github.com/open-telemetry/opentelemetry-dotnet/pull/1203))
* `PropertyFetcher` is now public
  ([#1232](https://github.com/open-telemetry/opentelemetry-dotnet/pull/1232))
* `PropertyFetcher` changed to `PropertyFetcher<T>`
  ([#1238](https://github.com/open-telemetry/opentelemetry-dotnet/pull/1238))

## 0.5.0-beta.2

Released 2020-08-28

* Changed `ActivityProcessor` to implement `IDisposable`
  ([#975](https://github.com/open-telemetry/opentelemetry-dotnet/pull/975))
* Samplers now get the actual TraceId of the Activity to be created.
  ([#1007](https://github.com/open-telemetry/opentelemetry-dotnet/pull/1007))
* Changed the default sampler from `AlwaysOn` to `ParentOrElse(AlwaysOn)` to
  match the spec
  ([#1013](https://github.com/open-telemetry/opentelemetry-dotnet/pull/1013))
* Added `SuppressInstrumentationScope` API
  ([#988](https://github.com/open-telemetry/opentelemetry-dotnet/pull/988)
  [#1067](https://github.com/open-telemetry/opentelemetry-dotnet/pull/1067))
* Changed `BroadcastActivityProcessor` to `FanOutActivityProcessor`
  ([#1015](https://github.com/open-telemetry/opentelemetry-dotnet/pull/1015))
* Changed `TracerProviderBuilder` and `TracerProviderSdk` design to simply the
  flow and usage
  ([#1008](https://github.com/open-telemetry/opentelemetry-dotnet/pull/1008)
  [#1027](https://github.com/open-telemetry/opentelemetry-dotnet/pull/1027)
  [#1035](https://github.com/open-telemetry/opentelemetry-dotnet/pull/1035))
* Changed `AddActivitySource` to `AddSource` with params support
  ([#1036](https://github.com/open-telemetry/opentelemetry-dotnet/pull/1036))
* Modified Sampler implementation to match the spec
  ([#1037](https://github.com/open-telemetry/opentelemetry-dotnet/pull/1037))
* Refactored simple export and batch export APIs
  ([#1078](https://github.com/open-telemetry/opentelemetry-dotnet/pull/1078)
  [#1081](https://github.com/open-telemetry/opentelemetry-dotnet/pull/1081)
  [#1083](https://github.com/open-telemetry/opentelemetry-dotnet/pull/1083)
  [#1085](https://github.com/open-telemetry/opentelemetry-dotnet/pull/1085)
  [#1087](https://github.com/open-telemetry/opentelemetry-dotnet/pull/1087)
  [#1094](https://github.com/open-telemetry/opentelemetry-dotnet/pull/1094)
  [#1113](https://github.com/open-telemetry/opentelemetry-dotnet/pull/1113)
  [#1127](https://github.com/open-telemetry/opentelemetry-dotnet/pull/1127)
  [#1129](https://github.com/open-telemetry/opentelemetry-dotnet/pull/1129)
  [#1135](https://github.com/open-telemetry/opentelemetry-dotnet/pull/1135))
* Changed `MeterProviderBuilder` and `MeterProviderSdk` design to simply the
  flow and usage
  ([#1149](https://github.com/open-telemetry/opentelemetry-dotnet/pull/1149))
* Renamed `ParentOrElseSampler` to `ParentBasedSampler`
  ([#1173](https://github.com/open-telemetry/opentelemetry-dotnet/pull/1173))
* Renamed `ProbabilitySampler` to `TraceIdRatioBasedSampler`
  ([#1174](https://github.com/open-telemetry/opentelemetry-dotnet/pull/1174))

## 0.4.0-beta.2

Released 2020-07-24

* First beta release

## 0.3.0-beta

Released 2020-07-23

* Initial release<|MERGE_RESOLUTION|>--- conflicted
+++ resolved
@@ -2,15 +2,13 @@
 
 ## Unreleased
 
-<<<<<<< HEAD
 * Fix issue where a measurement would be dropped when recording it with a
   null-valued tag.
   ([#3325](https://github.com/open-telemetry/opentelemetry-dotnet/pull/3325))
-=======
+
 ## 1.3.0
 
 Released 2022-Jun-03
->>>>>>> 6e2b7a1c
 
 ## 1.3.0-rc.2
 
