# Changelog

## Unreleased

<<<<<<< HEAD
* Add setters for `State`, `StateValues`, and `FormattedMessage` for LogRecord.
  ([2864](https://github.com/open-telemetry/opentelemetry-dotnet/pull/2864))
=======
* Removes .NET Framework 4.6.1. The minimum .NET Framework
  version supported is .NET 4.6.2. ([#3190](https://github.com/open-telemetry/opentelemetry-dotnet/issues/3190))

## 1.2.0

Released 2022-Apr-15
>>>>>>> 733c59ad

* Make setter for `MetricReaderOptions.PeriodicExportingMetricReaderOptions`
  property public.
  ([#3184](https://github.com/open-telemetry/opentelemetry-dotnet/pull/3184))

## 1.2.0-rc5

Released 2022-Apr-12

* Removed the `Temporality` setting on `MetricReader` and replaced it with
  `TemporalityPreference`. This is a breaking change.
  `TemporalityPreference` is used to determine the `AggregationTemporality`
  used on a per-instrument kind basis. Currently, there are two preferences:
  * `Cumulative`: Measurements from all instrument kinds are aggregated using
    `AggregationTemporality.Cumulative`.
  * `Delta`: Measurements from `Counter`, `ObservableCounter`, and `Histogram`
    instruments are aggregated using `AggregationTemporality.Delta`. When
    UpDownCounters are supported with
    [DiagnosticSource version 7.0 onwards](https://www.nuget.org/packages/System.Diagnostics.DiagnosticSource/7.0.0-preview.2.22152.2),
    they will be aggregated using `AggregationTemporality.Cumulative`.
  ([#3153](https://github.com/open-telemetry/opentelemetry-dotnet/pull/3153))

* Fix issue where `ExplicitBucketHistogramConfiguration` could be used to
  configure metric streams for instruments that are not histograms. Currently,
  it is not possible to change the aggregation of an instrument with views. This
  may be possible in the future.
  ([#3126](https://github.com/open-telemetry/opentelemetry-dotnet/pull/3126))

* Conformed to the specification to ensure that each view that an instrument
  matches results in a new metric stream. With this change it is possible for
  views to introduce conflicting metric streams. Any conflicts encountered will
  result in a diagnostic log.
  ([#3148](https://github.com/open-telemetry/opentelemetry-dotnet/pull/3148))

## 1.2.0-rc4

Released 2022-Mar-30

* The `PeriodicExportingMetricReader` now accepts an
  `ExportIntervalMilliseconds` of `-1` indicating an infinite export interval
  period.
  ([#2982](https://github.com/open-telemetry/opentelemetry-dotnet/pull/2982))

* Fix bug where multiple views selecting a single instrument can result in
  duplicate updates to a single metric point.
  ([#3006](https://github.com/open-telemetry/opentelemetry-dotnet/pull/3006))

* Added the `PeriodicExportingMetricReaderOptions.ExportTimeoutMilliseconds`
  option.
  ([#3038](https://github.com/open-telemetry/opentelemetry-dotnet/pull/3038))

* Removed `MetricReaderType`. This enumeration was previously used when
  configuring a metric reader with an exporter to configure whether the export
  cycle would be periodic or manual (i.e., requiring a explicit call to flush
  metrics). This change affects the push-based metric exporters: OTLP, Console,
  and InMemory. For these exporters, a manual export cycle can now be achieved
  by setting `PeriodicExportingMetricReaderOptions.ExportIntervalMilliseconds`
  to `-1`.
  ([#3038](https://github.com/open-telemetry/opentelemetry-dotnet/pull/3038))

* Marked members of the `MetricPoint` `struct` which do not mutate state as
  `readonly`
  ([#3065](https://github.com/open-telemetry/opentelemetry-dotnet/pull/3065))

* [Bug fix] OpenTelemetryLoggerProvider is now unaffected by changes to
  OpenTelemetryLoggerOptions after the LoggerFactory is built.
  ([#3055](https://github.com/open-telemetry/opentelemetry-dotnet/pull/3055))

## 1.2.0-rc3

Released 2022-Mar-04

* Instantiating multiple metric instruments with the same name and also
  identical in all other respects - same type, description, and unit - result
  in a single metric stream aggregating measurements from all the identical
  instruments.

  Instantiating multiple metric instruments with the same name but differ in
  some respect - different type, description, or unit - will result in a
  separate metric stream for each distinct instrument.

  ([#2916](https://github.com/open-telemetry/opentelemetry-dotnet/pull/2916))

* The `Meter` property on `OpenTelemetry.Metrics.Metric` has been removed.
  It now has `MeterName` and `MeterVersion` properties.
  ([#2916](https://github.com/open-telemetry/opentelemetry-dotnet/pull/2916))

* Added support for implementing custom `ResourceDetector`.
  ([#2949](https://github.com/open-telemetry/opentelemetry-dotnet/pull/2949/)
  [#2897](https://github.com/open-telemetry/opentelemetry-dotnet/pull/2897))

* Perf improvement for Histogram and HistogramSumCount by implementing lock-free
  updates.
  ([#2951](https://github.com/open-telemetry/opentelemetry-dotnet/pull/2951)
  [#2961](https://github.com/open-telemetry/opentelemetry-dotnet/pull/2961))

## 1.2.0-rc2

Released 2022-Feb-02

* Make `MetricPoint` of `MetricPointAccessor` readonly.
  ([#2736](https://github.com/open-telemetry/opentelemetry-dotnet/pull/2736))

* Fail-fast when using AddView with guaranteed conflict.
  ([#2751](https://github.com/open-telemetry/opentelemetry-dotnet/issues/2751))

* Swallow `ObjectDisposedException` from the `BatchExportProcessor` worker
  thread.
  ([#2844](https://github.com/open-telemetry/opentelemetry-dotnet/issues/2844))

* Performance improvement: when emitting metrics, users are strongly advised to
  provide tags with same Key order, to achieve maximum performance.
  ([#2805](https://github.com/open-telemetry/opentelemetry-dotnet/pull/2805))

## 1.2.0-rc1

Released 2021-Nov-29

* Prevent accessing activity Id before sampler runs in case of legacy
  activities.
  ([#2659](https://github.com/open-telemetry/opentelemetry-dotnet/pull/2659))

* Added `ReadOnlyTagCollection` and expose `Tags` on `MetricPoint` instead of
  `Keys`+`Values`
  ([#2642](https://github.com/open-telemetry/opentelemetry-dotnet/pull/2642))

* Refactored `MetricPoint` and added public methods: `GetBucketCounts`,
  `GetExplicitBounds`, `GetHistogramCount`, and `GetHistogramSum`
  ([#2657](https://github.com/open-telemetry/opentelemetry-dotnet/pull/2657))

* Remove MetricStreamConfiguration.Aggregation, as the feature to customize
  aggregation is not implemented yet.
  ([#2660](https://github.com/open-telemetry/opentelemetry-dotnet/pull/2660))

* Removed the public property `HistogramMeasurements` and added a public method
  `GetHistogramBuckets` instead. Renamed the class `HistogramMeasurements` to
  `HistogramBuckets` and added an enumerator of type `HistogramBucket` for
  enumerating `BucketCounts` and `ExplicitBounds`. Removed `GetBucketCounts` and
  `GetExplicitBounds` methods from `MetricPoint`.
  ([#2664](https://github.com/open-telemetry/opentelemetry-dotnet/pull/2664))

* Refactored temporality setting to align with the latest spec.
  ([#2666](https://github.com/open-telemetry/opentelemetry-dotnet/pull/2666))

* Removed the public properties `LongValue`, `DoubleValue`, in favor of their
  counterpart public methods `GetSumLong`, `GetSumDouble`,
  `GetGaugeLastValueLong`, `GetGaugeLastValueDouble`.
  ([#2667](https://github.com/open-telemetry/opentelemetry-dotnet/pull/2667))

* MetricType modified to reserve bits for future types.
  ([#2693](https://github.com/open-telemetry/opentelemetry-dotnet/pull/2693))

## 1.2.0-beta2

Released 2021-Nov-19

* Renamed `HistogramConfiguration` to `ExplicitBucketHistogramConfiguration` and
  changed its member `BucketBounds` to `Boundaries`.
  ([#2638](https://github.com/open-telemetry/opentelemetry-dotnet/pull/2638))

* Metrics with the same name but from different meters are allowed.
  ([#2634](https://github.com/open-telemetry/opentelemetry-dotnet/pull/2634))

* Metrics SDK will not provide inactive Metrics to delta exporter.
  ([#2629](https://github.com/open-telemetry/opentelemetry-dotnet/pull/2629))

* Histogram bounds are validated when added to a View.
  ([#2573](https://github.com/open-telemetry/opentelemetry-dotnet/pull/2573))

* Changed `BatchExportActivityProcessorOptions` constructor to throw
  `FormatException` if it fails to parse any of the supported environment
  variables.

* Added `BaseExporter.ForceFlush`.
  ([#2525](https://github.com/open-telemetry/opentelemetry-dotnet/pull/2525))

* Exposed public `Batch(T[] items, int count)` constructor on `Batch<T>` struct
  ([#2542](https://github.com/open-telemetry/opentelemetry-dotnet/pull/2542))

* Added wildcard support for AddMeter.
  ([#2459](https://github.com/open-telemetry/opentelemetry-dotnet/pull/2459))

* Add support for multiple Metric readers
  ([#2596](https://github.com/open-telemetry/opentelemetry-dotnet/pull/2596))

* Add ability to configure MaxMetricStreams, MaxMetricPointsPerMetricStream
  ([#2635](https://github.com/open-telemetry/opentelemetry-dotnet/pull/2635))

## 1.2.0-beta1

Released 2021-Oct-08

* Exception from Observable instrument callbacks does not result in entire
  metrics being lost.

* SDK is allocation-free on recording of measurements with up to 8 tags.

* TracerProviderBuilder.AddLegacySource now supports wildcard activity names.
  ([#2183](https://github.com/open-telemetry/opentelemetry-dotnet/issues/2183))

* Instrument and View names are validated [according with the
  spec](https://github.com/open-telemetry/opentelemetry-specification/blob/main/specification/metrics/api.md#instrument).
  ([#2470](https://github.com/open-telemetry/opentelemetry-dotnet/issues/2470))

## 1.2.0-alpha4

Released 2021-Sep-23

* `BatchExportProcessor.OnShutdown` will now log the count of dropped telemetry
  items.
  ([#2331](https://github.com/open-telemetry/opentelemetry-dotnet/pull/2331))
* Changed `CompositeProcessor<T>.OnForceFlush` to meet with the spec
  requirement. Now the SDK will invoke `ForceFlush` on all registered
  processors, even if there is a timeout.
  ([#2388](https://github.com/open-telemetry/opentelemetry-dotnet/pull/2388))

## 1.2.0-alpha3

Released 2021-Sep-13

* Metrics perf improvements, bug fixes. Replace MetricProcessor with
  MetricReader.
  ([#2306](https://github.com/open-telemetry/opentelemetry-dotnet/pull/2306))

* Add `BatchExportActivityProcessorOptions` which supports field value
  overriding using `OTEL_BSP_SCHEDULE_DELAY`, `OTEL_BSP_EXPORT_TIMEOUT`,
  `OTEL_BSP_MAX_QUEUE_SIZE`, `OTEL_BSP_MAX_EXPORT_BATCH_SIZE` environmental
  variables as defined in the
  [specification](https://github.com/open-telemetry/opentelemetry-specification/blob/v1.5.0/specification/sdk-environment-variables.md#batch-span-processor).
  ([#2219](https://github.com/open-telemetry/opentelemetry-dotnet/pull/2219))

## 1.2.0-alpha2

Released 2021-Aug-24

* More Metrics features. All instrument types, push/pull exporters,
  Delta/Cumulative temporality supported.

* `ResourceBuilder.CreateDefault` has detectors for `OTEL_RESOURCE_ATTRIBUTES`,
  `OTEL_SERVICE_NAME` environment variables so that explicit
  `AddEnvironmentVariableDetector` call is not needed.
  ([#2247](https://github.com/open-telemetry/opentelemetry-dotnet/pull/2247))

* `ResourceBuilder.AddEnvironmentVariableDetector` handles `OTEL_SERVICE_NAME`
   environmental variable.
   ([#2209](https://github.com/open-telemetry/opentelemetry-dotnet/pull/2209))

* Removes upper constraint for Microsoft.Extensions.Logging dependencies.
  ([#2179](https://github.com/open-telemetry/opentelemetry-dotnet/pull/2179))

* OpenTelemetryLogger modified to not throw, when the formatter supplied in
  ILogger.Log call is null.
  ([#2200](https://github.com/open-telemetry/opentelemetry-dotnet/pull/2200))

## 1.2.0-alpha1

Released 2021-Jul-23

* Add basic Metrics support with a single pipeline, and supporting Counter
  (sync) instrument. Push and Pull exporters are supported.
  ([#2174](https://github.com/open-telemetry/opentelemetry-dotnet/pull/2174))

* Removes .NET Framework 4.5.2, .NET 4.6 support. The minimum .NET Framework
  version supported is .NET 4.6.1.
  ([#2138](https://github.com/open-telemetry/opentelemetry-dotnet/issues/2138))

## 1.1.0

Released 2021-Jul-12

## 1.1.0-rc1

Released 2021-Jun-25

* Moved `IDeferredTracerProviderBuilder` to API library.
  ([#2058](https://github.com/open-telemetry/opentelemetry-dotnet/pull/2100))

## 1.1.0-beta4

Released 2021-Jun-09

## 1.1.0-beta3

Released 2021-May-11

* `AddLegacySource()` moved out of `TracerProviderBuilderExtensions` and into
  public API
  ([#2019](https://github.com/open-telemetry/opentelemetry-dotnet/pull/2019))

* Fixed an issue causing inconsistent log scopes when using
  `BatchLogRecordExportProcessor`. To make parsing scopes easier the
  `LogRecord.ForEachScope` signature has been changed to receive instances of
  `LogRecordScope` (a new type which implements
  `IEnumerator<KeyValuePair<string, object>>` for accessing scope items)
  ([#2026](https://github.com/open-telemetry/opentelemetry-dotnet/pull/2026))

## 1.1.0-beta2

Released 2021-Apr-23

* Use `AssemblyFileVersionAttribute` instead of `FileVersionInfo.GetVersionInfo`
  to get the SDK version attribute to ensure that it works when the assembly is
  not loaded directly from a file on disk
  ([#1908](https://github.com/open-telemetry/opentelemetry-dotnet/issues/1908))

## 1.1.0-beta1

Released 2021-Mar-19

* Removed SuppressScope Increment/Decrement from DiagnosticSourceListeners.
  ([1893](https://github.com/open-telemetry/opentelemetry-dotnet/pull/1893))

* Added `TracerProviderBuilder.SetErrorStatusOnException` which automatically
  sets the activity status to `Error` when exception happened.
  ([#1858](https://github.com/open-telemetry/opentelemetry-dotnet/pull/1858)
  [#1875](https://github.com/open-telemetry/opentelemetry-dotnet/pull/1875))

* Added `ForceFlush` to `TracerProvider`.
  ([#1837](https://github.com/open-telemetry/opentelemetry-dotnet/pull/1837))

* Added a TracerProviderBuilder extension method called `AddLegacySource` which
  is used by instrumentation libraries that use DiagnosticSource to get
  activities processed without ActivitySourceAdapter.
  [#1836](https://github.com/open-telemetry/opentelemetry-dotnet/pull/1836)
  [#1860](https://github.com/open-telemetry/opentelemetry-dotnet/pull/1860)

* Added new constructor with optional parameters to allow customization of
  `ParentBasedSampler` behavior.
  ([#1727](https://github.com/open-telemetry/opentelemetry-dotnet/pull/1727))

* The application base directory is now tested after the current directory when
  searching for the [self diagnostic configuration
  file](https://github.com/open-telemetry/opentelemetry-dotnet/blob/main/src/OpenTelemetry/README.md#troubleshooting).
  ([#1865](https://github.com/open-telemetry/opentelemetry-dotnet/pull/1865))

* Resource Attributes now accept primitive arrays as values.
  ([#1852](https://github.com/open-telemetry/opentelemetry-dotnet/pull/1852))

* Fixed
  [#1846](https://github.com/open-telemetry/opentelemetry-dotnet/issues/1846):
  `ParentBasedSampler` will no longer explicitly consider Activity links.
  ([#1851](https://github.com/open-telemetry/opentelemetry-dotnet/pull/1851))

* Added `IncludeScopes`, `IncludeFormattedMessage`, & `ParseStateValues` on
  `OpenTelemetryLoggerOptions`. Added `FormattedMessage`, `StateValues`, &
  `ForEachScope` on `LogRecord`.
  ([#1869](https://github.com/open-telemetry/opentelemetry-dotnet/pull/1869) &
  [#1883](https://github.com/open-telemetry/opentelemetry-dotnet/pull/1883))

* Added `SetResourceBuilder` support to `OpenTelemetryLoggerOptions`.
  ([#1913](https://github.com/open-telemetry/opentelemetry-dotnet/pull/1913))

* Added `IDeferredTracerProviderBuilder` and `TracerProviderBuilderBase` to
  support dependency injection through OpenTelemetry.Extensions.Hosting.
  ([#1889](https://github.com/open-telemetry/opentelemetry-dotnet/pull/1889))

## 1.0.1

Released 2021-Feb-10

## 1.0.0-rc4

Released 2021-Feb-09

## 1.0.0-rc3

Released 2021-Feb-04

* Default `Resource` will now contain service.name instead of Telemetry SDK.
  ([#1744](https://github.com/open-telemetry/opentelemetry-dotnet/pull/1744))
* Added GetDefaultResource() method to `Provider`.
  ([#1768](https://github.com/open-telemetry/opentelemetry-dotnet/pull/1768))

## 1.0.0-rc2

Released 2021-Jan-29

* The following extension methods on `ResourceBuilder` has been moved from the
  `OpenTelemetry` namespace to the `OpenTelemetry.Resources` namespace:
  `AddEnvironmentVariableDetector`, `AddAttributes`, `AddService`, and
  `AddTelemetrySdk`.
  ([#1576](https://github.com/open-telemetry/opentelemetry-dotnet/pull/1576))
* Metrics API/SDK support is in an experimental state and is not recommended for
  production use. All metric APIs have been marked with the `Obsolete`
  attribute. See
  [#1501](https://github.com/open-telemetry/opentelemetry-dotnet/issues/1501)
  for more information.
  ([#1611](https://github.com/open-telemetry/opentelemetry-dotnet/pull/1611))
* Modified SimpleExportProcessor and BatchExportProcessor to abstract classes;
  Added SimpleActivityExportProcessor, SimpleLogRecordExportProcessor,
  BatchActivityExportProcessor, BatchLogRecordExportProcessor; Added the check
  for Activity.Recorded in SimpleActivityExportProcessor and
  BatchActivityExportProcessor
  ([#1622](https://github.com/open-telemetry/opentelemetry-dotnet/pull/1622))
* Added check in `ActivitySourceAdapter` class for root activity if trace ID is
  overridden by calling `SetParentId`
  ([#1355](https://github.com/open-telemetry/opentelemetry-dotnet/pull/1355))
* Resource Attributes now accept int, short, and float as values, converting
  them to supported data types (long for int/short, double for float). For
  invalid attributes we now throw an exception instead of logging an error.
  ([#1720](https://github.com/open-telemetry/opentelemetry-dotnet/pull/1720))
* Merging "this" resource with an "other" resource now prioritizes the "other"
  resource's attributes in a conflict. We've rectified to follow a recent change
  to the spec. We previously prioritized "this" resource's tags.
  ([#1728](https://github.com/open-telemetry/opentelemetry-dotnet/pull/1728))
* `BatchExportProcessor` will now flush any remaining spans left in a `Batch`
  after the export operation has completed.
  ([#1726](https://github.com/open-telemetry/opentelemetry-dotnet/pull/1726))
* Fixed a bug to allow the Self Diagnostics log file to be opened simultaneously
  by another process in read-only mode for .NET Framework.
  ([#1693](https://github.com/open-telemetry/opentelemetry-dotnet/pull/1693))
* Metrics removed as it is not part 1.0.0 release. See issue
  [#1501](https://github.com/open-telemetry/opentelemetry-dotnet/issues/1501)
  for details on Metric release plans.
* Fix Resource attribute telemetry.sdk.version to have correct file version.
* Metrics removed as it is not part 1.0.0 release. See issue
  [#1501](https://github.com/open-telemetry/opentelemetry-dotnet/issues/1501)
  for details on Metric release plans.

## 1.0.0-rc1.1

Released 2020-Nov-17

* Removed `GetResource` and `SetResource` `Activity` extension methods. Added
  `GetResource` extension method on `BaseProvider`
  ([#1463](https://github.com/open-telemetry/opentelemetry-dotnet/pull/1463))
* Added `ParentProvider` property on `BaseProcessor` and `BaseExporter` classes.
  ([#1463](https://github.com/open-telemetry/opentelemetry-dotnet/pull/1463))
* `Resource` is no longer added to observed `Activity` objects as a
  `CustomProperty`.
  ([#1463](https://github.com/open-telemetry/opentelemetry-dotnet/pull/1463))
* Removed `ReentrantExportProcessor` as it is not required by spec.
  ([#1496](https://github.com/open-telemetry/opentelemetry-dotnet/pull/1496))
* `ActivitySourceAdapter` supports setting `ActivitySource` for Activities
  created without `ActivitySource`.
  ([#1515](https://github.com/open-telemetry/opentelemetry-dotnet/pull/1515/))
* Implemented `Shutdown` for `TracerProvider`.
  ([#1489](https://github.com/open-telemetry/opentelemetry-dotnet/pull/1489))
* `Resources.CreateServiceResource` has been removed in favor of the
  `ResourceBuilder` API.
  ([#1533](https://github.com/open-telemetry/opentelemetry-dotnet/pull/1533))
* `TracerProviderBuilder.SetResource` has been changed to
  `TracerProviderBuilder.SetResourceBuilder`.
  ([#1533](https://github.com/open-telemetry/opentelemetry-dotnet/pull/1533))
* By default `TracerProvider` will set a `Resource` containing [Telemetry
    SDK](https://github.com/open-telemetry/opentelemetry-specification/tree/main/specification/resource/semantic_conventions#telemetry-sdk)
    details
    ([#1533](https://github.com/open-telemetry/opentelemetry-dotnet/pull/1533)):
  * `telemetry.sdk.name` = `opentelemetry`
  * `telemetry.sdk.language` = `dotnet`
  * `telemetry.sdk.version` = [SDK version]
* `Resource` constructor marked as internal, as `ResourceBuilder` is the
  recommended API to build resources.
  ([#1566](https://github.com/open-telemetry/opentelemetry-dotnet/pull/1566))
* Changed BaseExportProcessor to have it override OnExport instead of OnEnd;
  Added check for ActivityTraceFlags to BaseExportProcessor OnEnd
  ([#1574](https://github.com/open-telemetry/opentelemetry-dotnet/pull/1574))

## 0.8.0-beta.1

Released 2020-Nov-5

* TracerProviderBuilder API changes Renamed AddInstrumentation to
  AddDiagnosticSourceInstrumentation and made internal. Added AddInstrumentation
  ([#1454](https://github.com/open-telemetry/opentelemetry-dotnet/pull/1454))
* DiagnosticSource subscription helper classes (DiagnosticSourceSubscriber,
  ListenerHandler,PropertyFetcher) are made internal.

## 0.7.0-beta.1

Released 2020-Oct-16

* Changed `ActivityExporter.OnShutdown`, `ActivityExporter.Shutdown`,
  `ActivityProcessor.OnShutdown` and `ActivityProcessor.Shutdown` to return
  boolean value
  ([#1282](https://github.com/open-telemetry/opentelemetry-dotnet/pull/1282)
  [#1285](https://github.com/open-telemetry/opentelemetry-dotnet/pull/1285))
* Renamed `SamplingDecision` options (`NotRecord` to `Drop`, `Record` to
  `RecordOnly`, and `RecordAndSampled` to `RecordAndSample`)
  ([#1297](https://github.com/open-telemetry/opentelemetry-dotnet/pull/1297))
* Added `ILogger`/`Microsoft.Extensions.Logging` integration
  ([#1308](https://github.com/open-telemetry/opentelemetry-dotnet/pull/1308)
  [#1315](https://github.com/open-telemetry/opentelemetry-dotnet/pull/1315))
* Changed exporter and processor to generic types
  ([#1328](https://github.com/open-telemetry/opentelemetry-dotnet/pull/1328)):
  * `ActivityExporter` changed to `BaseExporter<Activity>`
  * `ActivityProcessor` changed to `BaseProcessor<Activity>`
  * `BatchExportActivityProcessor` changed to `BatchExportProcessor<Activity>`
  * `ReentrantExportActivityProcessor` changed to
    `ReentrantExportProcessor<Activity>`
  * `SimpleExportActivityProcessor` changed to `SimpleExportProcessor<Activity>`

## 0.6.0-beta.1

Released 2020-Sep-15

* Fixes [953](https://github.com/open-telemetry/opentelemetry-dotnet/issues/953)
* Changes arising from `DiagnosticSource` changes
  ([#1203](https://github.com/open-telemetry/opentelemetry-dotnet/pull/1203))
* `PropertyFetcher` is now public
  ([#1232](https://github.com/open-telemetry/opentelemetry-dotnet/pull/1232))
* `PropertyFetcher` changed to `PropertyFetcher<T>`
  ([#1238](https://github.com/open-telemetry/opentelemetry-dotnet/pull/1238))

## 0.5.0-beta.2

Released 2020-08-28

* Changed `ActivityProcessor` to implement `IDisposable`
  ([#975](https://github.com/open-telemetry/opentelemetry-dotnet/pull/975))
* Samplers now get the actual TraceId of the Activity to be created.
  ([#1007](https://github.com/open-telemetry/opentelemetry-dotnet/pull/1007))
* Changed the default sampler from `AlwaysOn` to `ParentOrElse(AlwaysOn)` to
  match the spec
  ([#1013](https://github.com/open-telemetry/opentelemetry-dotnet/pull/1013))
* Added `SuppressInstrumentationScope` API
  ([#988](https://github.com/open-telemetry/opentelemetry-dotnet/pull/988)
  [#1067](https://github.com/open-telemetry/opentelemetry-dotnet/pull/1067))
* Changed `BroadcastActivityProcessor` to `FanOutActivityProcessor`
  ([#1015](https://github.com/open-telemetry/opentelemetry-dotnet/pull/1015))
* Changed `TracerProviderBuilder` and `TracerProviderSdk` design to simply the
  flow and usage
  ([#1008](https://github.com/open-telemetry/opentelemetry-dotnet/pull/1008)
  [#1027](https://github.com/open-telemetry/opentelemetry-dotnet/pull/1027)
  [#1035](https://github.com/open-telemetry/opentelemetry-dotnet/pull/1035))
* Changed `AddActivitySource` to `AddSource` with params support
  ([#1036](https://github.com/open-telemetry/opentelemetry-dotnet/pull/1036))
* Modified Sampler implementation to match the spec
  ([#1037](https://github.com/open-telemetry/opentelemetry-dotnet/pull/1037))
* Refactored simple export and batch export APIs
  ([#1078](https://github.com/open-telemetry/opentelemetry-dotnet/pull/1078)
  [#1081](https://github.com/open-telemetry/opentelemetry-dotnet/pull/1081)
  [#1083](https://github.com/open-telemetry/opentelemetry-dotnet/pull/1083)
  [#1085](https://github.com/open-telemetry/opentelemetry-dotnet/pull/1085)
  [#1087](https://github.com/open-telemetry/opentelemetry-dotnet/pull/1087)
  [#1094](https://github.com/open-telemetry/opentelemetry-dotnet/pull/1094)
  [#1113](https://github.com/open-telemetry/opentelemetry-dotnet/pull/1113)
  [#1127](https://github.com/open-telemetry/opentelemetry-dotnet/pull/1127)
  [#1129](https://github.com/open-telemetry/opentelemetry-dotnet/pull/1129)
  [#1135](https://github.com/open-telemetry/opentelemetry-dotnet/pull/1135))
* Changed `MeterProviderBuilder` and `MeterProviderSdk` design to simply the
  flow and usage
  ([#1149](https://github.com/open-telemetry/opentelemetry-dotnet/pull/1149))
* Renamed `ParentOrElseSampler` to `ParentBasedSampler`
  ([#1173](https://github.com/open-telemetry/opentelemetry-dotnet/pull/1173))
* Renamed `ProbabilitySampler` to `TraceIdRatioBasedSampler`
  ([#1174](https://github.com/open-telemetry/opentelemetry-dotnet/pull/1174))

## 0.4.0-beta.2

Released 2020-07-24

* First beta release

## 0.3.0-beta

Released 2020-07-23

* Initial release<|MERGE_RESOLUTION|>--- conflicted
+++ resolved
@@ -2,17 +2,15 @@
 
 ## Unreleased
 
-<<<<<<< HEAD
 * Add setters for `State`, `StateValues`, and `FormattedMessage` for LogRecord.
   ([2864](https://github.com/open-telemetry/opentelemetry-dotnet/pull/2864))
-=======
+
 * Removes .NET Framework 4.6.1. The minimum .NET Framework
   version supported is .NET 4.6.2. ([#3190](https://github.com/open-telemetry/opentelemetry-dotnet/issues/3190))
 
 ## 1.2.0
 
 Released 2022-Apr-15
->>>>>>> 733c59ad
 
 * Make setter for `MetricReaderOptions.PeriodicExportingMetricReaderOptions`
   property public.
