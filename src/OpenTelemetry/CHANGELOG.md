--- conflicted
+++ resolved
@@ -11,15 +11,13 @@
   `autoGenerateServiceInstanceId` is `true`.
   ([#4988](https://github.com/open-telemetry/opentelemetry-dotnet/pull/4988))
 
-<<<<<<< HEAD
+* Fixed a bug where isSampled parameter wasn't properly checked in certain cases
+  within the `UpdateWithExemplar` method of `MetricPoint`.
+  ([#4851](https://github.com/open-telemetry/opentelemetry-dotnet/pull/5004))
+
 * Update `AggregatorStore` to provide known connection metrics with larger
   histogram buckets.
   ([#5008](https://github.com/open-telemetry/opentelemetry-dotnet/pull/5008))
-=======
-* Fixed a bug where isSampled parameter wasn't properly checked in certain cases
-  within the `UpdateWithExemplar` method of `MetricPoint`.
-  ([#4851](https://github.com/open-telemetry/opentelemetry-dotnet/pull/5004))
->>>>>>> b45b8a9a
 
 ## 1.7.0-alpha.1
 
