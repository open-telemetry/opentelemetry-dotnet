# Changelog

## Unreleased

* The `PeriodicExportingMetricReader` now accepts an
  `ExportIntervalMilliseconds` of `-1` indicating an infinite export interval
  period.
  ([#2982](https://github.com/open-telemetry/opentelemetry-dotnet/pull/2982))

* Added the `PeriodicExportingMetricReaderOptions.ExportTimeoutMilliseconds`
  option.
  ([#3038](https://github.com/open-telemetry/opentelemetry-dotnet/pull/3038))

* Removed `MetricReaderType`. This enumeration was previously used when
  configuing a metric reader with an exporter to configure whether the export
  cycle would be periodic or manual (i.e., requiring a explicit call to flush
  metrics). This change affects the push-based metric exporters: OTLP, Console,
  and InMemory. For these exporters, a manual export cycle can now be achieved
  by setting `PeriodicExportingMetricReaderOptions.ExportIntervalMilliseconds`
  to `-1`.
  ([#3038](https://github.com/open-telemetry/opentelemetry-dotnet/pull/3038))

<<<<<<< HEAD
* `OpenTelemetryLoggerProvider` now copies values from `OpenTelemetryLoggerOptions`.
  This prevents changes to the Provider after being initialized.
=======
* Marked members of the `MetricPoint` `struct` which do not mutate state as
  `readonly`
  ([#3065](https://github.com/open-telemetry/opentelemetry-dotnet/pull/3065))

* `OpenTelemetryLoggerProvider` now copies values from `OpenTelemetryLoggerOptions`
  to prevent options from being changed after the Provider is initialized.
>>>>>>> 5e68aff5
  ([#3055](https://github.com/open-telemetry/opentelemetry-dotnet/pull/3055))

## 1.2.0-rc3

Released 2022-Mar-04

* Instantiating multiple metric instruments with the same name and also
  identical in all other respects - same type, description, and unit - result
  in a single metric stream aggregating measurements from all the identical
  instruments.

  Instantiating multiple metric instruments with the same name but differ in
  some respect - different type, description, or unit - will result in a
  separate metric stream for each distinct instrument.

  ([#2916](https://github.com/open-telemetry/opentelemetry-dotnet/pull/2916))

* The `Meter` property on `OpenTelemetry.Metrics.Metric` has been removed.
  It now has `MeterName` and `MeterVersion` properties.
  ([#2916](https://github.com/open-telemetry/opentelemetry-dotnet/pull/2916))

* Added support for implementing custom `ResourceDetector`.
  ([#2949](https://github.com/open-telemetry/opentelemetry-dotnet/pull/2949/)
  [#2897](https://github.com/open-telemetry/opentelemetry-dotnet/pull/2897))

* Perf improvement for Histogram and HistogramSumCount by implementing lock-free
  updates.
  ([#2951](https://github.com/open-telemetry/opentelemetry-dotnet/pull/2951)
  [#2961](https://github.com/open-telemetry/opentelemetry-dotnet/pull/2961))

## 1.2.0-rc2

Released 2022-Feb-02

* Make `MetricPoint` of `MetricPointAccessor` readonly.
  ([#2736](https://github.com/open-telemetry/opentelemetry-dotnet/pull/2736))

* Fail-fast when using AddView with guaranteed conflict.
  ([#2751](https://github.com/open-telemetry/opentelemetry-dotnet/issues/2751))

* Swallow `ObjectDisposedException` from the `BatchExportProcessor` worker
  thread.
  ([#2844](https://github.com/open-telemetry/opentelemetry-dotnet/issues/2844))

* Performance improvement: when emitting metrics, users are strongly advised to
  provide tags with same Key order, to achieve maximum performance.
  ([#2805](https://github.com/open-telemetry/opentelemetry-dotnet/pull/2805))

## 1.2.0-rc1

Released 2021-Nov-29

* Prevent accessing activity Id before sampler runs in case of legacy
  activities.
  ([#2659](https://github.com/open-telemetry/opentelemetry-dotnet/pull/2659))

* Added `ReadOnlyTagCollection` and expose `Tags` on `MetricPoint` instead of
  `Keys`+`Values`
  ([#2642](https://github.com/open-telemetry/opentelemetry-dotnet/pull/2642))

* Refactored `MetricPoint` and added public methods: `GetBucketCounts`,
  `GetExplicitBounds`, `GetHistogramCount`, and `GetHistogramSum`
  ([#2657](https://github.com/open-telemetry/opentelemetry-dotnet/pull/2657))

* Remove MetricStreamConfiguration.Aggregation, as the feature to customize
  aggregation is not implemented yet.
  ([#2660](https://github.com/open-telemetry/opentelemetry-dotnet/pull/2660))

* Removed the public property `HistogramMeasurements` and added a public method
  `GetHistogramBuckets` instead. Renamed the class `HistogramMeasurements` to
  `HistogramBuckets` and added an enumerator of type `HistogramBucket` for
  enumerating `BucketCounts` and `ExplicitBounds`. Removed `GetBucketCounts` and
  `GetExplicitBounds` methods from `MetricPoint`.
  ([#2664](https://github.com/open-telemetry/opentelemetry-dotnet/pull/2664))

* Refactored temporality setting to align with the latest spec.
  ([#2666](https://github.com/open-telemetry/opentelemetry-dotnet/pull/2666))

* Removed the public properties `LongValue`, `DoubleValue`, in favor of their
  counterpart public methods `GetSumLong`, `GetSumDouble`,
  `GetGaugeLastValueLong`, `GetGaugeLastValueDouble`.
  ([#2667](https://github.com/open-telemetry/opentelemetry-dotnet/pull/2667))

* MetricType modified to reserve bits for future types.
  ([#2693](https://github.com/open-telemetry/opentelemetry-dotnet/pull/2693))

## 1.2.0-beta2

Released 2021-Nov-19

* Renamed `HistogramConfiguration` to `ExplicitBucketHistogramConfiguration` and
  changed its member `BucketBounds` to `Boundaries`.
  ([#2638](https://github.com/open-telemetry/opentelemetry-dotnet/pull/2638))

* Metrics with the same name but from different meters are allowed.
  ([#2634](https://github.com/open-telemetry/opentelemetry-dotnet/pull/2634))

* Metrics SDK will not provide inactive Metrics to delta exporter.
  ([#2629](https://github.com/open-telemetry/opentelemetry-dotnet/pull/2629))

* Histogram bounds are validated when added to a View.
  ([#2573](https://github.com/open-telemetry/opentelemetry-dotnet/pull/2573))

* Changed `BatchExportActivityProcessorOptions` constructor to throw
  `FormatException` if it fails to parse any of the supported environment
  variables.

* Added `BaseExporter.ForceFlush`.
  ([#2525](https://github.com/open-telemetry/opentelemetry-dotnet/pull/2525))

* Exposed public `Batch(T[] items, int count)` constructor on `Batch<T>` struct
  ([#2542](https://github.com/open-telemetry/opentelemetry-dotnet/pull/2542))

* Added wildcard support for AddMeter.
  ([#2459](https://github.com/open-telemetry/opentelemetry-dotnet/pull/2459))

* Add support for multiple Metric readers
  ([#2596](https://github.com/open-telemetry/opentelemetry-dotnet/pull/2596))

* Add ability to configure MaxMetricStreams, MaxMetricPointsPerMetricStream
  ([#2635](https://github.com/open-telemetry/opentelemetry-dotnet/pull/2635))

## 1.2.0-beta1

Released 2021-Oct-08

* Exception from Observable instrument callbacks does not result in entire
  metrics being lost.

* SDK is allocation-free on recording of measurements with upto 8 tags.

* TracerProviderBuilder.AddLegacySource now supports wildcard activity names.
  ([#2183](https://github.com/open-telemetry/opentelemetry-dotnet/issues/2183))

* Instrument and View names are validated [according with the
  spec](https://github.com/open-telemetry/opentelemetry-specification/blob/main/specification/metrics/api.md#instrument).
  ([#2470](https://github.com/open-telemetry/opentelemetry-dotnet/issues/2470))

## 1.2.0-alpha4

Released 2021-Sep-23

* `BatchExportProcessor.OnShutdown` will now log the count of dropped telemetry
  items.
  ([#2331](https://github.com/open-telemetry/opentelemetry-dotnet/pull/2331))
* Changed `CompositeProcessor<T>.OnForceFlush` to meet with the spec
  requirement. Now the SDK will invoke `ForceFlush` on all registered
  processors, even if there is a timeout.
  ([#2388](https://github.com/open-telemetry/opentelemetry-dotnet/pull/2388))

## 1.2.0-alpha3

Released 2021-Sep-13

* Metrics perf improvements, bug fixes. Replace MetricProcessor with
  MetricReader.
  ([#2306](https://github.com/open-telemetry/opentelemetry-dotnet/pull/2306))

* Add `BatchExportActivityProcessorOptions` which supports field value
  overriding using `OTEL_BSP_SCHEDULE_DELAY`, `OTEL_BSP_EXPORT_TIMEOUT`,
  `OTEL_BSP_MAX_QUEUE_SIZE`, `OTEL_BSP_MAX_EXPORT_BATCH_SIZE` envionmental
  variables as defined in the
  [specification](https://github.com/open-telemetry/opentelemetry-specification/blob/v1.5.0/specification/sdk-environment-variables.md#batch-span-processor).
  ([#2219](https://github.com/open-telemetry/opentelemetry-dotnet/pull/2219))

## 1.2.0-alpha2

Released 2021-Aug-24

* More Metrics features. All instrument types, push/pull exporters,
  Delta/Cumulative temporality supported.

* `ResourceBuilder.CreateDefault` has detectors for `OTEL_RESOURCE_ATTRIBUTES`,
  `OTEL_SERVICE_NAME` environment variables so that explicit
  `AddEnvironmentVariableDetector` call is not needed.
  ([#2247](https://github.com/open-telemetry/opentelemetry-dotnet/pull/2247))

* `ResourceBuilder.AddEnvironmentVariableDetector` handles `OTEL_SERVICE_NAME`
   environmental variable.
   ([#2209](https://github.com/open-telemetry/opentelemetry-dotnet/pull/2209))

* Removes upper constraint for Microsoft.Extensions.Logging dependencies.
  ([#2179](https://github.com/open-telemetry/opentelemetry-dotnet/pull/2179))

* OpenTelemetryLogger modified to not throw, when the formatter supplied in
  ILogger.Log call is null.
  ([#2200](https://github.com/open-telemetry/opentelemetry-dotnet/pull/2200))

## 1.2.0-alpha1

Released 2021-Jul-23

* Add basic Metrics support with a single pipeline, and supporting Counter
  (sync) instrument. Push and Pull exporters are supported.
  ([#2174](https://github.com/open-telemetry/opentelemetry-dotnet/pull/2174))

* Removes .NET Framework 4.5.2, .NET 4.6 support. The minimum .NET Framework
  version supported is .NET 4.6.1.
  ([#2138](https://github.com/open-telemetry/opentelemetry-dotnet/issues/2138))

## 1.1.0

Released 2021-Jul-12

## 1.1.0-rc1

Released 2021-Jun-25

* Moved `IDeferredTracerProviderBuilder` to API library.
  ([#2058](https://github.com/open-telemetry/opentelemetry-dotnet/pull/2100))

## 1.1.0-beta4

Released 2021-Jun-09

## 1.1.0-beta3

Released 2021-May-11

* `AddLegacySource()` moved out of `TracerProviderBuilderExtensions` and into
  public API
  ([#2019](https://github.com/open-telemetry/opentelemetry-dotnet/pull/2019))

* Fixed an issue causing inconsistent log scopes when using
  `BatchLogRecordExportProcessor`. To make parsing scopes easier the
  `LogRecord.ForEachScope` signature has been changed to receive instances of
  `LogRecordScope` (a new type which implements
  `IEnumerator<KeyValuePair<string, object>>` for accessing scope items)
  ([#2026](https://github.com/open-telemetry/opentelemetry-dotnet/pull/2026))

## 1.1.0-beta2

Released 2021-Apr-23

* Use `AssemblyFileVersionAttribute` instead of `FileVersionInfo.GetVersionInfo`
  to get the SDK version attribute to ensure that it works when the assembly is
  not loaded directly from a file on disk
  ([#1908](https://github.com/open-telemetry/opentelemetry-dotnet/issues/1908))

## 1.1.0-beta1

Released 2021-Mar-19

* Removed SuppressScope Increment/Decrement from DiagnosticSourceListeners.
  ([1893](https://github.com/open-telemetry/opentelemetry-dotnet/pull/1893))

* Added `TracerProviderBuilder.SetErrorStatusOnException` which automatically
  sets the activity status to `Error` when exception happened.
  ([#1858](https://github.com/open-telemetry/opentelemetry-dotnet/pull/1858)
  [#1875](https://github.com/open-telemetry/opentelemetry-dotnet/pull/1875))

* Added `ForceFlush` to `TracerProvider`.
  ([#1837](https://github.com/open-telemetry/opentelemetry-dotnet/pull/1837))

* Added a TracerProviderBuilder extension method called `AddLegacySource` which
  is used by instrumentation libraries that use DiagnosticSource to get
  activities processed without ActivitySourceAdapter.
  [#1836](https://github.com/open-telemetry/opentelemetry-dotnet/pull/1836)
  [#1860](https://github.com/open-telemetry/opentelemetry-dotnet/pull/1860)

* Added new constructor with optional parameters to allow customization of
  `ParentBasedSampler` behavior.
  ([#1727](https://github.com/open-telemetry/opentelemetry-dotnet/pull/1727))

* The application base directory is now tested after the current directory when
  searching for the [self diagnostic configuration
  file](https://github.com/open-telemetry/opentelemetry-dotnet/blob/main/src/OpenTelemetry/README.md#troubleshooting).
  ([#1865](https://github.com/open-telemetry/opentelemetry-dotnet/pull/1865))

* Resource Attributes now accept primitive arrays as values.
  ([#1852](https://github.com/open-telemetry/opentelemetry-dotnet/pull/1852))

* Fixed
  [#1846](https://github.com/open-telemetry/opentelemetry-dotnet/issues/1846):
  `ParentBasedSampler` will no longer explicitly consider Activity links.
  ([#1851](https://github.com/open-telemetry/opentelemetry-dotnet/pull/1851))

* Added `IncludeScopes`, `IncludeFormattedMessage`, & `ParseStateValues` on
  `OpenTelemetryLoggerOptions`. Added `FormattedMessage`, `StateValues`, &
  `ForEachScope` on `LogRecord`.
  ([#1869](https://github.com/open-telemetry/opentelemetry-dotnet/pull/1869) &
  [#1883](https://github.com/open-telemetry/opentelemetry-dotnet/pull/1883))

* Added `SetResourceBuilder` support to `OpenTelemetryLoggerOptions`.
  ([#1913](https://github.com/open-telemetry/opentelemetry-dotnet/pull/1913))

* Added `IDeferredTracerProviderBuilder` and `TracerProviderBuilderBase` to
  support dependency injection through OpenTelemetry.Extensions.Hosting.
  ([#1889](https://github.com/open-telemetry/opentelemetry-dotnet/pull/1889))

## 1.0.1

Released 2021-Feb-10

## 1.0.0-rc4

Released 2021-Feb-09

## 1.0.0-rc3

Released 2021-Feb-04

* Default `Resource` will now contain service.name instead of Telemetry SDK.
  ([#1744](https://github.com/open-telemetry/opentelemetry-dotnet/pull/1744))
* Added GetDefaultResource() method to `Provider`.
  ([#1768](https://github.com/open-telemetry/opentelemetry-dotnet/pull/1768))

## 1.0.0-rc2

Released 2021-Jan-29

* The following extension methods on `ResourceBuilder` has been moved from the
  `OpenTelemetry` namespace to the `OpenTelemetry.Resources` namespace:
  `AddEnvironmentVariableDetector`, `AddAttributes`, `AddService`, and
  `AddTelemetrySdk`.
  ([#1576](https://github.com/open-telemetry/opentelemetry-dotnet/pull/1576))
* Metrics API/SDK support is in an experimental state and is not recommended for
  production use. All metric APIs have been marked with the `Obsolete`
  attribute. See
  [#1501](https://github.com/open-telemetry/opentelemetry-dotnet/issues/1501)
  for more information.
  ([#1611](https://github.com/open-telemetry/opentelemetry-dotnet/pull/1611))
* Modified SimpleExportProcessor and BatchExportProcessor to abstract classes;
  Added SimpleActivityExportProcessor, SimpleLogRecordExportProcessor,
  BatchActivityExportProcessor, BatchLogRecordExportProcessor; Added the check
  for Activity.Recorded in SimpleActivityExportProcessor and
  BatchActivityExportProcessor
  ([#1622](https://github.com/open-telemetry/opentelemetry-dotnet/pull/1622))
* Added check in `ActivitySourceAdapter` class for root activity if traceid is
  overridden by calling `SetParentId`
  ([#1355](https://github.com/open-telemetry/opentelemetry-dotnet/pull/1355))
* Resource Attributes now accept int, short, and float as values, converting
  them to supported data types (long for int/short, double for float). For
  invalid attributes we now throw an exception instead of logging an error.
  ([#1720](https://github.com/open-telemetry/opentelemetry-dotnet/pull/1720))
* Merging "this" resource with an "other" resource now prioritizes the "other"
  resource's attributes in a conflict. We've rectified to follow a recent change
  to the spec. We previously prioritized "this" resource's tags.
  ([#1728](https://github.com/open-telemetry/opentelemetry-dotnet/pull/1728))
* `BatchExportProcessor` will now flush any remaining spans left in a `Batch`
  after the export operation has completed.
  ([#1726](https://github.com/open-telemetry/opentelemetry-dotnet/pull/1726))
* Fixed a bug to allow the Self Diagnostics log file to be opened simutaneously
  by another process in read-only mode for .NET Framework.
  ([#1693](https://github.com/open-telemetry/opentelemetry-dotnet/pull/1693))
* Metrics removed as it is not part 1.0.0 release. See issue
  [#1501](https://github.com/open-telemetry/opentelemetry-dotnet/issues/1501)
  for details on Metric release plans.
* Fix Resource attribute telemetry.sdk.version to have correct file version.
* Metrics removed as it is not part 1.0.0 release. See issue
  [#1501](https://github.com/open-telemetry/opentelemetry-dotnet/issues/1501)
  for details on Metric release plans.

## 1.0.0-rc1.1

Released 2020-Nov-17

* Removed `GetResource` and `SetResource` `Activity` extension methods. Added
  `GetResource` extension method on `BaseProvider`
  ([#1463](https://github.com/open-telemetry/opentelemetry-dotnet/pull/1463))
* Added `ParentProvider` property on `BaseProcessor` and `BaseExporter` classes.
  ([#1463](https://github.com/open-telemetry/opentelemetry-dotnet/pull/1463))
* `Resource` is no longer added to observed `Activity` objects as a
  `CustomProperty`.
  ([#1463](https://github.com/open-telemetry/opentelemetry-dotnet/pull/1463))
* Removed `ReentrantExportProcessor` as it is not required by spec.
  ([#1496](https://github.com/open-telemetry/opentelemetry-dotnet/pull/1496))
* `ActivitySourceAdapter` supports setting `ActivitySource` for Activities
  created without `ActivitySource`.
  ([#1515](https://github.com/open-telemetry/opentelemetry-dotnet/pull/1515/))
* Implemented `Shutdown` for `TracerProvider`.
  ([#1489](https://github.com/open-telemetry/opentelemetry-dotnet/pull/1489))
* `Resources.CreateServiceResource` has been removed in favor of the
  `ResourceBuilder` API.
  ([#1533](https://github.com/open-telemetry/opentelemetry-dotnet/pull/1533))
* `TracerProviderBuilder.SetResource` has been changed to
  `TracerProviderBuilder.SetResourceBuilder`.
  ([#1533](https://github.com/open-telemetry/opentelemetry-dotnet/pull/1533))
* By default `TracerProvider` will set a `Resource` containing [Telemetry
    SDK](https://github.com/open-telemetry/opentelemetry-specification/tree/main/specification/resource/semantic_conventions#telemetry-sdk)
    details
    ([#1533](https://github.com/open-telemetry/opentelemetry-dotnet/pull/1533)):
  * `telemetry.sdk.name` = `opentelemetry`
  * `telemetry.sdk.language` = `dotnet`
  * `telemetry.sdk.version` = [SDK version]
* `Resource` constructor marked as internal, as `ResourceBuilder` is the
  recommended API to build resources.
  ([#1566](https://github.com/open-telemetry/opentelemetry-dotnet/pull/1566))
* Changed BaseExportProcessor to have it override OnExport instead of OnEnd;
  Added check for ActivityTraceFlags to BaseExportProcessor OnEnd
  ([#1574](https://github.com/open-telemetry/opentelemetry-dotnet/pull/1574))

## 0.8.0-beta.1

Released 2020-Nov-5

* TracerProviderBuilder API changes Renamed AddInstrumentation to
  AddDiagnosticSourceInstrumentation and made internal. Added AddInstrumentation
  ([#1454](https://github.com/open-telemetry/opentelemetry-dotnet/pull/1454))
* DiagnosticSource subscription helper classes (DiagnosticSourceSubscriber,
  ListenerHandler,PropertyFetcher) are made internal.

## 0.7.0-beta.1

Released 2020-Oct-16

* Changed `ActivityExporter.OnShutdown`, `ActivityExporter.Shutdown`,
  `ActivityProcessor.OnShutdown` and `ActivityProcessor.Shutdown` to return
  boolean value
  ([#1282](https://github.com/open-telemetry/opentelemetry-dotnet/pull/1282)
  [#1285](https://github.com/open-telemetry/opentelemetry-dotnet/pull/1285))
* Renamed `SamplingDecision` options (`NotRecord` to `Drop`, `Record` to
  `RecordOnly`, and `RecordAndSampled` to `RecordAndSample`)
  ([#1297](https://github.com/open-telemetry/opentelemetry-dotnet/pull/1297))
* Added `ILogger`/`Microsoft.Extensions.Logging` integration
  ([#1308](https://github.com/open-telemetry/opentelemetry-dotnet/pull/1308)
  [#1315](https://github.com/open-telemetry/opentelemetry-dotnet/pull/1315))
* Changed exporter and processor to generic types
  ([#1328](https://github.com/open-telemetry/opentelemetry-dotnet/pull/1328)):
  * `ActivityExporter` changed to `BaseExporter<Activity>`
  * `ActivityProcessor` changed to `BaseProcessor<Activity>`
  * `BatchExportActivityProcessor` changed to `BatchExportProcessor<Activity>`
  * `ReentrantExportActivityProcessor` changed to
    `ReentrantExportProcessor<Activity>`
  * `SimpleExportActivityProcessor` changed to `SimpleExportProcessor<Activity>`

## 0.6.0-beta.1

Released 2020-Sep-15

* Fixes [953](https://github.com/open-telemetry/opentelemetry-dotnet/issues/953)
* Changes arising from `DiagnosticSource` changes
  ([#1203](https://github.com/open-telemetry/opentelemetry-dotnet/pull/1203))
* `PropertyFetcher` is now public
  ([#1232](https://github.com/open-telemetry/opentelemetry-dotnet/pull/1232))
* `PropertyFetcher` changed to `PropertyFetcher<T>`
  ([#1238](https://github.com/open-telemetry/opentelemetry-dotnet/pull/1238))

## 0.5.0-beta.2

Released 2020-08-28

* Changed `ActivityProcessor` to implement `IDisposable`
  ([#975](https://github.com/open-telemetry/opentelemetry-dotnet/pull/975))
* Samplers now get the actual TraceId of the Activity to be created.
  ([#1007](https://github.com/open-telemetry/opentelemetry-dotnet/pull/1007))
* Changed the default sampler from `AlwaysOn` to `ParentOrElse(AlwaysOn)` to
  match the spec
  ([#1013](https://github.com/open-telemetry/opentelemetry-dotnet/pull/1013))
* Added `SuppressInstrumentationScope` API
  ([#988](https://github.com/open-telemetry/opentelemetry-dotnet/pull/988)
  [#1067](https://github.com/open-telemetry/opentelemetry-dotnet/pull/1067))
* Changed `BroadcastActivityProcessor` to `FanOutActivityProcessor`
  ([#1015](https://github.com/open-telemetry/opentelemetry-dotnet/pull/1015))
* Changed `TracerProviderBuilder` and `TracerProviderSdk` design to simply the
  flow and usage
  ([#1008](https://github.com/open-telemetry/opentelemetry-dotnet/pull/1008)
  [#1027](https://github.com/open-telemetry/opentelemetry-dotnet/pull/1027)
  [#1035](https://github.com/open-telemetry/opentelemetry-dotnet/pull/1035))
* Changed `AddActivitySource` to `AddSource` with params support
  ([#1036](https://github.com/open-telemetry/opentelemetry-dotnet/pull/1036))
* Modified Sampler implementation to match the spec
  ([#1037](https://github.com/open-telemetry/opentelemetry-dotnet/pull/1037))
* Refactored simple export and batch export APIs
  ([#1078](https://github.com/open-telemetry/opentelemetry-dotnet/pull/1078)
  [#1081](https://github.com/open-telemetry/opentelemetry-dotnet/pull/1081)
  [#1083](https://github.com/open-telemetry/opentelemetry-dotnet/pull/1083)
  [#1085](https://github.com/open-telemetry/opentelemetry-dotnet/pull/1085)
  [#1087](https://github.com/open-telemetry/opentelemetry-dotnet/pull/1087)
  [#1094](https://github.com/open-telemetry/opentelemetry-dotnet/pull/1094)
  [#1113](https://github.com/open-telemetry/opentelemetry-dotnet/pull/1113)
  [#1127](https://github.com/open-telemetry/opentelemetry-dotnet/pull/1127)
  [#1129](https://github.com/open-telemetry/opentelemetry-dotnet/pull/1129)
  [#1135](https://github.com/open-telemetry/opentelemetry-dotnet/pull/1135))
* Changed `MeterProviderBuilder` and `MeterProviderSdk` design to simply the
  flow and usage
  ([#1149](https://github.com/open-telemetry/opentelemetry-dotnet/pull/1149))
* Renamed `ParentOrElseSampler` to `ParentBasedSampler`
  ([#1173](https://github.com/open-telemetry/opentelemetry-dotnet/pull/1173))
* Renamed `ProbabilitySampler` to `TraceIdRatioBasedSampler`
  ([#1174](https://github.com/open-telemetry/opentelemetry-dotnet/pull/1174))

## 0.4.0-beta.2

Released 2020-07-24

* First beta release

## 0.3.0-beta

Released 2020-07-23

* Initial release<|MERGE_RESOLUTION|>--- conflicted
+++ resolved
@@ -20,17 +20,12 @@
   to `-1`.
   ([#3038](https://github.com/open-telemetry/opentelemetry-dotnet/pull/3038))
 
-<<<<<<< HEAD
-* `OpenTelemetryLoggerProvider` now copies values from `OpenTelemetryLoggerOptions`.
-  This prevents changes to the Provider after being initialized.
-=======
 * Marked members of the `MetricPoint` `struct` which do not mutate state as
   `readonly`
   ([#3065](https://github.com/open-telemetry/opentelemetry-dotnet/pull/3065))
 
-* `OpenTelemetryLoggerProvider` now copies values from `OpenTelemetryLoggerOptions`
-  to prevent options from being changed after the Provider is initialized.
->>>>>>> 5e68aff5
+* `OpenTelemetryLoggerProvider` now copies values from `OpenTelemetryLoggerOptions`.
+  This prevents changes to the Provider after being initialized.
   ([#3055](https://github.com/open-telemetry/opentelemetry-dotnet/pull/3055))
 
 ## 1.2.0-rc3
