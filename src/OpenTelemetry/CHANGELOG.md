--- conflicted
+++ resolved
@@ -2,14 +2,10 @@
 
 ## Unreleased
 
-<<<<<<< HEAD
 * Make recording of `Min` and `Max` for histograms configurable, enabled by
   default.
   ([#2735](https://github.com/open-telemetry/opentelemetry-dotnet/pull/2735))
 
-* Make `IResourceDetector` public to allow custom implementations of resource detectors.
-  ([2897](https://github.com/open-telemetry/opentelemetry-dotnet/pull/2897))
-=======
 * `TracerProviderSDK` modified for spans with remote parent. For such spans
   activity will be created irrespective of SamplingResult, to maintain context
   propagation.
@@ -168,7 +164,6 @@
   updates.
   ([#2951](https://github.com/open-telemetry/opentelemetry-dotnet/pull/2951)
   [#2961](https://github.com/open-telemetry/opentelemetry-dotnet/pull/2961))
->>>>>>> f4dddbe7
 
 ## 1.2.0-rc2
 
