--- conflicted
+++ resolved
@@ -6,10 +6,9 @@
 
 ## Unreleased
 
-<<<<<<< HEAD
 * Added `LowMemory` temporality as an option in the OTLP metrics exporter.
   ([#6648](https://github.com/open-telemetry/opentelemetry-dotnet/pull/6648))
-=======
+
 ## 1.14.0
 
 Released 2025-Nov-12
@@ -27,7 +26,6 @@
 * Update `Microsoft.Extensions.*` dependencies to `10.0.0` for .NET Framework
   and .NET Standard.
   ([#6667](https://github.com/open-telemetry/opentelemetry-dotnet/pull/6667))
->>>>>>> e3b1769f
 
 ## 1.14.0-rc.1
 
