# Changelog

## Unreleased

<<<<<<< HEAD
* Update file name of self-diagnostic log file to include UTC Timestamp
  and machine name.
  ([#4520](https://github.com/open-telemetry/opentelemetry-dotnet/pull/4520))
=======
* Fixed a bug introduced by
  [#4508](https://github.com/open-telemetry/opentelemetry-dotnet/pull/4508) in
  1.5.0-rc.1 which caused the "Build" extension to return `null` when performing
  chained/fluent calls.
  ([#4529](https://github.com/open-telemetry/opentelemetry-dotnet/pull/4529))
>>>>>>> ccfbcc62

## 1.5.0-rc.1

Released 2023-May-25

* The default resource provided by `ResourceBuilder.CreateDefault()` now adds
  the `telemetry.sdk.*` attributes defined in the
  [specification](https://github.com/open-telemetry/opentelemetry-specification/tree/12fcec1ff255b1535db75708e52a3a21f86f0fae/specification/resource/semantic_conventions#semantic-attributes-with-sdk-provided-default-value).
  ([#4369](https://github.com/open-telemetry/opentelemetry-dotnet/pull/4369))

* Fixed an issue with `HashCode` computations throwing exceptions on .NET
  Standard 2.1 targets.
  ([#4362](https://github.com/open-telemetry/opentelemetry-dotnet/pull/4362))

* Update value of the resource attribute `telemetry.sdk.version` to show the tag
  name which resembles the package version of the SDK.
  ([#4375](https://github.com/open-telemetry/opentelemetry-dotnet/pull/4375))

* Obsoleted `State` and `StateValues` properties and added `Body` and
  `Attributes` properties on `LogRecord`. Note: `LogRecord.Attributes` and
  `LogRecord.StateValues` point to the same data. "Attributes" is what the
  OpenTelemetry Specification defines so this was changed for clarity &
  consistency with the specification.
  ([#4334](https://github.com/open-telemetry/opentelemetry-dotnet/pull/4334))

* Tweaked the behavior of the `OpenTelemetryLoggerOptions.ParseStateValues`
  flag:

  * `LogRecord.Attributes` (aka `LogRecord.StateValues`) are now automatically
  included for all log messages with states implementing `IReadOnlyList` or
  `IEnumerable`.

  * `OpenTelemetryLoggerOptions.ParseStateValues` is now used to tell the SDK to
  parse (using reflection) attributes for custom states which do not implement
  `IReadOnlyList` or `IEnumerable`. Only top-level properties are included.

  * `LogRecord.State` will only be set to the raw state object if no attributes
  are found.

  See [#4334](https://github.com/open-telemetry/opentelemetry-dotnet/pull/4334)
  for details.

* If a template (`{OriginalFormat}` attribute) cannot be found on log messages a
  formatted message will now automatically be generated (even if
  `OpenTelemetryLoggerOptions.IncludeFormattedMessage` is set to `false`).
  ([#4334](https://github.com/open-telemetry/opentelemetry-dotnet/pull/4334))

## 1.5.0-alpha.2

Released 2023-Mar-31

* Enabling `SetErrorStatusOnException` on TracerProvider will now set the
`Status` property on Activity to `ActivityStatusCode.Error` in case of an error.
This will be done in addition to current behavior of setting `otel.status_code`
tag on activity.
([#4336](https://github.com/open-telemetry/opentelemetry-dotnet/pull/4336))

* Add support for configuring the
  [Base2 Exponential Bucket Histogram Aggregation](https://github.com/open-telemetry/opentelemetry-specification/blob/main/specification/metrics/sdk.md#base2-exponential-bucket-histogram-aggregation)
  using the `AddView` API. This aggregation is supported by OTLP but not yet by
  Prometheus.
  ([#4337](https://github.com/open-telemetry/opentelemetry-dotnet/pull/4337))

* Implementation of `SuppressInstrumentationScope` changed to improve
  performance.
  ([#4304](https://github.com/open-telemetry/opentelemetry-dotnet/pull/4304))

## 1.5.0-alpha.1

Released 2023-Mar-07

* Added Exemplar support. See [exemplars](../../docs/metrics/customizing-the-sdk/README.md#exemplars)
  for instructions to enable exemplars.

* Added `AddDetector` factory overload on `ResourceBuilder`.
  ([#4261](https://github.com/open-telemetry/opentelemetry-dotnet/pull/4261))

## 1.4.0

Released 2023-Feb-24

## 1.4.0-rc.4

Released 2023-Feb-10

* Removed the dependency on System.Reflection.Emit.Lightweight
  ([#4140](https://github.com/open-telemetry/opentelemetry-dotnet/pull/4140))

* Moved the `AddOpenTelemetry` extension into the
  `OpenTelemetry.Extensions.Hosting` package so that the `StartWithHost` API
  could be removed.
  ([#4174](https://github.com/open-telemetry/opentelemetry-dotnet/pull/4174))

## 1.4.0-rc.3

Released 2023-Feb-01

* Removed the dependency on
  Microsoft.Extensions.Configuration.EnvironmentVariables
  ([#4092](https://github.com/open-telemetry/opentelemetry-dotnet/pull/4092))

* Removed the explicit reference to Microsoft.Extensions.Options version 5.0 and
  reverted back to the transitive reference of version 3.1
  ([#4093](https://github.com/open-telemetry/opentelemetry-dotnet/pull/4093))

* Added `SetSampler`, `AddProcessor`, & `AddReader` factory extensions.
  ([#4103](https://github.com/open-telemetry/opentelemetry-dotnet/pull/4103))

## 1.4.0-rc.2

Released 2023-Jan-09

* Performance Improvement: Update the internal structure used to store metric
  dimensions from a combination of `string[]` and `object[]` to a
  `KeyValuePair<string, object>[]`. This results in faster copying of the metric
  dimensions required for `MetricPoint` lookup on the hot path.
  ([#4059](https://github.com/open-telemetry/opentelemetry-dotnet/pull/4059))

## 1.4.0-rc.1

Released 2022-Dec-12

* Added dependency injection support in the `ResourceBuilder` class and added
  support for loading environment variables from `IConfiguration` for the
  `AddEnvironmentVariableDetector` extension (Logs)
  ([#3889](https://github.com/open-telemetry/opentelemetry-dotnet/pull/3889))

* Refactored `AddInstrumentation`, `ConfigureServices` and `ConfigureBuilder`
  APIs into the OpenTelemetry.Extensions.DependencyInjection package and added
  the `IServiceCollection.AddOpenTelemetry` API
  ([#3923](https://github.com/open-telemetry/opentelemetry-dotnet/pull/3923))

* Removed `ConfigureResource` on `OpenTelemetryLoggingOptions`
  ([#3999](https://github.com/open-telemetry/opentelemetry-dotnet/pull/3999))

## 1.4.0-beta.3

Released 2022-Nov-07

* Fix instrument naming enforcement implementation to match the spec.
  ([#3821](https://github.com/open-telemetry/opentelemetry-dotnet/pull/3821))

* Added support for loading environment variables from `IConfiguration` when
  using the `MetricReaderOptions` & `BatchExportActivityProcessorOptions`
  classes.
  ([#3760](https://github.com/open-telemetry/opentelemetry-dotnet/pull/3760),
  [#3776](https://github.com/open-telemetry/opentelemetry-dotnet/pull/3776))

* Added dependency injection support in the `ResourceBuilder` class and added
  support for loading environment variables from `IConfiguration` for the
  `AddEnvironmentVariableDetector` extension (Traces & Metrics)
  ([#3782](https://github.com/open-telemetry/opentelemetry-dotnet/pull/3782),
  [#3798](https://github.com/open-telemetry/opentelemetry-dotnet/pull/3798))

* Breaking: MetricPoint API to retrieve Histogram Min, Max changed. The existing
  pattern of checking if Min/Max is available with `HasMinMax()` and then
  retrieving the same using `GetHistogramMin()`, `GetHistogramMax()` is replaced
  with a single API `TryGetHistogramMinMaxValues(out double min, out double
  max)`.
  ([#3822](https://github.com/open-telemetry/opentelemetry-dotnet/pull/3822))

## 1.4.0-beta.2

Released 2022-Oct-17

* Make recording of `Min` and `Max` for histograms configurable, enabled by
  default.
  ([#2735](https://github.com/open-telemetry/opentelemetry-dotnet/pull/2735))

* Changed default bucket boundaries for Explicit Bucket Histogram from [0, 5,
  10, 25, 50, 75, 100, 250, 500, 1000] to [0, 5, 10, 25, 50, 75, 100, 250, 500,
  750, 1000, 2500, 5000, 7500, 10000].
  ([#3722](https://github.com/open-telemetry/opentelemetry-dotnet/pull/3722))

* Fixed an issue where `LogRecord.ForEachScope` may return scopes from a
  previous log if accessed in a custom processor before
  `BatchLogRecordExportProcessor.OnEnd` is fired.
  ([#3731](https://github.com/open-telemetry/opentelemetry-dotnet/pull/3731))

* Added support for loading environment variables from `IConfiguration` when
  using `TracerProviderBuilder` or `MeterProviderBuilder`
  ([#3720](https://github.com/open-telemetry/opentelemetry-dotnet/pull/3720))

## 1.4.0-beta.1

Released 2022-Sep-29

* Use binary search for histograms with 50 or more supplied boundaries.
  ([#3252](https://github.com/open-telemetry/opentelemetry-dotnet/pull/3252))

* Allows samplers the ability to modify tracestate if desired.
  ([#3610](https://github.com/open-telemetry/opentelemetry-dotnet/pull/3610))

* Added support for `UpDownCounter` and `ObservableUpDownCounter` instruments.
  ([#3606](https://github.com/open-telemetry/opentelemetry-dotnet/pull/3606))

* Added support for dependency injection scenarios when configuring
  `MeterProvider`.
  ([#3646](https://github.com/open-telemetry/opentelemetry-dotnet/pull/3646))

* Revert new logging APIs pending OTel specification changes.
  ([#3702](https://github.com/open-telemetry/opentelemetry-dotnet/pull/3702))

* Fix Histogram synchronization issue: Use the same synchronization mechanism
  for Histograms Update and Snapshot.
  ([#3534](https://github.com/open-telemetry/opentelemetry-dotnet/pull/3534))

## 1.4.0-alpha.2

Released 2022-Aug-18

* Added `Sdk.CreateLoggerProviderBuilder` method and support for dependency
  injection scenarios when configuring `OpenTelemetryLoggerProvider`
  ([#3504](https://github.com/open-telemetry/opentelemetry-dotnet/pull/3504))

* Added support for dependency injection scenarios when configuring
  `TracerProvider`
  ([#3533](https://github.com/open-telemetry/opentelemetry-dotnet/pull/3533))

## 1.4.0-alpha.1

Released 2022-Aug-02

* `TracerProviderSDK` modified for spans with remote parent. For such spans
  activity will be created irrespective of SamplingResult, to maintain context
  propagation.
  ([#3329](https://github.com/open-telemetry/opentelemetry-dotnet/pull/3329))
* Fix issue where a measurement would be dropped when recording it with a
  null-valued tag.
  ([#3325](https://github.com/open-telemetry/opentelemetry-dotnet/pull/3325))
* `CompositeProcessor` will now ensure `ParentProvider` is set on its children
  ([#3368](https://github.com/open-telemetry/opentelemetry-dotnet/pull/3368))
* Added `ForceFlush` and helper ctors on `OpenTelemetryLoggerProvider`
  ([#3364](https://github.com/open-telemetry/opentelemetry-dotnet/pull/3364))
* `Timestamp`, `TraceId`, `SpanId`, `TraceFlags`, `TraceState`, `CategoryName`,
  `LogLevel`, `EventId`, & `Exception` properties on `LogRecord` now expose
  `set` methods
  ([#3378](https://github.com/open-telemetry/opentelemetry-dotnet/pull/3378))
* Handle possible exception when initializing the default service name.
  ([#3405](https://github.com/open-telemetry/opentelemetry-dotnet/pull/3405))
* Add `ConfigureResource` which can replace SetResourceBuilder more succinctly
  in most cases and has greater flexibility (applies to TracerProviderBuilder,
  MeterProviderBuilder, OpenTelemetryLoggingOptions).
  ([#3307](https://github.com/open-telemetry/opentelemetry-dotnet/pull/3307))
* `LogRecord` instances are now reused to reduce memory pressure
  ([#3385](https://github.com/open-telemetry/opentelemetry-dotnet/pull/3385))
* Fix exact match of activity source name when `wildcard` is used.
  ([#3446](https://github.com/open-telemetry/opentelemetry-dotnet/pull/3446))
* Added AddOpenTelemetry `ILoggingBuilder` extensions which accept
  `OpenTelemetryLoggerProvider` directly
  ([#3489](https://github.com/open-telemetry/opentelemetry-dotnet/pull/3489))

## 1.3.0

Released 2022-Jun-03

## 1.3.0-rc.2

Released 2022-June-1

* Fix null reference exception when a metric view does not match an instrument.
  ([#3285](https://github.com/open-telemetry/opentelemetry-dotnet/pull/3285))
* Swallow `ObjectDisposedException` in `BatchExportProcessor` and
  `PeriodicExportingMetricReader`.
  ([#3291](https://github.com/open-telemetry/opentelemetry-dotnet/pull/3291))

## 1.3.0-beta.2

Released 2022-May-16

* Exposed public setters for `LogRecord.State`, `LogRecord.StateValues`, and
  `LogRecord.FormattedMessage`.
  ([#3217](https://github.com/open-telemetry/opentelemetry-dotnet/pull/3217))

## 1.3.0-beta.1

Released 2022-Apr-15

* Removes .NET Framework 4.6.1. The minimum .NET Framework version supported is
  .NET 4.6.2.
  ([#3190](https://github.com/open-telemetry/opentelemetry-dotnet/issues/3190))
* Bumped minimum required version of `Microsoft.Extensions.Logging` and
  `Microsoft.Extensions.Logging.Configuration` to 3.1.0
  ([#2582](https://github.com/open-telemetry/opentelemetry-dotnet/pull/3196))

## 1.2.0

Released 2022-Apr-15

* Make setter for `MetricReaderOptions.PeriodicExportingMetricReaderOptions`
  property public.
  ([#3184](https://github.com/open-telemetry/opentelemetry-dotnet/pull/3184))

## 1.2.0-rc5

Released 2022-Apr-12

* Removed the `Temporality` setting on `MetricReader` and replaced it with
  `TemporalityPreference`. This is a breaking change. `TemporalityPreference` is
  used to determine the `AggregationTemporality` used on a per-instrument kind
  basis. Currently, there are two preferences:
  * `Cumulative`: Measurements from all instrument kinds are aggregated using
    `AggregationTemporality.Cumulative`.
  * `Delta`: Measurements from `Counter`, `ObservableCounter`, and `Histogram`
    instruments are aggregated using `AggregationTemporality.Delta`. When
    UpDownCounters are supported with [DiagnosticSource version 7.0
    onwards](https://www.nuget.org/packages/System.Diagnostics.DiagnosticSource/7.0.0-preview.2.22152.2),
    they will be aggregated using `AggregationTemporality.Cumulative`.
  ([#3153](https://github.com/open-telemetry/opentelemetry-dotnet/pull/3153))
* Fix issue where `ExplicitBucketHistogramConfiguration` could be used to
  configure metric streams for instruments that are not histograms. Currently,
  it is not possible to change the aggregation of an instrument with views. This
  may be possible in the future.
  ([#3126](https://github.com/open-telemetry/opentelemetry-dotnet/pull/3126))
* Conformed to the specification to ensure that each view that an instrument
  matches results in a new metric stream. With this change it is possible for
  views to introduce conflicting metric streams. Any conflicts encountered will
  result in a diagnostic log.
  ([#3148](https://github.com/open-telemetry/opentelemetry-dotnet/pull/3148))

## 1.2.0-rc4

Released 2022-Mar-30

* The `PeriodicExportingMetricReader` now accepts an
  `ExportIntervalMilliseconds` of `-1` indicating an infinite export interval
  period.
  ([#2982](https://github.com/open-telemetry/opentelemetry-dotnet/pull/2982))
* Fix bug where multiple views selecting a single instrument can result in
  duplicate updates to a single metric point.
  ([#3006](https://github.com/open-telemetry/opentelemetry-dotnet/pull/3006))
* Added the `PeriodicExportingMetricReaderOptions.ExportTimeoutMilliseconds`
  option.
  ([#3038](https://github.com/open-telemetry/opentelemetry-dotnet/pull/3038))
* Removed `MetricReaderType`. This enumeration was previously used when
  configuring a metric reader with an exporter to configure whether the export
  cycle would be periodic or manual (i.e., requiring a explicit call to flush
  metrics). This change affects the push-based metric exporters: OTLP, Console,
  and InMemory. For these exporters, a manual export cycle can now be achieved
  by setting `PeriodicExportingMetricReaderOptions.ExportIntervalMilliseconds`
  to `-1`.
  ([#3038](https://github.com/open-telemetry/opentelemetry-dotnet/pull/3038))
* Marked members of the `MetricPoint` `struct` which do not mutate state as
  `readonly`
  ([#3065](https://github.com/open-telemetry/opentelemetry-dotnet/pull/3065))
* [Bug fix] OpenTelemetryLoggerProvider is now unaffected by changes to
  OpenTelemetryLoggerOptions after the LoggerFactory is built.
  ([#3055](https://github.com/open-telemetry/opentelemetry-dotnet/pull/3055))

## 1.2.0-rc3

Released 2022-Mar-04

* Instantiating multiple metric instruments with the same name and also
  identical in all other respects - same type, description, and unit - result in
  a single metric stream aggregating measurements from all the identical
  instruments. Instantiating multiple metric instruments with the same name but
  differ in some respect - different type, description, or unit - will result in
  a separate metric stream for each distinct instrument.
  ([#2916](https://github.com/open-telemetry/opentelemetry-dotnet/pull/2916))
* The `Meter` property on `OpenTelemetry.Metrics.Metric` has been removed. It
  now has `MeterName` and `MeterVersion` properties.
  ([#2916](https://github.com/open-telemetry/opentelemetry-dotnet/pull/2916))
* Added support for implementing custom `ResourceDetector`.
  ([#2949](https://github.com/open-telemetry/opentelemetry-dotnet/pull/2949/)
  [#2897](https://github.com/open-telemetry/opentelemetry-dotnet/pull/2897))
* Perf improvement for Histogram and HistogramSumCount by implementing lock-free
  updates.
  ([#2951](https://github.com/open-telemetry/opentelemetry-dotnet/pull/2951)
  [#2961](https://github.com/open-telemetry/opentelemetry-dotnet/pull/2961))

## 1.2.0-rc2

Released 2022-Feb-02

* Make `MetricPoint` of `MetricPointAccessor` readonly.
  ([#2736](https://github.com/open-telemetry/opentelemetry-dotnet/pull/2736))
* Fail-fast when using AddView with guaranteed conflict.
  ([#2751](https://github.com/open-telemetry/opentelemetry-dotnet/issues/2751))
* Swallow `ObjectDisposedException` from the `BatchExportProcessor` worker
  thread.
  ([#2844](https://github.com/open-telemetry/opentelemetry-dotnet/issues/2844))
* Performance improvement: when emitting metrics, users are strongly advised to
  provide tags with same Key order, to achieve maximum performance.
  ([#2805](https://github.com/open-telemetry/opentelemetry-dotnet/pull/2805))

## 1.2.0-rc1

Released 2021-Nov-29

* Prevent accessing activity Id before sampler runs in case of legacy
  activities.
  ([#2659](https://github.com/open-telemetry/opentelemetry-dotnet/pull/2659))
* Added `ReadOnlyTagCollection` and expose `Tags` on `MetricPoint` instead of
  `Keys`+`Values`
  ([#2642](https://github.com/open-telemetry/opentelemetry-dotnet/pull/2642))
* Refactored `MetricPoint` and added public methods: `GetBucketCounts`,
  `GetExplicitBounds`, `GetHistogramCount`, and `GetHistogramSum`
  ([#2657](https://github.com/open-telemetry/opentelemetry-dotnet/pull/2657))
* Remove MetricStreamConfiguration.Aggregation, as the feature to customize
  aggregation is not implemented yet.
  ([#2660](https://github.com/open-telemetry/opentelemetry-dotnet/pull/2660))
* Removed the public property `HistogramMeasurements` and added a public method
  `GetHistogramBuckets` instead. Renamed the class `HistogramMeasurements` to
  `HistogramBuckets` and added an enumerator of type `HistogramBucket` for
  enumerating `BucketCounts` and `ExplicitBounds`. Removed `GetBucketCounts` and
  `GetExplicitBounds` methods from `MetricPoint`.
  ([#2664](https://github.com/open-telemetry/opentelemetry-dotnet/pull/2664))
* Refactored temporality setting to align with the latest spec.
  ([#2666](https://github.com/open-telemetry/opentelemetry-dotnet/pull/2666))
* Removed the public properties `LongValue`, `DoubleValue`, in favor of their
  counterpart public methods `GetSumLong`, `GetSumDouble`,
  `GetGaugeLastValueLong`, `GetGaugeLastValueDouble`.
  ([#2667](https://github.com/open-telemetry/opentelemetry-dotnet/pull/2667))
* MetricType modified to reserve bits for future types.
  ([#2693](https://github.com/open-telemetry/opentelemetry-dotnet/pull/2693))

## 1.2.0-beta2

Released 2021-Nov-19

* Renamed `HistogramConfiguration` to `ExplicitBucketHistogramConfiguration` and
  changed its member `BucketBounds` to `Boundaries`.
  ([#2638](https://github.com/open-telemetry/opentelemetry-dotnet/pull/2638))
* Metrics with the same name but from different meters are allowed.
  ([#2634](https://github.com/open-telemetry/opentelemetry-dotnet/pull/2634))
* Metrics SDK will not provide inactive Metrics to delta exporter.
  ([#2629](https://github.com/open-telemetry/opentelemetry-dotnet/pull/2629))
* Histogram bounds are validated when added to a View.
  ([#2573](https://github.com/open-telemetry/opentelemetry-dotnet/pull/2573))
* Changed `BatchExportActivityProcessorOptions` constructor to throw
  `FormatException` if it fails to parse any of the supported environment
  variables.
* Added `BaseExporter.ForceFlush`.
  ([#2525](https://github.com/open-telemetry/opentelemetry-dotnet/pull/2525))
* Exposed public `Batch(T[] items, int count)` constructor on `Batch<T>` struct
  ([#2542](https://github.com/open-telemetry/opentelemetry-dotnet/pull/2542))
* Added wildcard support for AddMeter.
  ([#2459](https://github.com/open-telemetry/opentelemetry-dotnet/pull/2459))
* Add support for multiple Metric readers
  ([#2596](https://github.com/open-telemetry/opentelemetry-dotnet/pull/2596))
* Add ability to configure MaxMetricStreams, MaxMetricPointsPerMetricStream
  ([#2635](https://github.com/open-telemetry/opentelemetry-dotnet/pull/2635))

## 1.2.0-beta1

Released 2021-Oct-08

* Exception from Observable instrument callbacks does not result in entire
  metrics being lost.
* SDK is allocation-free on recording of measurements with up to 8 tags.
* TracerProviderBuilder.AddLegacySource now supports wildcard activity names.
  ([#2183](https://github.com/open-telemetry/opentelemetry-dotnet/issues/2183))
* Instrument and View names are validated [according with the
  spec](https://github.com/open-telemetry/opentelemetry-specification/blob/main/specification/metrics/api.md#instrument).
  ([#2470](https://github.com/open-telemetry/opentelemetry-dotnet/issues/2470))

## 1.2.0-alpha4

Released 2021-Sep-23

* `BatchExportProcessor.OnShutdown` will now log the count of dropped telemetry
  items.
  ([#2331](https://github.com/open-telemetry/opentelemetry-dotnet/pull/2331))
* Changed `CompositeProcessor<T>.OnForceFlush` to meet with the spec
  requirement. Now the SDK will invoke `ForceFlush` on all registered
  processors, even if there is a timeout.
  ([#2388](https://github.com/open-telemetry/opentelemetry-dotnet/pull/2388))

## 1.2.0-alpha3

Released 2021-Sep-13

* Metrics perf improvements, bug fixes. Replace MetricProcessor with
  MetricReader.
  ([#2306](https://github.com/open-telemetry/opentelemetry-dotnet/pull/2306))
* Add `BatchExportActivityProcessorOptions` which supports field value
  overriding using `OTEL_BSP_SCHEDULE_DELAY`, `OTEL_BSP_EXPORT_TIMEOUT`,
  `OTEL_BSP_MAX_QUEUE_SIZE`, `OTEL_BSP_MAX_EXPORT_BATCH_SIZE` environmental
  variables as defined in the
  [specification](https://github.com/open-telemetry/opentelemetry-specification/blob/v1.5.0/specification/sdk-environment-variables.md#batch-span-processor).
  ([#2219](https://github.com/open-telemetry/opentelemetry-dotnet/pull/2219))

## 1.2.0-alpha2

Released 2021-Aug-24

* More Metrics features. All instrument types, push/pull exporters,
  Delta/Cumulative temporality supported.
* `ResourceBuilder.CreateDefault` has detectors for `OTEL_RESOURCE_ATTRIBUTES`,
  `OTEL_SERVICE_NAME` environment variables so that explicit
  `AddEnvironmentVariableDetector` call is not needed.
  ([#2247](https://github.com/open-telemetry/opentelemetry-dotnet/pull/2247))
* `ResourceBuilder.AddEnvironmentVariableDetector` handles `OTEL_SERVICE_NAME`
   environmental variable.
   ([#2209](https://github.com/open-telemetry/opentelemetry-dotnet/pull/2209))
* Removes upper constraint for Microsoft.Extensions.Logging dependencies.
  ([#2179](https://github.com/open-telemetry/opentelemetry-dotnet/pull/2179))
* OpenTelemetryLogger modified to not throw, when the formatter supplied in
  ILogger.Log call is null.
  ([#2200](https://github.com/open-telemetry/opentelemetry-dotnet/pull/2200))

## 1.2.0-alpha1

Released 2021-Jul-23

* Add basic Metrics support with a single pipeline, and supporting Counter
  (sync) instrument. Push and Pull exporters are supported.
  ([#2174](https://github.com/open-telemetry/opentelemetry-dotnet/pull/2174))
* Removes .NET Framework 4.5.2, .NET 4.6 support. The minimum .NET Framework
  version supported is .NET 4.6.1.
  ([#2138](https://github.com/open-telemetry/opentelemetry-dotnet/issues/2138))

## 1.1.0

Released 2021-Jul-12

## 1.1.0-rc1

Released 2021-Jun-25

* Moved `IDeferredTracerProviderBuilder` to API library.
  ([#2058](https://github.com/open-telemetry/opentelemetry-dotnet/pull/2100))

## 1.1.0-beta4

Released 2021-Jun-09

## 1.1.0-beta3

Released 2021-May-11

* `AddLegacySource()` moved out of `TracerProviderBuilderExtensions` and into
  public API
  ([#2019](https://github.com/open-telemetry/opentelemetry-dotnet/pull/2019))
* Fixed an issue causing inconsistent log scopes when using
  `BatchLogRecordExportProcessor`. To make parsing scopes easier the
  `LogRecord.ForEachScope` signature has been changed to receive instances of
  `LogRecordScope` (a new type which implements
  `IEnumerator<KeyValuePair<string, object>>` for accessing scope items)
  ([#2026](https://github.com/open-telemetry/opentelemetry-dotnet/pull/2026))

## 1.1.0-beta2

Released 2021-Apr-23

* Use `AssemblyFileVersionAttribute` instead of `FileVersionInfo.GetVersionInfo`
  to get the SDK version attribute to ensure that it works when the assembly is
  not loaded directly from a file on disk
  ([#1908](https://github.com/open-telemetry/opentelemetry-dotnet/issues/1908))

## 1.1.0-beta1

Released 2021-Mar-19

* Removed SuppressScope Increment/Decrement from DiagnosticSourceListeners.
  ([1893](https://github.com/open-telemetry/opentelemetry-dotnet/pull/1893))
* Added `TracerProviderBuilder.SetErrorStatusOnException` which automatically
  sets the activity status to `Error` when exception happened.
  ([#1858](https://github.com/open-telemetry/opentelemetry-dotnet/pull/1858)
  [#1875](https://github.com/open-telemetry/opentelemetry-dotnet/pull/1875))
* Added `ForceFlush` to `TracerProvider`.
  ([#1837](https://github.com/open-telemetry/opentelemetry-dotnet/pull/1837))
* Added a TracerProviderBuilder extension method called `AddLegacySource` which
  is used by instrumentation libraries that use DiagnosticSource to get
  activities processed without ActivitySourceAdapter.
  [#1836](https://github.com/open-telemetry/opentelemetry-dotnet/pull/1836)
  [#1860](https://github.com/open-telemetry/opentelemetry-dotnet/pull/1860)
* Added new constructor with optional parameters to allow customization of
  `ParentBasedSampler` behavior.
  ([#1727](https://github.com/open-telemetry/opentelemetry-dotnet/pull/1727))
* The application base directory is now tested after the current directory when
  searching for the [self diagnostic configuration
  file](https://github.com/open-telemetry/opentelemetry-dotnet/blob/main/src/OpenTelemetry/README.md#troubleshooting).
  ([#1865](https://github.com/open-telemetry/opentelemetry-dotnet/pull/1865))
* Resource Attributes now accept primitive arrays as values.
  ([#1852](https://github.com/open-telemetry/opentelemetry-dotnet/pull/1852))
* Fixed
  [#1846](https://github.com/open-telemetry/opentelemetry-dotnet/issues/1846):
  `ParentBasedSampler` will no longer explicitly consider Activity links.
  ([#1851](https://github.com/open-telemetry/opentelemetry-dotnet/pull/1851))
* Added `IncludeScopes`, `IncludeFormattedMessage`, & `ParseStateValues` on
  `OpenTelemetryLoggerOptions`. Added `FormattedMessage`, `StateValues`, &
  `ForEachScope` on `LogRecord`.
  ([#1869](https://github.com/open-telemetry/opentelemetry-dotnet/pull/1869)
  [#1883](https://github.com/open-telemetry/opentelemetry-dotnet/pull/1883))
* Added `SetResourceBuilder` support to `OpenTelemetryLoggerOptions`.
  ([#1913](https://github.com/open-telemetry/opentelemetry-dotnet/pull/1913))
* Added `IDeferredTracerProviderBuilder` and `TracerProviderBuilderBase` to
  support dependency injection through OpenTelemetry.Extensions.Hosting.
  ([#1889](https://github.com/open-telemetry/opentelemetry-dotnet/pull/1889))

## 1.0.1

Released 2021-Feb-10

## 1.0.0-rc4

Released 2021-Feb-09

## 1.0.0-rc3

Released 2021-Feb-04

* Default `Resource` will now contain service.name instead of Telemetry SDK.
  ([#1744](https://github.com/open-telemetry/opentelemetry-dotnet/pull/1744))
* Added GetDefaultResource() method to `Provider`.
  ([#1768](https://github.com/open-telemetry/opentelemetry-dotnet/pull/1768))

## 1.0.0-rc2

Released 2021-Jan-29

* The following extension methods on `ResourceBuilder` has been moved from the
  `OpenTelemetry` namespace to the `OpenTelemetry.Resources` namespace:
  `AddEnvironmentVariableDetector`, `AddAttributes`, `AddService`, and
  `AddTelemetrySdk`.
  ([#1576](https://github.com/open-telemetry/opentelemetry-dotnet/pull/1576))
* Metrics API/SDK support is in an experimental state and is not recommended for
  production use. All metric APIs have been marked with the `Obsolete`
  attribute. See
  [#1501](https://github.com/open-telemetry/opentelemetry-dotnet/issues/1501)
  for more information.
  ([#1611](https://github.com/open-telemetry/opentelemetry-dotnet/pull/1611))
* Modified SimpleExportProcessor and BatchExportProcessor to abstract classes;
  Added SimpleActivityExportProcessor, SimpleLogRecordExportProcessor,
  BatchActivityExportProcessor, BatchLogRecordExportProcessor; Added the check
  for Activity.Recorded in SimpleActivityExportProcessor and
  BatchActivityExportProcessor
  ([#1622](https://github.com/open-telemetry/opentelemetry-dotnet/pull/1622))
* Added check in `ActivitySourceAdapter` class for root activity if trace ID is
  overridden by calling `SetParentId`
  ([#1355](https://github.com/open-telemetry/opentelemetry-dotnet/pull/1355))
* Resource Attributes now accept int, short, and float as values, converting
  them to supported data types (long for int/short, double for float). For
  invalid attributes we now throw an exception instead of logging an error.
  ([#1720](https://github.com/open-telemetry/opentelemetry-dotnet/pull/1720))
* Merging "this" resource with an "other" resource now prioritizes the "other"
  resource's attributes in a conflict. We've rectified to follow a recent change
  to the spec. We previously prioritized "this" resource's tags.
  ([#1728](https://github.com/open-telemetry/opentelemetry-dotnet/pull/1728))
* `BatchExportProcessor` will now flush any remaining spans left in a `Batch`
  after the export operation has completed.
  ([#1726](https://github.com/open-telemetry/opentelemetry-dotnet/pull/1726))
* Fixed a bug to allow the Self Diagnostics log file to be opened simultaneously
  by another process in read-only mode for .NET Framework.
  ([#1693](https://github.com/open-telemetry/opentelemetry-dotnet/pull/1693))
* Metrics removed as it is not part 1.0.0 release. See issue
  [#1501](https://github.com/open-telemetry/opentelemetry-dotnet/issues/1501)
  for details on Metric release plans.
* Fix Resource attribute telemetry.sdk.version to have correct file version.
* Metrics removed as it is not part 1.0.0 release. See issue
  [#1501](https://github.com/open-telemetry/opentelemetry-dotnet/issues/1501)
  for details on Metric release plans.

## 1.0.0-rc1.1

Released 2020-Nov-17

* Removed `GetResource` and `SetResource` `Activity` extension methods. Added
  `GetResource` extension method on `BaseProvider`
  ([#1463](https://github.com/open-telemetry/opentelemetry-dotnet/pull/1463))
* Added `ParentProvider` property on `BaseProcessor` and `BaseExporter` classes.
  ([#1463](https://github.com/open-telemetry/opentelemetry-dotnet/pull/1463))
* `Resource` is no longer added to observed `Activity` objects as a
  `CustomProperty`.
  ([#1463](https://github.com/open-telemetry/opentelemetry-dotnet/pull/1463))
* Removed `ReentrantExportProcessor` as it is not required by spec.
  ([#1496](https://github.com/open-telemetry/opentelemetry-dotnet/pull/1496))
* `ActivitySourceAdapter` supports setting `ActivitySource` for Activities
  created without `ActivitySource`.
  ([#1515](https://github.com/open-telemetry/opentelemetry-dotnet/pull/1515/))
* Implemented `Shutdown` for `TracerProvider`.
  ([#1489](https://github.com/open-telemetry/opentelemetry-dotnet/pull/1489))
* `Resources.CreateServiceResource` has been removed in favor of the
  `ResourceBuilder` API.
  ([#1533](https://github.com/open-telemetry/opentelemetry-dotnet/pull/1533))
* `TracerProviderBuilder.SetResource` has been changed to
  `TracerProviderBuilder.SetResourceBuilder`.
  ([#1533](https://github.com/open-telemetry/opentelemetry-dotnet/pull/1533))
* By default `TracerProvider` will set a `Resource` containing [Telemetry
    SDK](https://github.com/open-telemetry/opentelemetry-specification/tree/main/specification/resource/semantic_conventions#telemetry-sdk)
    details
    ([#1533](https://github.com/open-telemetry/opentelemetry-dotnet/pull/1533)):
  * `telemetry.sdk.name` = `opentelemetry`
  * `telemetry.sdk.language` = `dotnet`
  * `telemetry.sdk.version` = [SDK version]
* `Resource` constructor marked as internal, as `ResourceBuilder` is the
  recommended API to build resources.
  ([#1566](https://github.com/open-telemetry/opentelemetry-dotnet/pull/1566))
* Changed BaseExportProcessor to have it override OnExport instead of OnEnd;
  Added check for ActivityTraceFlags to BaseExportProcessor OnEnd
  ([#1574](https://github.com/open-telemetry/opentelemetry-dotnet/pull/1574))

## 0.8.0-beta.1

Released 2020-Nov-5

* TracerProviderBuilder API changes Renamed AddInstrumentation to
  AddDiagnosticSourceInstrumentation and made internal. Added AddInstrumentation
  ([#1454](https://github.com/open-telemetry/opentelemetry-dotnet/pull/1454))
* DiagnosticSource subscription helper classes (DiagnosticSourceSubscriber,
  ListenerHandler,PropertyFetcher) are made internal.

## 0.7.0-beta.1

Released 2020-Oct-16

* Changed `ActivityExporter.OnShutdown`, `ActivityExporter.Shutdown`,
  `ActivityProcessor.OnShutdown` and `ActivityProcessor.Shutdown` to return
  boolean value
  ([#1282](https://github.com/open-telemetry/opentelemetry-dotnet/pull/1282)
  [#1285](https://github.com/open-telemetry/opentelemetry-dotnet/pull/1285))
* Renamed `SamplingDecision` options (`NotRecord` to `Drop`, `Record` to
  `RecordOnly`, and `RecordAndSampled` to `RecordAndSample`)
  ([#1297](https://github.com/open-telemetry/opentelemetry-dotnet/pull/1297))
* Added `ILogger`/`Microsoft.Extensions.Logging` integration
  ([#1308](https://github.com/open-telemetry/opentelemetry-dotnet/pull/1308)
  [#1315](https://github.com/open-telemetry/opentelemetry-dotnet/pull/1315))
* Changed exporter and processor to generic types
  ([#1328](https://github.com/open-telemetry/opentelemetry-dotnet/pull/1328)):
  * `ActivityExporter` changed to `BaseExporter<Activity>`
  * `ActivityProcessor` changed to `BaseProcessor<Activity>`
  * `BatchExportActivityProcessor` changed to `BatchExportProcessor<Activity>`
  * `ReentrantExportActivityProcessor` changed to
    `ReentrantExportProcessor<Activity>`
  * `SimpleExportActivityProcessor` changed to `SimpleExportProcessor<Activity>`

## 0.6.0-beta.1

Released 2020-Sep-15

* Fixes [953](https://github.com/open-telemetry/opentelemetry-dotnet/issues/953)
* Changes arising from `DiagnosticSource` changes
  ([#1203](https://github.com/open-telemetry/opentelemetry-dotnet/pull/1203))
* `PropertyFetcher` is now public
  ([#1232](https://github.com/open-telemetry/opentelemetry-dotnet/pull/1232))
* `PropertyFetcher` changed to `PropertyFetcher<T>`
  ([#1238](https://github.com/open-telemetry/opentelemetry-dotnet/pull/1238))

## 0.5.0-beta.2

Released 2020-08-28

* Changed `ActivityProcessor` to implement `IDisposable`
  ([#975](https://github.com/open-telemetry/opentelemetry-dotnet/pull/975))
* Samplers now get the actual TraceId of the Activity to be created.
  ([#1007](https://github.com/open-telemetry/opentelemetry-dotnet/pull/1007))
* Changed the default sampler from `AlwaysOn` to `ParentOrElse(AlwaysOn)` to
  match the spec
  ([#1013](https://github.com/open-telemetry/opentelemetry-dotnet/pull/1013))
* Added `SuppressInstrumentationScope` API
  ([#988](https://github.com/open-telemetry/opentelemetry-dotnet/pull/988)
  [#1067](https://github.com/open-telemetry/opentelemetry-dotnet/pull/1067))
* Changed `BroadcastActivityProcessor` to `FanOutActivityProcessor`
  ([#1015](https://github.com/open-telemetry/opentelemetry-dotnet/pull/1015))
* Changed `TracerProviderBuilder` and `TracerProviderSdk` design to simply the
  flow and usage
  ([#1008](https://github.com/open-telemetry/opentelemetry-dotnet/pull/1008)
  [#1027](https://github.com/open-telemetry/opentelemetry-dotnet/pull/1027)
  [#1035](https://github.com/open-telemetry/opentelemetry-dotnet/pull/1035))
* Changed `AddActivitySource` to `AddSource` with params support
  ([#1036](https://github.com/open-telemetry/opentelemetry-dotnet/pull/1036))
* Modified Sampler implementation to match the spec
  ([#1037](https://github.com/open-telemetry/opentelemetry-dotnet/pull/1037))
* Refactored simple export and batch export APIs
  ([#1078](https://github.com/open-telemetry/opentelemetry-dotnet/pull/1078)
  [#1081](https://github.com/open-telemetry/opentelemetry-dotnet/pull/1081)
  [#1083](https://github.com/open-telemetry/opentelemetry-dotnet/pull/1083)
  [#1085](https://github.com/open-telemetry/opentelemetry-dotnet/pull/1085)
  [#1087](https://github.com/open-telemetry/opentelemetry-dotnet/pull/1087)
  [#1094](https://github.com/open-telemetry/opentelemetry-dotnet/pull/1094)
  [#1113](https://github.com/open-telemetry/opentelemetry-dotnet/pull/1113)
  [#1127](https://github.com/open-telemetry/opentelemetry-dotnet/pull/1127)
  [#1129](https://github.com/open-telemetry/opentelemetry-dotnet/pull/1129)
  [#1135](https://github.com/open-telemetry/opentelemetry-dotnet/pull/1135))
* Changed `MeterProviderBuilder` and `MeterProviderSdk` design to simply the
  flow and usage
  ([#1149](https://github.com/open-telemetry/opentelemetry-dotnet/pull/1149))
* Renamed `ParentOrElseSampler` to `ParentBasedSampler`
  ([#1173](https://github.com/open-telemetry/opentelemetry-dotnet/pull/1173))
* Renamed `ProbabilitySampler` to `TraceIdRatioBasedSampler`
  ([#1174](https://github.com/open-telemetry/opentelemetry-dotnet/pull/1174))

## 0.4.0-beta.2

Released 2020-07-24

* First beta release

## 0.3.0-beta

Released 2020-07-23

* Initial release<|MERGE_RESOLUTION|>--- conflicted
+++ resolved
@@ -2,17 +2,15 @@
 
 ## Unreleased
 
-<<<<<<< HEAD
 * Update file name of self-diagnostic log file to include UTC Timestamp
   and machine name.
   ([#4520](https://github.com/open-telemetry/opentelemetry-dotnet/pull/4520))
-=======
+
 * Fixed a bug introduced by
   [#4508](https://github.com/open-telemetry/opentelemetry-dotnet/pull/4508) in
   1.5.0-rc.1 which caused the "Build" extension to return `null` when performing
   chained/fluent calls.
   ([#4529](https://github.com/open-telemetry/opentelemetry-dotnet/pull/4529))
->>>>>>> ccfbcc62
 
 ## 1.5.0-rc.1
 
