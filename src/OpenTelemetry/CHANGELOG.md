--- conflicted
+++ resolved
@@ -2,22 +2,11 @@
 
 ## Unreleased
 
-<<<<<<< HEAD
 * Modified Sampler implementation to match the
   [spec](https://github.com/open-telemetry/opentelemetry-specification/blob/master/specification/trace/sdk.md#sampler)
-* Renaming `BroadcastActivityProcessor` to `FanOutActivityProcessor` (#1015)
-* Introduce `SuppressInstrumentationScope` API (#988).
-* `ActivityProcessor` implements `IDisposable`.
-  * When `Dispose` occurs, it calls `ShutdownAsync`.
-  * If you want a custom behavior for dispose, you will have to override the
-    `Dispose(bool disposing)`.
-* `BatchingActivityProcessor`/`SimpleActivityProcessor` is disposable and it
-  disposes the containing exporter.
-* `BroadcastActivityProcessor`is disposable and it disposes the processors.
-=======
+  ([#1037](https://github.com/open-telemetry/opentelemetry-dotnet/pull/1037))
 * Changed `ActivityProcessor` to implement `IDisposable`
   ([#975](https://github.com/open-telemetry/opentelemetry-dotnet/pull/975))
->>>>>>> fb5eec09
 * Samplers now get the actual TraceId of the Activity to be created.
   ([#1007](https://github.com/open-telemetry/opentelemetry-dotnet/pull/1007))
 * Changed the default sampler from `AlwaysOn` to `ParentOrElse(AlwaysOn)` to
