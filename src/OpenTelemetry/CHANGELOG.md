# Changelog

## Unreleased

* The `AddService` `ResourceBuilder` extension method will now generate the same
  `service.instance.id` for the lifetime of a process when
  `autoGenerateServiceInstanceId` is `true`.
  ([#4988](https://github.com/open-telemetry/opentelemetry-dotnet/pull/4988))

* Fixed a Metrics SDK bug which led to `ExemplarReservoir.Offer` always being
  called regardless of whether or not the `ExemplarFilter` sampled the
  measurement.
  ([#5004](https://github.com/open-telemetry/opentelemetry-dotnet/pull/5004))
  ([#5016](https://github.com/open-telemetry/opentelemetry-dotnet/pull/5016))

* Update Metrics SDK to override the default histogram buckets for the following
  metrics from ASP.NET Core and HttpClient runtime:
  * `signalr.server.connection.duration`
  * `kestrel.connection.duration`
  * `http.client.connection.duration`

  These histogram metrics which have their `Unit` as `s` (second) will have
  their default histogram buckets as `[ 0.01, 0.02, 0.05, 0.1, 0.2, 0.5, 1, 2,
  5, 10, 30, 60, 120, 300 ]`.
  ([#5008](https://github.com/open-telemetry/opentelemetry-dotnet/pull/5008))
  ([#5021](https://github.com/open-telemetry/opentelemetry-dotnet/pull/5021))

* Remove the bucket with value `0` for histogram buckets for all metrics from
  ASP.NET Core and HttpClient.
  ([#5021](https://github.com/open-telemetry/opentelemetry-dotnet/pull/5021))

* Updated `Microsoft.Extensions.Logging.Configuration` package version to
  `8.0.0`.
  ([#5051](https://github.com/open-telemetry/opentelemetry-dotnet/pull/5051))

* Updated `Microsoft.Extensions.Logging` package version to
  `8.0.0`.
  ([#5051](https://github.com/open-telemetry/opentelemetry-dotnet/pull/5051))

<<<<<<< HEAD
* Added `AddProcessor` overload on `OpenTelemetryLoggerOptions` which exposes
  the factory pattern `(Func<IServiceProvider, BaseProcessor<LogRecord>>
  implementationFactory)`.
  ([#4916](https://github.com/open-telemetry/opentelemetry-dotnet/pull/4916))
=======
* Revert the default behavior of Metrics SDK for Delta aggregation. It would not
  reclaim unused Metric Points by default. You can enable the SDK to reclaim
  unused Metric Points by setting the environment variable
  `OTEL_DOTNET_EXPERIMENTAL_METRICS_RECLAIM_UNUSED_METRIC_POINTS` to `true`
  before setting up the `MeterProvider`.
  ([#5052](https://github.com/open-telemetry/opentelemetry-dotnet/pull/5052))

* Update Metrics SDK to override the default histogram buckets for ASP.NET
  (.NET Framework).

  Histogram metrics for the meter name `OpenTelemetry.Instrumentation.AspNet`
  and instrument name `http.request.server.duration` which have their `Unit`
  as `s` (second) will have their default histogram buckets as `[ 0.005, 0.01,
  0.025, 0.05, 0.075, 0.1, 0.25, 0.5, 0.75, 1, 2.5, 5, 7.5, 10 ]`.
  ([#5063](https://github.com/open-telemetry/opentelemetry-dotnet/pull/5063))
>>>>>>> 0c4f0654

## 1.7.0-alpha.1

Released 2023-Oct-16

* Update `AggregatorStore` to reclaim unused MetricPoints for Delta aggregation
  temporality.
  ([#4486](https://github.com/open-telemetry/opentelemetry-dotnet/pull/4486))

* Fixed a bug where `TracerProviderBuilderBase` was not invoking the
  `instrumentationFactory` delegate passed to the `protected`
  `AddInstrumentation` method.
  ([#4873](https://github.com/open-telemetry/opentelemetry-dotnet/pull/4873))

* Allowed metric instrument names to contain `/` characters.
  ([#4882](https://github.com/open-telemetry/opentelemetry-dotnet/pull/4882))

* **Breaking Change** `[Tracer|Meter|Logger]ProviderBuilder.Build` extension
  will now throw a `NotSupportedException` if invoked on a non-SDK builder type.
  Previously it would return `null`.
  ([#4885](https://github.com/open-telemetry/opentelemetry-dotnet/pull/4885))

* Updated `Microsoft.Extensions.Logging` package version to
  `8.0.0-rc.1.23419.4`.
  ([#4920](https://github.com/open-telemetry/opentelemetry-dotnet/pull/4920),
  [#4933](https://github.com/open-telemetry/opentelemetry-dotnet/pull/4933))

## 1.6.0

Released 2023-Sep-05

* Increased the character limit of the Meter instrument name from 63 to 255.
  ([#4798](https://github.com/open-telemetry/opentelemetry-dotnet/pull/4798))

* Update default size for `SimpleExemplarReservoir` to `1`.
  ([#4803](https://github.com/open-telemetry/opentelemetry-dotnet/pull/4803))

* Update Metrics SDK to override the default histogram buckets for a set of
  well-known histogram metrics from ASP.NET Core and HttpClient runtime. These
  histogram metrics which have their `Unit` as `s` (second) will have their
  default histogram buckets as `[ 0, 0.005, 0.01, 0.025, 0.05, 0.075, 0.1, 0.25,
  0.5, 0.75, 1, 2.5, 5, 7.5, 10 ]`.
  ([#4820](https://github.com/open-telemetry/opentelemetry-dotnet/pull/4820))

## 1.6.0-rc.1

Released 2023-Aug-21

* **Experimental Feature** Added an opt-in feature to aggregate any metric
  measurements that were dropped due to reaching the [max MetricPoints
  limit](https://github.com/open-telemetry/opentelemetry-dotnet/tree/core-1.6.0-alpha.1/docs/metrics/customizing-the-sdk).
  When this feature is enabled, SDK would aggregate such measurements using a
  reserved MetricPoint with a single tag with key as `otel.metric.overflow` and
  value as `true`. The feature is turned-off by default. You can enable it by
  setting the environment variable
  `OTEL_DOTNET_EXPERIMENTAL_METRICS_EMIT_OVERFLOW_ATTRIBUTE` to `true` before
  setting up the `MeterProvider`.
  ([#4737](https://github.com/open-telemetry/opentelemetry-dotnet/pull/4737))

## 1.6.0-alpha.1

Released 2023-Jul-12

* **Experimental (pre-release builds only):**

  * Note: See
    [#4735](https://github.com/open-telemetry/opentelemetry-dotnet/pull/4735)
    for the introduction of experimental api support.

  * Add back support for Exemplars. See
    [exemplars](../../docs/metrics/customizing-the-sdk/README.md#exemplars) for
    instructions to enable exemplars.
    ([#4553](https://github.com/open-telemetry/opentelemetry-dotnet/pull/4553))

  * Added [Logs Bridge
    API](https://github.com/open-telemetry/opentelemetry-specification/blob/976432b74c565e8a84af3570e9b82cb95e1d844c/specification/logs/bridge-api.md)
    implementation (`Sdk.CreateLoggerProviderBuilder`, etc.).
    ([#4433](https://github.com/open-telemetry/opentelemetry-dotnet/pull/4433))

  * Obsoleted `LogRecord.LogLevel` in favor of the `LogRecord.Severity` property
    which matches the [OpenTelemetry Specification > Logs DataModel > Severity
    definition](https://github.com/open-telemetry/opentelemetry-specification/blob/main/specification/logs/data-model.md#field-severitynumber).
    ([#4433](https://github.com/open-telemetry/opentelemetry-dotnet/pull/4433))

  * Added `LogRecord.Logger` property to access the [OpenTelemetry Specification
    Instrumentation
    Scope](https://github.com/open-telemetry/opentelemetry-specification/blob/main/specification/glossary.md#instrumentation-scope)
    provided during Logger creation.
    ([#4433](https://github.com/open-telemetry/opentelemetry-dotnet/pull/4433))

* Fix the issue of potentially running into the `ArgumentException`: `An
  instance of EventSource with Guid af2d5796-946b-50cb-5f76-166a609afcbb already
  exists.` when using any of the following exporters: `ConsoleExporter`,
  `OtlpExporter`, `ZipkinExporter`, `JaegerExporter`.

## 1.5.1

Released 2023-Jun-26

* Fixed a breaking change causing `LogRecord.State` to be `null` where it was
  previously set to a valid value when
  `OpenTelemetryLoggerOptions.ParseStateValues` is `false` and states implement
  `IReadOnlyList` or `IEnumerable` of `KeyValuePair<string, object>`s.
  ([#4609](https://github.com/open-telemetry/opentelemetry-dotnet/pull/4609))

* **Breaking Change** Removed the support for parsing `TState` types passed to
  the `ILogger.Log<TState>` API when `ParseStateValues` is true and `TState`
  does not implement either `IReadOnlyList<KeyValuePair<string, object>>` or
  `IEnumerable<KeyValuePair<string, object>>`. This feature was first introduced
  in the `1.5.0` stable release with
  [#4334](https://github.com/open-telemetry/opentelemetry-dotnet/pull/4334) and
  has been removed because it makes the OpenTelemetry .NET SDK incompatible with
  native AOT.
  ([#4614](https://github.com/open-telemetry/opentelemetry-dotnet/pull/4614))

## 1.5.0

Released 2023-Jun-05

* Fixed a bug introduced by
  [#4508](https://github.com/open-telemetry/opentelemetry-dotnet/pull/4508) in
  1.5.0-rc.1 which caused the "Build" extension to return `null` when performing
  chained/fluent calls.
  ([#4529](https://github.com/open-telemetry/opentelemetry-dotnet/pull/4529))

* Marked `Exemplars` and related APIs `internal` as the spec for `Exemplars` is
  not stable yet. This would be added back in the `1.6.*` prerelease versions
  right after `1.5.0` stable version is released.
  ([#4533](https://github.com/open-telemetry/opentelemetry-dotnet/pull/4533))

## 1.5.0-rc.1

Released 2023-May-25

* The default resource provided by `ResourceBuilder.CreateDefault()` now adds
  the `telemetry.sdk.*` attributes defined in the
  [specification](https://github.com/open-telemetry/opentelemetry-specification/tree/12fcec1ff255b1535db75708e52a3a21f86f0fae/specification/resource/semantic_conventions#semantic-attributes-with-sdk-provided-default-value).
  ([#4369](https://github.com/open-telemetry/opentelemetry-dotnet/pull/4369))

* Fixed an issue with `HashCode` computations throwing exceptions on .NET
  Standard 2.1 targets.
  ([#4362](https://github.com/open-telemetry/opentelemetry-dotnet/pull/4362))

* Update value of the resource attribute `telemetry.sdk.version` to show the tag
  name which resembles the package version of the SDK.
  ([#4375](https://github.com/open-telemetry/opentelemetry-dotnet/pull/4375))

* Obsoleted `State` and `StateValues` properties and added `Body` and
  `Attributes` properties on `LogRecord`. Note: `LogRecord.Attributes` and
  `LogRecord.StateValues` point to the same data. "Attributes" is what the
  OpenTelemetry Specification defines so this was changed for clarity &
  consistency with the specification.
  ([#4334](https://github.com/open-telemetry/opentelemetry-dotnet/pull/4334))

* Tweaked the behavior of the `OpenTelemetryLoggerOptions.ParseStateValues`
  flag:

  * `LogRecord.Attributes` (aka `LogRecord.StateValues`) are now automatically
  included for all log messages with states implementing `IReadOnlyList` or
  `IEnumerable`.

  * `OpenTelemetryLoggerOptions.ParseStateValues` is now used to tell the SDK to
  parse (using reflection) attributes for custom states which do not implement
  `IReadOnlyList` or `IEnumerable`. Only top-level properties are included.

  * `LogRecord.State` will only be set to the raw state object if no attributes
  are found.

  See [#4334](https://github.com/open-telemetry/opentelemetry-dotnet/pull/4334)
  for details.

* If a template (`{OriginalFormat}` attribute) cannot be found on log messages a
  formatted message will now automatically be generated (even if
  `OpenTelemetryLoggerOptions.IncludeFormattedMessage` is set to `false`).
  ([#4334](https://github.com/open-telemetry/opentelemetry-dotnet/pull/4334))

## 1.5.0-alpha.2

Released 2023-Mar-31

* Enabling `SetErrorStatusOnException` on TracerProvider will now set the
`Status` property on Activity to `ActivityStatusCode.Error` in case of an error.
This will be done in addition to current behavior of setting `otel.status_code`
tag on activity.
([#4336](https://github.com/open-telemetry/opentelemetry-dotnet/pull/4336))

* Add support for configuring the
  [Base2 Exponential Bucket Histogram Aggregation](https://github.com/open-telemetry/opentelemetry-specification/blob/main/specification/metrics/sdk.md#base2-exponential-bucket-histogram-aggregation)
  using the `AddView` API. This aggregation is supported by OTLP but not yet by
  Prometheus.
  ([#4337](https://github.com/open-telemetry/opentelemetry-dotnet/pull/4337))

* Implementation of `SuppressInstrumentationScope` changed to improve
  performance.
  ([#4304](https://github.com/open-telemetry/opentelemetry-dotnet/pull/4304))

## 1.5.0-alpha.1

Released 2023-Mar-07

* Added Exemplar support. See [exemplars](../../docs/metrics/customizing-the-sdk/README.md#exemplars)
  for instructions to enable exemplars.

* Added `AddDetector` factory overload on `ResourceBuilder`.
  ([#4261](https://github.com/open-telemetry/opentelemetry-dotnet/pull/4261))

## 1.4.0

Released 2023-Feb-24

## 1.4.0-rc.4

Released 2023-Feb-10

* Removed the dependency on System.Reflection.Emit.Lightweight
  ([#4140](https://github.com/open-telemetry/opentelemetry-dotnet/pull/4140))

* Moved the `AddOpenTelemetry` extension into the
  `OpenTelemetry.Extensions.Hosting` package so that the `StartWithHost` API
  could be removed.
  ([#4174](https://github.com/open-telemetry/opentelemetry-dotnet/pull/4174))

## 1.4.0-rc.3

Released 2023-Feb-01

* Removed the dependency on
  Microsoft.Extensions.Configuration.EnvironmentVariables
  ([#4092](https://github.com/open-telemetry/opentelemetry-dotnet/pull/4092))

* Removed the explicit reference to Microsoft.Extensions.Options version 5.0 and
  reverted back to the transitive reference of version 3.1
  ([#4093](https://github.com/open-telemetry/opentelemetry-dotnet/pull/4093))

* Added `SetSampler`, `AddProcessor`, & `AddReader` factory extensions.
  ([#4103](https://github.com/open-telemetry/opentelemetry-dotnet/pull/4103))

## 1.4.0-rc.2

Released 2023-Jan-09

* Performance Improvement: Update the internal structure used to store metric
  dimensions from a combination of `string[]` and `object[]` to a
  `KeyValuePair<string, object>[]`. This results in faster copying of the metric
  dimensions required for `MetricPoint` lookup on the hot path.
  ([#4059](https://github.com/open-telemetry/opentelemetry-dotnet/pull/4059))

## 1.4.0-rc.1

Released 2022-Dec-12

* Added dependency injection support in the `ResourceBuilder` class and added
  support for loading environment variables from `IConfiguration` for the
  `AddEnvironmentVariableDetector` extension (Logs)
  ([#3889](https://github.com/open-telemetry/opentelemetry-dotnet/pull/3889))

* Refactored `AddInstrumentation`, `ConfigureServices` and `ConfigureBuilder`
  APIs into the OpenTelemetry.Extensions.DependencyInjection package and added
  the `IServiceCollection.AddOpenTelemetry` API
  ([#3923](https://github.com/open-telemetry/opentelemetry-dotnet/pull/3923))

* Removed `ConfigureResource` on `OpenTelemetryLoggingOptions`
  ([#3999](https://github.com/open-telemetry/opentelemetry-dotnet/pull/3999))

## 1.4.0-beta.3

Released 2022-Nov-07

* Fix instrument naming enforcement implementation to match the spec.
  ([#3821](https://github.com/open-telemetry/opentelemetry-dotnet/pull/3821))

* Added support for loading environment variables from `IConfiguration` when
  using the `MetricReaderOptions` & `BatchExportActivityProcessorOptions`
  classes.
  ([#3760](https://github.com/open-telemetry/opentelemetry-dotnet/pull/3760),
  [#3776](https://github.com/open-telemetry/opentelemetry-dotnet/pull/3776))

* Added dependency injection support in the `ResourceBuilder` class and added
  support for loading environment variables from `IConfiguration` for the
  `AddEnvironmentVariableDetector` extension (Traces & Metrics)
  ([#3782](https://github.com/open-telemetry/opentelemetry-dotnet/pull/3782),
  [#3798](https://github.com/open-telemetry/opentelemetry-dotnet/pull/3798))

* Breaking: MetricPoint API to retrieve Histogram Min, Max changed. The existing
  pattern of checking if Min/Max is available with `HasMinMax()` and then
  retrieving the same using `GetHistogramMin()`, `GetHistogramMax()` is replaced
  with a single API `TryGetHistogramMinMaxValues(out double min, out double
  max)`.
  ([#3822](https://github.com/open-telemetry/opentelemetry-dotnet/pull/3822))

## 1.4.0-beta.2

Released 2022-Oct-17

* Make recording of `Min` and `Max` for histograms configurable, enabled by
  default.
  ([#2735](https://github.com/open-telemetry/opentelemetry-dotnet/pull/2735))

* Changed default bucket boundaries for Explicit Bucket Histogram from [0, 5,
  10, 25, 50, 75, 100, 250, 500, 1000] to [0, 5, 10, 25, 50, 75, 100, 250, 500,
  750, 1000, 2500, 5000, 7500, 10000].
  ([#3722](https://github.com/open-telemetry/opentelemetry-dotnet/pull/3722))

* Fixed an issue where `LogRecord.ForEachScope` may return scopes from a
  previous log if accessed in a custom processor before
  `BatchLogRecordExportProcessor.OnEnd` is fired.
  ([#3731](https://github.com/open-telemetry/opentelemetry-dotnet/pull/3731))

* Added support for loading environment variables from `IConfiguration` when
  using `TracerProviderBuilder` or `MeterProviderBuilder`
  ([#3720](https://github.com/open-telemetry/opentelemetry-dotnet/pull/3720))

## 1.4.0-beta.1

Released 2022-Sep-29

* Use binary search for histograms with 50 or more supplied boundaries.
  ([#3252](https://github.com/open-telemetry/opentelemetry-dotnet/pull/3252))

* Allows samplers the ability to modify tracestate if desired.
  ([#3610](https://github.com/open-telemetry/opentelemetry-dotnet/pull/3610))

* Added support for `UpDownCounter` and `ObservableUpDownCounter` instruments.
  ([#3606](https://github.com/open-telemetry/opentelemetry-dotnet/pull/3606))

* Added support for dependency injection scenarios when configuring
  `MeterProvider`.
  ([#3646](https://github.com/open-telemetry/opentelemetry-dotnet/pull/3646))

* Revert new logging APIs pending OTel specification changes.
  ([#3702](https://github.com/open-telemetry/opentelemetry-dotnet/pull/3702))

* Fix Histogram synchronization issue: Use the same synchronization mechanism
  for Histograms Update and Snapshot.
  ([#3534](https://github.com/open-telemetry/opentelemetry-dotnet/pull/3534))

## 1.4.0-alpha.2

Released 2022-Aug-18

* Added `Sdk.CreateLoggerProviderBuilder` method and support for dependency
  injection scenarios when configuring `OpenTelemetryLoggerProvider`
  ([#3504](https://github.com/open-telemetry/opentelemetry-dotnet/pull/3504))

* Added support for dependency injection scenarios when configuring
  `TracerProvider`
  ([#3533](https://github.com/open-telemetry/opentelemetry-dotnet/pull/3533))

## 1.4.0-alpha.1

Released 2022-Aug-02

* `TracerProviderSDK` modified for spans with remote parent. For such spans
  activity will be created irrespective of SamplingResult, to maintain context
  propagation.
  ([#3329](https://github.com/open-telemetry/opentelemetry-dotnet/pull/3329))
* Fix issue where a measurement would be dropped when recording it with a
  null-valued tag.
  ([#3325](https://github.com/open-telemetry/opentelemetry-dotnet/pull/3325))
* `CompositeProcessor` will now ensure `ParentProvider` is set on its children
  ([#3368](https://github.com/open-telemetry/opentelemetry-dotnet/pull/3368))
* Added `ForceFlush` and helper ctors on `OpenTelemetryLoggerProvider`
  ([#3364](https://github.com/open-telemetry/opentelemetry-dotnet/pull/3364))
* `Timestamp`, `TraceId`, `SpanId`, `TraceFlags`, `TraceState`, `CategoryName`,
  `LogLevel`, `EventId`, & `Exception` properties on `LogRecord` now expose
  `set` methods
  ([#3378](https://github.com/open-telemetry/opentelemetry-dotnet/pull/3378))
* Handle possible exception when initializing the default service name.
  ([#3405](https://github.com/open-telemetry/opentelemetry-dotnet/pull/3405))
* Add `ConfigureResource` which can replace SetResourceBuilder more succinctly
  in most cases and has greater flexibility (applies to TracerProviderBuilder,
  MeterProviderBuilder, OpenTelemetryLoggingOptions).
  ([#3307](https://github.com/open-telemetry/opentelemetry-dotnet/pull/3307))
* `LogRecord` instances are now reused to reduce memory pressure
  ([#3385](https://github.com/open-telemetry/opentelemetry-dotnet/pull/3385))
* Fix exact match of activity source name when `wildcard` is used.
  ([#3446](https://github.com/open-telemetry/opentelemetry-dotnet/pull/3446))
* Added AddOpenTelemetry `ILoggingBuilder` extensions which accept
  `OpenTelemetryLoggerProvider` directly
  ([#3489](https://github.com/open-telemetry/opentelemetry-dotnet/pull/3489))

## 1.3.0

Released 2022-Jun-03

## 1.3.0-rc.2

Released 2022-June-1

* Fix null reference exception when a metric view does not match an instrument.
  ([#3285](https://github.com/open-telemetry/opentelemetry-dotnet/pull/3285))
* Swallow `ObjectDisposedException` in `BatchExportProcessor` and
  `PeriodicExportingMetricReader`.
  ([#3291](https://github.com/open-telemetry/opentelemetry-dotnet/pull/3291))

## 1.3.0-beta.2

Released 2022-May-16

* Exposed public setters for `LogRecord.State`, `LogRecord.StateValues`, and
  `LogRecord.FormattedMessage`.
  ([#3217](https://github.com/open-telemetry/opentelemetry-dotnet/pull/3217))

## 1.3.0-beta.1

Released 2022-Apr-15

* Removes .NET Framework 4.6.1. The minimum .NET Framework version supported is
  .NET 4.6.2.
  ([#3190](https://github.com/open-telemetry/opentelemetry-dotnet/issues/3190))
* Bumped minimum required version of `Microsoft.Extensions.Logging` and
  `Microsoft.Extensions.Logging.Configuration` to 3.1.0
  ([#2582](https://github.com/open-telemetry/opentelemetry-dotnet/pull/3196))

## 1.2.0

Released 2022-Apr-15

* Make setter for `MetricReaderOptions.PeriodicExportingMetricReaderOptions`
  property public.
  ([#3184](https://github.com/open-telemetry/opentelemetry-dotnet/pull/3184))

## 1.2.0-rc5

Released 2022-Apr-12

* Removed the `Temporality` setting on `MetricReader` and replaced it with
  `TemporalityPreference`. This is a breaking change. `TemporalityPreference` is
  used to determine the `AggregationTemporality` used on a per-instrument kind
  basis. Currently, there are two preferences:
  * `Cumulative`: Measurements from all instrument kinds are aggregated using
    `AggregationTemporality.Cumulative`.
  * `Delta`: Measurements from `Counter`, `ObservableCounter`, and `Histogram`
    instruments are aggregated using `AggregationTemporality.Delta`. When
    UpDownCounters are supported with [DiagnosticSource version 7.0
    onwards](https://www.nuget.org/packages/System.Diagnostics.DiagnosticSource/7.0.0-preview.2.22152.2),
    they will be aggregated using `AggregationTemporality.Cumulative`.
  ([#3153](https://github.com/open-telemetry/opentelemetry-dotnet/pull/3153))
* Fix issue where `ExplicitBucketHistogramConfiguration` could be used to
  configure metric streams for instruments that are not histograms. Currently,
  it is not possible to change the aggregation of an instrument with views. This
  may be possible in the future.
  ([#3126](https://github.com/open-telemetry/opentelemetry-dotnet/pull/3126))
* Conformed to the specification to ensure that each view that an instrument
  matches results in a new metric stream. With this change it is possible for
  views to introduce conflicting metric streams. Any conflicts encountered will
  result in a diagnostic log.
  ([#3148](https://github.com/open-telemetry/opentelemetry-dotnet/pull/3148))

## 1.2.0-rc4

Released 2022-Mar-30

* The `PeriodicExportingMetricReader` now accepts an
  `ExportIntervalMilliseconds` of `-1` indicating an infinite export interval
  period.
  ([#2982](https://github.com/open-telemetry/opentelemetry-dotnet/pull/2982))
* Fix bug where multiple views selecting a single instrument can result in
  duplicate updates to a single metric point.
  ([#3006](https://github.com/open-telemetry/opentelemetry-dotnet/pull/3006))
* Added the `PeriodicExportingMetricReaderOptions.ExportTimeoutMilliseconds`
  option.
  ([#3038](https://github.com/open-telemetry/opentelemetry-dotnet/pull/3038))
* Removed `MetricReaderType`. This enumeration was previously used when
  configuring a metric reader with an exporter to configure whether the export
  cycle would be periodic or manual (i.e., requiring a explicit call to flush
  metrics). This change affects the push-based metric exporters: OTLP, Console,
  and InMemory. For these exporters, a manual export cycle can now be achieved
  by setting `PeriodicExportingMetricReaderOptions.ExportIntervalMilliseconds`
  to `-1`.
  ([#3038](https://github.com/open-telemetry/opentelemetry-dotnet/pull/3038))
* Marked members of the `MetricPoint` `struct` which do not mutate state as
  `readonly`
  ([#3065](https://github.com/open-telemetry/opentelemetry-dotnet/pull/3065))
* [Bug fix] OpenTelemetryLoggerProvider is now unaffected by changes to
  OpenTelemetryLoggerOptions after the LoggerFactory is built.
  ([#3055](https://github.com/open-telemetry/opentelemetry-dotnet/pull/3055))

## 1.2.0-rc3

Released 2022-Mar-04

* Instantiating multiple metric instruments with the same name and also
  identical in all other respects - same type, description, and unit - result in
  a single metric stream aggregating measurements from all the identical
  instruments. Instantiating multiple metric instruments with the same name but
  differ in some respect - different type, description, or unit - will result in
  a separate metric stream for each distinct instrument.
  ([#2916](https://github.com/open-telemetry/opentelemetry-dotnet/pull/2916))
* The `Meter` property on `OpenTelemetry.Metrics.Metric` has been removed. It
  now has `MeterName` and `MeterVersion` properties.
  ([#2916](https://github.com/open-telemetry/opentelemetry-dotnet/pull/2916))
* Added support for implementing custom `ResourceDetector`.
  ([#2949](https://github.com/open-telemetry/opentelemetry-dotnet/pull/2949/)
  [#2897](https://github.com/open-telemetry/opentelemetry-dotnet/pull/2897))
* Perf improvement for Histogram and HistogramSumCount by implementing lock-free
  updates.
  ([#2951](https://github.com/open-telemetry/opentelemetry-dotnet/pull/2951)
  [#2961](https://github.com/open-telemetry/opentelemetry-dotnet/pull/2961))

## 1.2.0-rc2

Released 2022-Feb-02

* Make `MetricPoint` of `MetricPointAccessor` readonly.
  ([#2736](https://github.com/open-telemetry/opentelemetry-dotnet/pull/2736))
* Fail-fast when using AddView with guaranteed conflict.
  ([#2751](https://github.com/open-telemetry/opentelemetry-dotnet/issues/2751))
* Swallow `ObjectDisposedException` from the `BatchExportProcessor` worker
  thread.
  ([#2844](https://github.com/open-telemetry/opentelemetry-dotnet/issues/2844))
* Performance improvement: when emitting metrics, users are strongly advised to
  provide tags with same Key order, to achieve maximum performance.
  ([#2805](https://github.com/open-telemetry/opentelemetry-dotnet/pull/2805))

## 1.2.0-rc1

Released 2021-Nov-29

* Prevent accessing activity Id before sampler runs in case of legacy
  activities.
  ([#2659](https://github.com/open-telemetry/opentelemetry-dotnet/pull/2659))
* Added `ReadOnlyTagCollection` and expose `Tags` on `MetricPoint` instead of
  `Keys`+`Values`
  ([#2642](https://github.com/open-telemetry/opentelemetry-dotnet/pull/2642))
* Refactored `MetricPoint` and added public methods: `GetBucketCounts`,
  `GetExplicitBounds`, `GetHistogramCount`, and `GetHistogramSum`
  ([#2657](https://github.com/open-telemetry/opentelemetry-dotnet/pull/2657))
* Remove MetricStreamConfiguration.Aggregation, as the feature to customize
  aggregation is not implemented yet.
  ([#2660](https://github.com/open-telemetry/opentelemetry-dotnet/pull/2660))
* Removed the public property `HistogramMeasurements` and added a public method
  `GetHistogramBuckets` instead. Renamed the class `HistogramMeasurements` to
  `HistogramBuckets` and added an enumerator of type `HistogramBucket` for
  enumerating `BucketCounts` and `ExplicitBounds`. Removed `GetBucketCounts` and
  `GetExplicitBounds` methods from `MetricPoint`.
  ([#2664](https://github.com/open-telemetry/opentelemetry-dotnet/pull/2664))
* Refactored temporality setting to align with the latest spec.
  ([#2666](https://github.com/open-telemetry/opentelemetry-dotnet/pull/2666))
* Removed the public properties `LongValue`, `DoubleValue`, in favor of their
  counterpart public methods `GetSumLong`, `GetSumDouble`,
  `GetGaugeLastValueLong`, `GetGaugeLastValueDouble`.
  ([#2667](https://github.com/open-telemetry/opentelemetry-dotnet/pull/2667))
* MetricType modified to reserve bits for future types.
  ([#2693](https://github.com/open-telemetry/opentelemetry-dotnet/pull/2693))

## 1.2.0-beta2

Released 2021-Nov-19

* Renamed `HistogramConfiguration` to `ExplicitBucketHistogramConfiguration` and
  changed its member `BucketBounds` to `Boundaries`.
  ([#2638](https://github.com/open-telemetry/opentelemetry-dotnet/pull/2638))
* Metrics with the same name but from different meters are allowed.
  ([#2634](https://github.com/open-telemetry/opentelemetry-dotnet/pull/2634))
* Metrics SDK will not provide inactive Metrics to delta exporter.
  ([#2629](https://github.com/open-telemetry/opentelemetry-dotnet/pull/2629))
* Histogram bounds are validated when added to a View.
  ([#2573](https://github.com/open-telemetry/opentelemetry-dotnet/pull/2573))
* Changed `BatchExportActivityProcessorOptions` constructor to throw
  `FormatException` if it fails to parse any of the supported environment
  variables.
* Added `BaseExporter.ForceFlush`.
  ([#2525](https://github.com/open-telemetry/opentelemetry-dotnet/pull/2525))
* Exposed public `Batch(T[] items, int count)` constructor on `Batch<T>` struct
  ([#2542](https://github.com/open-telemetry/opentelemetry-dotnet/pull/2542))
* Added wildcard support for AddMeter.
  ([#2459](https://github.com/open-telemetry/opentelemetry-dotnet/pull/2459))
* Add support for multiple Metric readers
  ([#2596](https://github.com/open-telemetry/opentelemetry-dotnet/pull/2596))
* Add ability to configure MaxMetricStreams, MaxMetricPointsPerMetricStream
  ([#2635](https://github.com/open-telemetry/opentelemetry-dotnet/pull/2635))

## 1.2.0-beta1

Released 2021-Oct-08

* Exception from Observable instrument callbacks does not result in entire
  metrics being lost.
* SDK is allocation-free on recording of measurements with up to 8 tags.
* TracerProviderBuilder.AddLegacySource now supports wildcard activity names.
  ([#2183](https://github.com/open-telemetry/opentelemetry-dotnet/issues/2183))
* Instrument and View names are validated [according with the
  spec](https://github.com/open-telemetry/opentelemetry-specification/blob/main/specification/metrics/api.md#instrument).
  ([#2470](https://github.com/open-telemetry/opentelemetry-dotnet/issues/2470))

## 1.2.0-alpha4

Released 2021-Sep-23

* `BatchExportProcessor.OnShutdown` will now log the count of dropped telemetry
  items.
  ([#2331](https://github.com/open-telemetry/opentelemetry-dotnet/pull/2331))
* Changed `CompositeProcessor<T>.OnForceFlush` to meet with the spec
  requirement. Now the SDK will invoke `ForceFlush` on all registered
  processors, even if there is a timeout.
  ([#2388](https://github.com/open-telemetry/opentelemetry-dotnet/pull/2388))

## 1.2.0-alpha3

Released 2021-Sep-13

* Metrics perf improvements, bug fixes. Replace MetricProcessor with
  MetricReader.
  ([#2306](https://github.com/open-telemetry/opentelemetry-dotnet/pull/2306))
* Add `BatchExportActivityProcessorOptions` which supports field value
  overriding using `OTEL_BSP_SCHEDULE_DELAY`, `OTEL_BSP_EXPORT_TIMEOUT`,
  `OTEL_BSP_MAX_QUEUE_SIZE`, `OTEL_BSP_MAX_EXPORT_BATCH_SIZE` environmental
  variables as defined in the
  [specification](https://github.com/open-telemetry/opentelemetry-specification/blob/v1.5.0/specification/sdk-environment-variables.md#batch-span-processor).
  ([#2219](https://github.com/open-telemetry/opentelemetry-dotnet/pull/2219))

## 1.2.0-alpha2

Released 2021-Aug-24

* More Metrics features. All instrument types, push/pull exporters,
  Delta/Cumulative temporality supported.
* `ResourceBuilder.CreateDefault` has detectors for `OTEL_RESOURCE_ATTRIBUTES`,
  `OTEL_SERVICE_NAME` environment variables so that explicit
  `AddEnvironmentVariableDetector` call is not needed.
  ([#2247](https://github.com/open-telemetry/opentelemetry-dotnet/pull/2247))
* `ResourceBuilder.AddEnvironmentVariableDetector` handles `OTEL_SERVICE_NAME`
   environmental variable.
   ([#2209](https://github.com/open-telemetry/opentelemetry-dotnet/pull/2209))
* Removes upper constraint for Microsoft.Extensions.Logging dependencies.
  ([#2179](https://github.com/open-telemetry/opentelemetry-dotnet/pull/2179))
* OpenTelemetryLogger modified to not throw, when the formatter supplied in
  ILogger.Log call is null.
  ([#2200](https://github.com/open-telemetry/opentelemetry-dotnet/pull/2200))

## 1.2.0-alpha1

Released 2021-Jul-23

* Add basic Metrics support with a single pipeline, and supporting Counter
  (sync) instrument. Push and Pull exporters are supported.
  ([#2174](https://github.com/open-telemetry/opentelemetry-dotnet/pull/2174))
* Removes .NET Framework 4.5.2, .NET 4.6 support. The minimum .NET Framework
  version supported is .NET 4.6.1.
  ([#2138](https://github.com/open-telemetry/opentelemetry-dotnet/issues/2138))

## 1.1.0

Released 2021-Jul-12

## 1.1.0-rc1

Released 2021-Jun-25

* Moved `IDeferredTracerProviderBuilder` to API library.
  ([#2058](https://github.com/open-telemetry/opentelemetry-dotnet/pull/2100))

## 1.1.0-beta4

Released 2021-Jun-09

## 1.1.0-beta3

Released 2021-May-11

* `AddLegacySource()` moved out of `TracerProviderBuilderExtensions` and into
  public API
  ([#2019](https://github.com/open-telemetry/opentelemetry-dotnet/pull/2019))
* Fixed an issue causing inconsistent log scopes when using
  `BatchLogRecordExportProcessor`. To make parsing scopes easier the
  `LogRecord.ForEachScope` signature has been changed to receive instances of
  `LogRecordScope` (a new type which implements
  `IEnumerator<KeyValuePair<string, object>>` for accessing scope items)
  ([#2026](https://github.com/open-telemetry/opentelemetry-dotnet/pull/2026))

## 1.1.0-beta2

Released 2021-Apr-23

* Use `AssemblyFileVersionAttribute` instead of `FileVersionInfo.GetVersionInfo`
  to get the SDK version attribute to ensure that it works when the assembly is
  not loaded directly from a file on disk
  ([#1908](https://github.com/open-telemetry/opentelemetry-dotnet/issues/1908))

## 1.1.0-beta1

Released 2021-Mar-19

* Removed SuppressScope Increment/Decrement from DiagnosticSourceListeners.
  ([1893](https://github.com/open-telemetry/opentelemetry-dotnet/pull/1893))
* Added `TracerProviderBuilder.SetErrorStatusOnException` which automatically
  sets the activity status to `Error` when exception happened.
  ([#1858](https://github.com/open-telemetry/opentelemetry-dotnet/pull/1858)
  [#1875](https://github.com/open-telemetry/opentelemetry-dotnet/pull/1875))
* Added `ForceFlush` to `TracerProvider`.
  ([#1837](https://github.com/open-telemetry/opentelemetry-dotnet/pull/1837))
* Added a TracerProviderBuilder extension method called `AddLegacySource` which
  is used by instrumentation libraries that use DiagnosticSource to get
  activities processed without ActivitySourceAdapter.
  [#1836](https://github.com/open-telemetry/opentelemetry-dotnet/pull/1836)
  [#1860](https://github.com/open-telemetry/opentelemetry-dotnet/pull/1860)
* Added new constructor with optional parameters to allow customization of
  `ParentBasedSampler` behavior.
  ([#1727](https://github.com/open-telemetry/opentelemetry-dotnet/pull/1727))
* The application base directory is now tested after the current directory when
  searching for the [self diagnostic configuration
  file](https://github.com/open-telemetry/opentelemetry-dotnet/blob/main/src/OpenTelemetry/README.md#troubleshooting).
  ([#1865](https://github.com/open-telemetry/opentelemetry-dotnet/pull/1865))
* Resource Attributes now accept primitive arrays as values.
  ([#1852](https://github.com/open-telemetry/opentelemetry-dotnet/pull/1852))
* Fixed
  [#1846](https://github.com/open-telemetry/opentelemetry-dotnet/issues/1846):
  `ParentBasedSampler` will no longer explicitly consider Activity links.
  ([#1851](https://github.com/open-telemetry/opentelemetry-dotnet/pull/1851))
* Added `IncludeScopes`, `IncludeFormattedMessage`, & `ParseStateValues` on
  `OpenTelemetryLoggerOptions`. Added `FormattedMessage`, `StateValues`, &
  `ForEachScope` on `LogRecord`.
  ([#1869](https://github.com/open-telemetry/opentelemetry-dotnet/pull/1869)
  [#1883](https://github.com/open-telemetry/opentelemetry-dotnet/pull/1883))
* Added `SetResourceBuilder` support to `OpenTelemetryLoggerOptions`.
  ([#1913](https://github.com/open-telemetry/opentelemetry-dotnet/pull/1913))
* Added `IDeferredTracerProviderBuilder` and `TracerProviderBuilderBase` to
  support dependency injection through OpenTelemetry.Extensions.Hosting.
  ([#1889](https://github.com/open-telemetry/opentelemetry-dotnet/pull/1889))

## 1.0.1

Released 2021-Feb-10

## 1.0.0-rc4

Released 2021-Feb-09

## 1.0.0-rc3

Released 2021-Feb-04

* Default `Resource` will now contain service.name instead of Telemetry SDK.
  ([#1744](https://github.com/open-telemetry/opentelemetry-dotnet/pull/1744))
* Added GetDefaultResource() method to `Provider`.
  ([#1768](https://github.com/open-telemetry/opentelemetry-dotnet/pull/1768))

## 1.0.0-rc2

Released 2021-Jan-29

* The following extension methods on `ResourceBuilder` has been moved from the
  `OpenTelemetry` namespace to the `OpenTelemetry.Resources` namespace:
  `AddEnvironmentVariableDetector`, `AddAttributes`, `AddService`, and
  `AddTelemetrySdk`.
  ([#1576](https://github.com/open-telemetry/opentelemetry-dotnet/pull/1576))
* Metrics API/SDK support is in an experimental state and is not recommended for
  production use. All metric APIs have been marked with the `Obsolete`
  attribute. See
  [#1501](https://github.com/open-telemetry/opentelemetry-dotnet/issues/1501)
  for more information.
  ([#1611](https://github.com/open-telemetry/opentelemetry-dotnet/pull/1611))
* Modified SimpleExportProcessor and BatchExportProcessor to abstract classes;
  Added SimpleActivityExportProcessor, SimpleLogRecordExportProcessor,
  BatchActivityExportProcessor, BatchLogRecordExportProcessor; Added the check
  for Activity.Recorded in SimpleActivityExportProcessor and
  BatchActivityExportProcessor
  ([#1622](https://github.com/open-telemetry/opentelemetry-dotnet/pull/1622))
* Added check in `ActivitySourceAdapter` class for root activity if trace ID is
  overridden by calling `SetParentId`
  ([#1355](https://github.com/open-telemetry/opentelemetry-dotnet/pull/1355))
* Resource Attributes now accept int, short, and float as values, converting
  them to supported data types (long for int/short, double for float). For
  invalid attributes we now throw an exception instead of logging an error.
  ([#1720](https://github.com/open-telemetry/opentelemetry-dotnet/pull/1720))
* Merging "this" resource with an "other" resource now prioritizes the "other"
  resource's attributes in a conflict. We've rectified to follow a recent change
  to the spec. We previously prioritized "this" resource's tags.
  ([#1728](https://github.com/open-telemetry/opentelemetry-dotnet/pull/1728))
* `BatchExportProcessor` will now flush any remaining spans left in a `Batch`
  after the export operation has completed.
  ([#1726](https://github.com/open-telemetry/opentelemetry-dotnet/pull/1726))
* Fixed a bug to allow the Self Diagnostics log file to be opened simultaneously
  by another process in read-only mode for .NET Framework.
  ([#1693](https://github.com/open-telemetry/opentelemetry-dotnet/pull/1693))
* Metrics removed as it is not part 1.0.0 release. See issue
  [#1501](https://github.com/open-telemetry/opentelemetry-dotnet/issues/1501)
  for details on Metric release plans.
* Fix Resource attribute telemetry.sdk.version to have correct file version.
* Metrics removed as it is not part 1.0.0 release. See issue
  [#1501](https://github.com/open-telemetry/opentelemetry-dotnet/issues/1501)
  for details on Metric release plans.

## 1.0.0-rc1.1

Released 2020-Nov-17

* Removed `GetResource` and `SetResource` `Activity` extension methods. Added
  `GetResource` extension method on `BaseProvider`
  ([#1463](https://github.com/open-telemetry/opentelemetry-dotnet/pull/1463))
* Added `ParentProvider` property on `BaseProcessor` and `BaseExporter` classes.
  ([#1463](https://github.com/open-telemetry/opentelemetry-dotnet/pull/1463))
* `Resource` is no longer added to observed `Activity` objects as a
  `CustomProperty`.
  ([#1463](https://github.com/open-telemetry/opentelemetry-dotnet/pull/1463))
* Removed `ReentrantExportProcessor` as it is not required by spec.
  ([#1496](https://github.com/open-telemetry/opentelemetry-dotnet/pull/1496))
* `ActivitySourceAdapter` supports setting `ActivitySource` for Activities
  created without `ActivitySource`.
  ([#1515](https://github.com/open-telemetry/opentelemetry-dotnet/pull/1515/))
* Implemented `Shutdown` for `TracerProvider`.
  ([#1489](https://github.com/open-telemetry/opentelemetry-dotnet/pull/1489))
* `Resources.CreateServiceResource` has been removed in favor of the
  `ResourceBuilder` API.
  ([#1533](https://github.com/open-telemetry/opentelemetry-dotnet/pull/1533))
* `TracerProviderBuilder.SetResource` has been changed to
  `TracerProviderBuilder.SetResourceBuilder`.
  ([#1533](https://github.com/open-telemetry/opentelemetry-dotnet/pull/1533))
* By default `TracerProvider` will set a `Resource` containing [Telemetry
    SDK](https://github.com/open-telemetry/semantic-conventions/blob/main/docs/resource/README.md#telemetry-sdk)
    details
    ([#1533](https://github.com/open-telemetry/opentelemetry-dotnet/pull/1533)):
  * `telemetry.sdk.name` = `opentelemetry`
  * `telemetry.sdk.language` = `dotnet`
  * `telemetry.sdk.version` = [SDK version]
* `Resource` constructor marked as internal, as `ResourceBuilder` is the
  recommended API to build resources.
  ([#1566](https://github.com/open-telemetry/opentelemetry-dotnet/pull/1566))
* Changed BaseExportProcessor to have it override OnExport instead of OnEnd;
  Added check for ActivityTraceFlags to BaseExportProcessor OnEnd
  ([#1574](https://github.com/open-telemetry/opentelemetry-dotnet/pull/1574))

## 0.8.0-beta.1

Released 2020-Nov-5

* TracerProviderBuilder API changes Renamed AddInstrumentation to
  AddDiagnosticSourceInstrumentation and made internal. Added AddInstrumentation
  ([#1454](https://github.com/open-telemetry/opentelemetry-dotnet/pull/1454))
* DiagnosticSource subscription helper classes (DiagnosticSourceSubscriber,
  ListenerHandler,PropertyFetcher) are made internal.

## 0.7.0-beta.1

Released 2020-Oct-16

* Changed `ActivityExporter.OnShutdown`, `ActivityExporter.Shutdown`,
  `ActivityProcessor.OnShutdown` and `ActivityProcessor.Shutdown` to return
  boolean value
  ([#1282](https://github.com/open-telemetry/opentelemetry-dotnet/pull/1282)
  [#1285](https://github.com/open-telemetry/opentelemetry-dotnet/pull/1285))
* Renamed `SamplingDecision` options (`NotRecord` to `Drop`, `Record` to
  `RecordOnly`, and `RecordAndSampled` to `RecordAndSample`)
  ([#1297](https://github.com/open-telemetry/opentelemetry-dotnet/pull/1297))
* Added `ILogger`/`Microsoft.Extensions.Logging` integration
  ([#1308](https://github.com/open-telemetry/opentelemetry-dotnet/pull/1308)
  [#1315](https://github.com/open-telemetry/opentelemetry-dotnet/pull/1315))
* Changed exporter and processor to generic types
  ([#1328](https://github.com/open-telemetry/opentelemetry-dotnet/pull/1328)):
  * `ActivityExporter` changed to `BaseExporter<Activity>`
  * `ActivityProcessor` changed to `BaseProcessor<Activity>`
  * `BatchExportActivityProcessor` changed to `BatchExportProcessor<Activity>`
  * `ReentrantExportActivityProcessor` changed to
    `ReentrantExportProcessor<Activity>`
  * `SimpleExportActivityProcessor` changed to `SimpleExportProcessor<Activity>`

## 0.6.0-beta.1

Released 2020-Sep-15

* Fixes [953](https://github.com/open-telemetry/opentelemetry-dotnet/issues/953)
* Changes arising from `DiagnosticSource` changes
  ([#1203](https://github.com/open-telemetry/opentelemetry-dotnet/pull/1203))
* `PropertyFetcher` is now public
  ([#1232](https://github.com/open-telemetry/opentelemetry-dotnet/pull/1232))
* `PropertyFetcher` changed to `PropertyFetcher<T>`
  ([#1238](https://github.com/open-telemetry/opentelemetry-dotnet/pull/1238))

## 0.5.0-beta.2

Released 2020-08-28

* Changed `ActivityProcessor` to implement `IDisposable`
  ([#975](https://github.com/open-telemetry/opentelemetry-dotnet/pull/975))
* Samplers now get the actual TraceId of the Activity to be created.
  ([#1007](https://github.com/open-telemetry/opentelemetry-dotnet/pull/1007))
* Changed the default sampler from `AlwaysOn` to `ParentOrElse(AlwaysOn)` to
  match the spec
  ([#1013](https://github.com/open-telemetry/opentelemetry-dotnet/pull/1013))
* Added `SuppressInstrumentationScope` API
  ([#988](https://github.com/open-telemetry/opentelemetry-dotnet/pull/988)
  [#1067](https://github.com/open-telemetry/opentelemetry-dotnet/pull/1067))
* Changed `BroadcastActivityProcessor` to `FanOutActivityProcessor`
  ([#1015](https://github.com/open-telemetry/opentelemetry-dotnet/pull/1015))
* Changed `TracerProviderBuilder` and `TracerProviderSdk` design to simply the
  flow and usage
  ([#1008](https://github.com/open-telemetry/opentelemetry-dotnet/pull/1008)
  [#1027](https://github.com/open-telemetry/opentelemetry-dotnet/pull/1027)
  [#1035](https://github.com/open-telemetry/opentelemetry-dotnet/pull/1035))
* Changed `AddActivitySource` to `AddSource` with params support
  ([#1036](https://github.com/open-telemetry/opentelemetry-dotnet/pull/1036))
* Modified Sampler implementation to match the spec
  ([#1037](https://github.com/open-telemetry/opentelemetry-dotnet/pull/1037))
* Refactored simple export and batch export APIs
  ([#1078](https://github.com/open-telemetry/opentelemetry-dotnet/pull/1078)
  [#1081](https://github.com/open-telemetry/opentelemetry-dotnet/pull/1081)
  [#1083](https://github.com/open-telemetry/opentelemetry-dotnet/pull/1083)
  [#1085](https://github.com/open-telemetry/opentelemetry-dotnet/pull/1085)
  [#1087](https://github.com/open-telemetry/opentelemetry-dotnet/pull/1087)
  [#1094](https://github.com/open-telemetry/opentelemetry-dotnet/pull/1094)
  [#1113](https://github.com/open-telemetry/opentelemetry-dotnet/pull/1113)
  [#1127](https://github.com/open-telemetry/opentelemetry-dotnet/pull/1127)
  [#1129](https://github.com/open-telemetry/opentelemetry-dotnet/pull/1129)
  [#1135](https://github.com/open-telemetry/opentelemetry-dotnet/pull/1135))
* Changed `MeterProviderBuilder` and `MeterProviderSdk` design to simply the
  flow and usage
  ([#1149](https://github.com/open-telemetry/opentelemetry-dotnet/pull/1149))
* Renamed `ParentOrElseSampler` to `ParentBasedSampler`
  ([#1173](https://github.com/open-telemetry/opentelemetry-dotnet/pull/1173))
* Renamed `ProbabilitySampler` to `TraceIdRatioBasedSampler`
  ([#1174](https://github.com/open-telemetry/opentelemetry-dotnet/pull/1174))

## 0.4.0-beta.2

Released 2020-07-24

* First beta release

## 0.3.0-beta

Released 2020-07-23

* Initial release<|MERGE_RESOLUTION|>--- conflicted
+++ resolved
@@ -37,12 +37,6 @@
   `8.0.0`.
   ([#5051](https://github.com/open-telemetry/opentelemetry-dotnet/pull/5051))
 
-<<<<<<< HEAD
-* Added `AddProcessor` overload on `OpenTelemetryLoggerOptions` which exposes
-  the factory pattern `(Func<IServiceProvider, BaseProcessor<LogRecord>>
-  implementationFactory)`.
-  ([#4916](https://github.com/open-telemetry/opentelemetry-dotnet/pull/4916))
-=======
 * Revert the default behavior of Metrics SDK for Delta aggregation. It would not
   reclaim unused Metric Points by default. You can enable the SDK to reclaim
   unused Metric Points by setting the environment variable
@@ -58,7 +52,11 @@
   as `s` (second) will have their default histogram buckets as `[ 0.005, 0.01,
   0.025, 0.05, 0.075, 0.1, 0.25, 0.5, 0.75, 1, 2.5, 5, 7.5, 10 ]`.
   ([#5063](https://github.com/open-telemetry/opentelemetry-dotnet/pull/5063))
->>>>>>> 0c4f0654
+
+* Added `AddProcessor` overload on `OpenTelemetryLoggerOptions` which exposes
+  the factory pattern `(Func<IServiceProvider, BaseProcessor<LogRecord>>
+  implementationFactory)`.
+  ([#4916](https://github.com/open-telemetry/opentelemetry-dotnet/pull/4916))
 
 ## 1.7.0-alpha.1
 
