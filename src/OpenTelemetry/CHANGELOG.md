--- conflicted
+++ resolved
@@ -2,16 +2,14 @@
 
 ## Unreleased
 
-<<<<<<< HEAD
 * Make recording of `Min` and `Max` for histograms configurable, enabled by
   default.
   ([#2735](https://github.com/open-telemetry/opentelemetry-dotnet/pull/2735))
-=======
+
 * Changed default bucket boundaries for Explicit Bucket Histogram from [0, 5,
   10, 25, 50, 75, 100, 250, 500, 1000] to [0, 5, 10, 25, 50, 75, 100, 250, 500,
   750, 1000, 2500, 5000, 7500, 10000].
   ([#3722](https://github.com/open-telemetry/opentelemetry-dotnet/pull/3722))
->>>>>>> af7ab89b
 
 * Fixed an issue where `LogRecord.ForEachScope` may return scopes from a
   previous log if accessed in a custom processor before
