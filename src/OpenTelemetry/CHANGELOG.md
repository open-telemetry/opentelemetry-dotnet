# Changelog

## Unreleased

* The `PeriodicExportingMetricReader` now accepts an
  `ExportIntervalMilliseconds` of `-1` indicating an infinite export interval
  period.
  ([#2982](https://github.com/open-telemetry/opentelemetry-dotnet/pull/2982))

* Added the `PeriodicExportingMetricReaderOptions.ExportTimeoutMilliseconds`
  option.
  ([#3038](https://github.com/open-telemetry/opentelemetry-dotnet/pull/3038))

* Removed `MetricReaderType`. This enumeration was previously used when
  configuing a metric reader with an exporter to configure whether the export
  cycle would be periodic or manual (i.e., requiring a explicit call to flush
  metrics). This change affects the push-based metric exporters: OTLP, Console,
  and InMemory. For these exporters, a manual export cycle can now be achieved
  by setting `PeriodicExportingMetricReaderOptions.ExportIntervalMilliseconds`
  to `-1`.
  ([#3038](https://github.com/open-telemetry/opentelemetry-dotnet/pull/3038))

<<<<<<< HEAD
* `OpenTelemetryLoggerProvider` now copies values from `OpenTelemetryLoggerOptions`
  to prevent options from being changed after the Provider is initialized.
  ([#3055](https://github.com/open-telemetry/opentelemetry-dotnet/pull/3055))
=======
* Marked members of the `MetricPoint` `struct` which do not mutate state as
  `readonly`
  ([#3065](https://github.com/open-telemetry/opentelemetry-dotnet/pull/3065))
>>>>>>> bdcf9428

## 1.2.0-rc3

Released 2022-Mar-04

* Instantiating multiple metric instruments with the same name and also
  identical in all other respects - same type, description, and unit - result
  in a single metric stream aggregating measurements from all the identical
  instruments.

  Instantiating multiple metric instruments with the same name but differ in
  some respect - different type, description, or unit - will result in a
  separate metric stream for each distinct instrument.

  ([#2916](https://github.com/open-telemetry/opentelemetry-dotnet/pull/2916))

* The `Meter` property on `OpenTelemetry.Metrics.Metric` has been removed.
  It now has `MeterName` and `MeterVersion` properties.
  ([#2916](https://github.com/open-telemetry/opentelemetry-dotnet/pull/2916))

* Added support for implementing custom `ResourceDetector`.
  ([#2949](https://github.com/open-telemetry/opentelemetry-dotnet/pull/2949/)
  [#2897](https://github.com/open-telemetry/opentelemetry-dotnet/pull/2897))

* Perf improvement for Histogram and HistogramSumCount by implementing lock-free
  updates.
  ([#2951](https://github.com/open-telemetry/opentelemetry-dotnet/pull/2951)
  [#2961](https://github.com/open-telemetry/opentelemetry-dotnet/pull/2961))

## 1.2.0-rc2

Released 2022-Feb-02

* Make `MetricPoint` of `MetricPointAccessor` readonly.
  ([#2736](https://github.com/open-telemetry/opentelemetry-dotnet/pull/2736))

* Fail-fast when using AddView with guaranteed conflict.
  ([#2751](https://github.com/open-telemetry/opentelemetry-dotnet/issues/2751))

* Swallow `ObjectDisposedException` from the `BatchExportProcessor` worker
  thread.
  ([#2844](https://github.com/open-telemetry/opentelemetry-dotnet/issues/2844))

* Performance improvement: when emitting metrics, users are strongly advised to
  provide tags with same Key order, to achieve maximum performance.
  ([#2805](https://github.com/open-telemetry/opentelemetry-dotnet/pull/2805))

## 1.2.0-rc1

Released 2021-Nov-29

* Prevent accessing activity Id before sampler runs in case of legacy
  activities.
  ([#2659](https://github.com/open-telemetry/opentelemetry-dotnet/pull/2659))

* Added `ReadOnlyTagCollection` and expose `Tags` on `MetricPoint` instead of
  `Keys`+`Values`
  ([#2642](https://github.com/open-telemetry/opentelemetry-dotnet/pull/2642))

* Refactored `MetricPoint` and added public methods: `GetBucketCounts`,
  `GetExplicitBounds`, `GetHistogramCount`, and `GetHistogramSum`
  ([#2657](https://github.com/open-telemetry/opentelemetry-dotnet/pull/2657))

* Remove MetricStreamConfiguration.Aggregation, as the feature to customize
  aggregation is not implemented yet.
  ([#2660](https://github.com/open-telemetry/opentelemetry-dotnet/pull/2660))

* Removed the public property `HistogramMeasurements` and added a public method
  `GetHistogramBuckets` instead. Renamed the class `HistogramMeasurements` to
  `HistogramBuckets` and added an enumerator of type `HistogramBucket` for
  enumerating `BucketCounts` and `ExplicitBounds`. Removed `GetBucketCounts` and
  `GetExplicitBounds` methods from `MetricPoint`.
  ([#2664](https://github.com/open-telemetry/opentelemetry-dotnet/pull/2664))

* Refactored temporality setting to align with the latest spec.
  ([#2666](https://github.com/open-telemetry/opentelemetry-dotnet/pull/2666))

* Removed the public properties `LongValue`, `DoubleValue`, in favor of their
  counterpart public methods `GetSumLong`, `GetSumDouble`,
  `GetGaugeLastValueLong`, `GetGaugeLastValueDouble`.
  ([#2667](https://github.com/open-telemetry/opentelemetry-dotnet/pull/2667))

* MetricType modified to reserve bits for future types.
  ([#2693](https://github.com/open-telemetry/opentelemetry-dotnet/pull/2693))

## 1.2.0-beta2

Released 2021-Nov-19

* Renamed `HistogramConfiguration` to `ExplicitBucketHistogramConfiguration` and
  changed its member `BucketBounds` to `Boundaries`.
  ([#2638](https://github.com/open-telemetry/opentelemetry-dotnet/pull/2638))

* Metrics with the same name but from different meters are allowed.
  ([#2634](https://github.com/open-telemetry/opentelemetry-dotnet/pull/2634))

* Metrics SDK will not provide inactive Metrics to delta exporter.
  ([#2629](https://github.com/open-telemetry/opentelemetry-dotnet/pull/2629))

* Histogram bounds are validated when added to a View.
  ([#2573](https://github.com/open-telemetry/opentelemetry-dotnet/pull/2573))

* Changed `BatchExportActivityProcessorOptions` constructor to throw
  `FormatException` if it fails to parse any of the supported environment
  variables.

* Added `BaseExporter.ForceFlush`.
  ([#2525](https://github.com/open-telemetry/opentelemetry-dotnet/pull/2525))

* Exposed public `Batch(T[] items, int count)` constructor on `Batch<T>` struct
  ([#2542](https://github.com/open-telemetry/opentelemetry-dotnet/pull/2542))

* Added wildcard support for AddMeter.
  ([#2459](https://github.com/open-telemetry/opentelemetry-dotnet/pull/2459))

* Add support for multiple Metric readers
  ([#2596](https://github.com/open-telemetry/opentelemetry-dotnet/pull/2596))

* Add ability to configure MaxMetricStreams, MaxMetricPointsPerMetricStream
  ([#2635](https://github.com/open-telemetry/opentelemetry-dotnet/pull/2635))

## 1.2.0-beta1

Released 2021-Oct-08

* Exception from Observable instrument callbacks does not result in entire
  metrics being lost.

* SDK is allocation-free on recording of measurements with upto 8 tags.

* TracerProviderBuilder.AddLegacySource now supports wildcard activity names.
  ([#2183](https://github.com/open-telemetry/opentelemetry-dotnet/issues/2183))

* Instrument and View names are validated [according with the
  spec](https://github.com/open-telemetry/opentelemetry-specification/blob/main/specification/metrics/api.md#instrument).
  ([#2470](https://github.com/open-telemetry/opentelemetry-dotnet/issues/2470))

## 1.2.0-alpha4

Released 2021-Sep-23

* `BatchExportProcessor.OnShutdown` will now log the count of dropped telemetry
  items.
  ([#2331](https://github.com/open-telemetry/opentelemetry-dotnet/pull/2331))
* Changed `CompositeProcessor<T>.OnForceFlush` to meet with the spec
  requirement. Now the SDK will invoke `ForceFlush` on all registered
  processors, even if there is a timeout.
  ([#2388](https://github.com/open-telemetry/opentelemetry-dotnet/pull/2388))

## 1.2.0-alpha3

Released 2021-Sep-13

* Metrics perf improvements, bug fixes. Replace MetricProcessor with
  MetricReader.
  ([#2306](https://github.com/open-telemetry/opentelemetry-dotnet/pull/2306))

* Add `BatchExportActivityProcessorOptions` which supports field value
  overriding using `OTEL_BSP_SCHEDULE_DELAY`, `OTEL_BSP_EXPORT_TIMEOUT`,
  `OTEL_BSP_MAX_QUEUE_SIZE`, `OTEL_BSP_MAX_EXPORT_BATCH_SIZE` envionmental
  variables as defined in the
  [specification](https://github.com/open-telemetry/opentelemetry-specification/blob/v1.5.0/specification/sdk-environment-variables.md#batch-span-processor).
  ([#2219](https://github.com/open-telemetry/opentelemetry-dotnet/pull/2219))

## 1.2.0-alpha2

Released 2021-Aug-24

* More Metrics features. All instrument types, push/pull exporters,
  Delta/Cumulative temporality supported.

* `ResourceBuilder.CreateDefault` has detectors for `OTEL_RESOURCE_ATTRIBUTES`,
  `OTEL_SERVICE_NAME` environment variables so that explicit
  `AddEnvironmentVariableDetector` call is not needed.
  ([#2247](https://github.com/open-telemetry/opentelemetry-dotnet/pull/2247))

* `ResourceBuilder.AddEnvironmentVariableDetector` handles `OTEL_SERVICE_NAME`
   environmental variable.
   ([#2209](https://github.com/open-telemetry/opentelemetry-dotnet/pull/2209))

* Removes upper constraint for Microsoft.Extensions.Logging dependencies.
  ([#2179](https://github.com/open-telemetry/opentelemetry-dotnet/pull/2179))

* OpenTelemetryLogger modified to not throw, when the formatter supplied in
  ILogger.Log call is null.
  ([#2200](https://github.com/open-telemetry/opentelemetry-dotnet/pull/2200))

## 1.2.0-alpha1

Released 2021-Jul-23

* Add basic Metrics support with a single pipeline, and supporting Counter
  (sync) instrument. Push and Pull exporters are supported.
  ([#2174](https://github.com/open-telemetry/opentelemetry-dotnet/pull/2174))

* Removes .NET Framework 4.5.2, .NET 4.6 support. The minimum .NET Framework
  version supported is .NET 4.6.1.
  ([#2138](https://github.com/open-telemetry/opentelemetry-dotnet/issues/2138))

## 1.1.0

Released 2021-Jul-12

## 1.1.0-rc1

Released 2021-Jun-25

* Moved `IDeferredTracerProviderBuilder` to API library.
  ([#2058](https://github.com/open-telemetry/opentelemetry-dotnet/pull/2100))

## 1.1.0-beta4

Released 2021-Jun-09

## 1.1.0-beta3

Released 2021-May-11

* `AddLegacySource()` moved out of `TracerProviderBuilderExtensions` and into
  public API
  ([#2019](https://github.com/open-telemetry/opentelemetry-dotnet/pull/2019))

* Fixed an issue causing inconsistent log scopes when using
  `BatchLogRecordExportProcessor`. To make parsing scopes easier the
  `LogRecord.ForEachScope` signature has been changed to receive instances of
  `LogRecordScope` (a new type which implements
  `IEnumerator<KeyValuePair<string, object>>` for accessing scope items)
  ([#2026](https://github.com/open-telemetry/opentelemetry-dotnet/pull/2026))

## 1.1.0-beta2

Released 2021-Apr-23

* Use `AssemblyFileVersionAttribute` instead of `FileVersionInfo.GetVersionInfo`
  to get the SDK version attribute to ensure that it works when the assembly is
  not loaded directly from a file on disk
  ([#1908](https://github.com/open-telemetry/opentelemetry-dotnet/issues/1908))

## 1.1.0-beta1

Released 2021-Mar-19

* Removed SuppressScope Increment/Decrement from DiagnosticSourceListeners.
  ([1893](https://github.com/open-telemetry/opentelemetry-dotnet/pull/1893))

* Added `TracerProviderBuilder.SetErrorStatusOnException` which automatically
  sets the activity status to `Error` when exception happened.
  ([#1858](https://github.com/open-telemetry/opentelemetry-dotnet/pull/1858)
  [#1875](https://github.com/open-telemetry/opentelemetry-dotnet/pull/1875))

* Added `ForceFlush` to `TracerProvider`.
  ([#1837](https://github.com/open-telemetry/opentelemetry-dotnet/pull/1837))

* Added a TracerProviderBuilder extension method called `AddLegacySource` which
  is used by instrumentation libraries that use DiagnosticSource to get
  activities processed without ActivitySourceAdapter.
  [#1836](https://github.com/open-telemetry/opentelemetry-dotnet/pull/1836)
  [#1860](https://github.com/open-telemetry/opentelemetry-dotnet/pull/1860)

* Added new constructor with optional parameters to allow customization of
  `ParentBasedSampler` behavior.
  ([#1727](https://github.com/open-telemetry/opentelemetry-dotnet/pull/1727))

* The application base directory is now tested after the current directory when
  searching for the [self diagnostic configuration
  file](https://github.com/open-telemetry/opentelemetry-dotnet/blob/main/src/OpenTelemetry/README.md#troubleshooting).
  ([#1865](https://github.com/open-telemetry/opentelemetry-dotnet/pull/1865))

* Resource Attributes now accept primitive arrays as values.
  ([#1852](https://github.com/open-telemetry/opentelemetry-dotnet/pull/1852))

* Fixed
  [#1846](https://github.com/open-telemetry/opentelemetry-dotnet/issues/1846):
  `ParentBasedSampler` will no longer explicitly consider Activity links.
  ([#1851](https://github.com/open-telemetry/opentelemetry-dotnet/pull/1851))

* Added `IncludeScopes`, `IncludeFormattedMessage`, & `ParseStateValues` on
  `OpenTelemetryLoggerOptions`. Added `FormattedMessage`, `StateValues`, &
  `ForEachScope` on `LogRecord`.
  ([#1869](https://github.com/open-telemetry/opentelemetry-dotnet/pull/1869) &
  [#1883](https://github.com/open-telemetry/opentelemetry-dotnet/pull/1883))

* Added `SetResourceBuilder` support to `OpenTelemetryLoggerOptions`.
  ([#1913](https://github.com/open-telemetry/opentelemetry-dotnet/pull/1913))

* Added `IDeferredTracerProviderBuilder` and `TracerProviderBuilderBase` to
  support dependency injection through OpenTelemetry.Extensions.Hosting.
  ([#1889](https://github.com/open-telemetry/opentelemetry-dotnet/pull/1889))

## 1.0.1

Released 2021-Feb-10

## 1.0.0-rc4

Released 2021-Feb-09

## 1.0.0-rc3

Released 2021-Feb-04

* Default `Resource` will now contain service.name instead of Telemetry SDK.
  ([#1744](https://github.com/open-telemetry/opentelemetry-dotnet/pull/1744))
* Added GetDefaultResource() method to `Provider`.
  ([#1768](https://github.com/open-telemetry/opentelemetry-dotnet/pull/1768))

## 1.0.0-rc2

Released 2021-Jan-29

* The following extension methods on `ResourceBuilder` has been moved from the
  `OpenTelemetry` namespace to the `OpenTelemetry.Resources` namespace:
  `AddEnvironmentVariableDetector`, `AddAttributes`, `AddService`, and
  `AddTelemetrySdk`.
  ([#1576](https://github.com/open-telemetry/opentelemetry-dotnet/pull/1576))
* Metrics API/SDK support is in an experimental state and is not recommended for
  production use. All metric APIs have been marked with the `Obsolete`
  attribute. See
  [#1501](https://github.com/open-telemetry/opentelemetry-dotnet/issues/1501)
  for more information.
  ([#1611](https://github.com/open-telemetry/opentelemetry-dotnet/pull/1611))
* Modified SimpleExportProcessor and BatchExportProcessor to abstract classes;
  Added SimpleActivityExportProcessor, SimpleLogRecordExportProcessor,
  BatchActivityExportProcessor, BatchLogRecordExportProcessor; Added the check
  for Activity.Recorded in SimpleActivityExportProcessor and
  BatchActivityExportProcessor
  ([#1622](https://github.com/open-telemetry/opentelemetry-dotnet/pull/1622))
* Added check in `ActivitySourceAdapter` class for root activity if traceid is
  overridden by calling `SetParentId`
  ([#1355](https://github.com/open-telemetry/opentelemetry-dotnet/pull/1355))
* Resource Attributes now accept int, short, and float as values, converting
  them to supported data types (long for int/short, double for float). For
  invalid attributes we now throw an exception instead of logging an error.
  ([#1720](https://github.com/open-telemetry/opentelemetry-dotnet/pull/1720))
* Merging "this" resource with an "other" resource now prioritizes the "other"
  resource's attributes in a conflict. We've rectified to follow a recent change
  to the spec. We previously prioritized "this" resource's tags.
  ([#1728](https://github.com/open-telemetry/opentelemetry-dotnet/pull/1728))
* `BatchExportProcessor` will now flush any remaining spans left in a `Batch`
  after the export operation has completed.
  ([#1726](https://github.com/open-telemetry/opentelemetry-dotnet/pull/1726))
* Fixed a bug to allow the Self Diagnostics log file to be opened simutaneously
  by another process in read-only mode for .NET Framework.
  ([#1693](https://github.com/open-telemetry/opentelemetry-dotnet/pull/1693))
* Metrics removed as it is not part 1.0.0 release. See issue
  [#1501](https://github.com/open-telemetry/opentelemetry-dotnet/issues/1501)
  for details on Metric release plans.
* Fix Resource attribute telemetry.sdk.version to have correct file version.
* Metrics removed as it is not part 1.0.0 release. See issue
  [#1501](https://github.com/open-telemetry/opentelemetry-dotnet/issues/1501)
  for details on Metric release plans.

## 1.0.0-rc1.1

Released 2020-Nov-17

* Removed `GetResource` and `SetResource` `Activity` extension methods. Added
  `GetResource` extension method on `BaseProvider`
  ([#1463](https://github.com/open-telemetry/opentelemetry-dotnet/pull/1463))
* Added `ParentProvider` property on `BaseProcessor` and `BaseExporter` classes.
  ([#1463](https://github.com/open-telemetry/opentelemetry-dotnet/pull/1463))
* `Resource` is no longer added to observed `Activity` objects as a
  `CustomProperty`.
  ([#1463](https://github.com/open-telemetry/opentelemetry-dotnet/pull/1463))
* Removed `ReentrantExportProcessor` as it is not required by spec.
  ([#1496](https://github.com/open-telemetry/opentelemetry-dotnet/pull/1496))
* `ActivitySourceAdapter` supports setting `ActivitySource` for Activities
  created without `ActivitySource`.
  ([#1515](https://github.com/open-telemetry/opentelemetry-dotnet/pull/1515/))
* Implemented `Shutdown` for `TracerProvider`.
  ([#1489](https://github.com/open-telemetry/opentelemetry-dotnet/pull/1489))
* `Resources.CreateServiceResource` has been removed in favor of the
  `ResourceBuilder` API.
  ([#1533](https://github.com/open-telemetry/opentelemetry-dotnet/pull/1533))
* `TracerProviderBuilder.SetResource` has been changed to
  `TracerProviderBuilder.SetResourceBuilder`.
  ([#1533](https://github.com/open-telemetry/opentelemetry-dotnet/pull/1533))
* By default `TracerProvider` will set a `Resource` containing [Telemetry
    SDK](https://github.com/open-telemetry/opentelemetry-specification/tree/main/specification/resource/semantic_conventions#telemetry-sdk)
    details
    ([#1533](https://github.com/open-telemetry/opentelemetry-dotnet/pull/1533)):
  * `telemetry.sdk.name` = `opentelemetry`
  * `telemetry.sdk.language` = `dotnet`
  * `telemetry.sdk.version` = [SDK version]
* `Resource` constructor marked as internal, as `ResourceBuilder` is the
  recommended API to build resources.
  ([#1566](https://github.com/open-telemetry/opentelemetry-dotnet/pull/1566))
* Changed BaseExportProcessor to have it override OnExport instead of OnEnd;
  Added check for ActivityTraceFlags to BaseExportProcessor OnEnd
  ([#1574](https://github.com/open-telemetry/opentelemetry-dotnet/pull/1574))

## 0.8.0-beta.1

Released 2020-Nov-5

* TracerProviderBuilder API changes Renamed AddInstrumentation to
  AddDiagnosticSourceInstrumentation and made internal. Added AddInstrumentation
  ([#1454](https://github.com/open-telemetry/opentelemetry-dotnet/pull/1454))
* DiagnosticSource subscription helper classes (DiagnosticSourceSubscriber,
  ListenerHandler,PropertyFetcher) are made internal.

## 0.7.0-beta.1

Released 2020-Oct-16

* Changed `ActivityExporter.OnShutdown`, `ActivityExporter.Shutdown`,
  `ActivityProcessor.OnShutdown` and `ActivityProcessor.Shutdown` to return
  boolean value
  ([#1282](https://github.com/open-telemetry/opentelemetry-dotnet/pull/1282)
  [#1285](https://github.com/open-telemetry/opentelemetry-dotnet/pull/1285))
* Renamed `SamplingDecision` options (`NotRecord` to `Drop`, `Record` to
  `RecordOnly`, and `RecordAndSampled` to `RecordAndSample`)
  ([#1297](https://github.com/open-telemetry/opentelemetry-dotnet/pull/1297))
* Added `ILogger`/`Microsoft.Extensions.Logging` integration
  ([#1308](https://github.com/open-telemetry/opentelemetry-dotnet/pull/1308)
  [#1315](https://github.com/open-telemetry/opentelemetry-dotnet/pull/1315))
* Changed exporter and processor to generic types
  ([#1328](https://github.com/open-telemetry/opentelemetry-dotnet/pull/1328)):
  * `ActivityExporter` changed to `BaseExporter<Activity>`
  * `ActivityProcessor` changed to `BaseProcessor<Activity>`
  * `BatchExportActivityProcessor` changed to `BatchExportProcessor<Activity>`
  * `ReentrantExportActivityProcessor` changed to
    `ReentrantExportProcessor<Activity>`
  * `SimpleExportActivityProcessor` changed to `SimpleExportProcessor<Activity>`

## 0.6.0-beta.1

Released 2020-Sep-15

* Fixes [953](https://github.com/open-telemetry/opentelemetry-dotnet/issues/953)
* Changes arising from `DiagnosticSource` changes
  ([#1203](https://github.com/open-telemetry/opentelemetry-dotnet/pull/1203))
* `PropertyFetcher` is now public
  ([#1232](https://github.com/open-telemetry/opentelemetry-dotnet/pull/1232))
* `PropertyFetcher` changed to `PropertyFetcher<T>`
  ([#1238](https://github.com/open-telemetry/opentelemetry-dotnet/pull/1238))

## 0.5.0-beta.2

Released 2020-08-28

* Changed `ActivityProcessor` to implement `IDisposable`
  ([#975](https://github.com/open-telemetry/opentelemetry-dotnet/pull/975))
* Samplers now get the actual TraceId of the Activity to be created.
  ([#1007](https://github.com/open-telemetry/opentelemetry-dotnet/pull/1007))
* Changed the default sampler from `AlwaysOn` to `ParentOrElse(AlwaysOn)` to
  match the spec
  ([#1013](https://github.com/open-telemetry/opentelemetry-dotnet/pull/1013))
* Added `SuppressInstrumentationScope` API
  ([#988](https://github.com/open-telemetry/opentelemetry-dotnet/pull/988)
  [#1067](https://github.com/open-telemetry/opentelemetry-dotnet/pull/1067))
* Changed `BroadcastActivityProcessor` to `FanOutActivityProcessor`
  ([#1015](https://github.com/open-telemetry/opentelemetry-dotnet/pull/1015))
* Changed `TracerProviderBuilder` and `TracerProviderSdk` design to simply the
  flow and usage
  ([#1008](https://github.com/open-telemetry/opentelemetry-dotnet/pull/1008)
  [#1027](https://github.com/open-telemetry/opentelemetry-dotnet/pull/1027)
  [#1035](https://github.com/open-telemetry/opentelemetry-dotnet/pull/1035))
* Changed `AddActivitySource` to `AddSource` with params support
  ([#1036](https://github.com/open-telemetry/opentelemetry-dotnet/pull/1036))
* Modified Sampler implementation to match the spec
  ([#1037](https://github.com/open-telemetry/opentelemetry-dotnet/pull/1037))
* Refactored simple export and batch export APIs
  ([#1078](https://github.com/open-telemetry/opentelemetry-dotnet/pull/1078)
  [#1081](https://github.com/open-telemetry/opentelemetry-dotnet/pull/1081)
  [#1083](https://github.com/open-telemetry/opentelemetry-dotnet/pull/1083)
  [#1085](https://github.com/open-telemetry/opentelemetry-dotnet/pull/1085)
  [#1087](https://github.com/open-telemetry/opentelemetry-dotnet/pull/1087)
  [#1094](https://github.com/open-telemetry/opentelemetry-dotnet/pull/1094)
  [#1113](https://github.com/open-telemetry/opentelemetry-dotnet/pull/1113)
  [#1127](https://github.com/open-telemetry/opentelemetry-dotnet/pull/1127)
  [#1129](https://github.com/open-telemetry/opentelemetry-dotnet/pull/1129)
  [#1135](https://github.com/open-telemetry/opentelemetry-dotnet/pull/1135))
* Changed `MeterProviderBuilder` and `MeterProviderSdk` design to simply the
  flow and usage
  ([#1149](https://github.com/open-telemetry/opentelemetry-dotnet/pull/1149))
* Renamed `ParentOrElseSampler` to `ParentBasedSampler`
  ([#1173](https://github.com/open-telemetry/opentelemetry-dotnet/pull/1173))
* Renamed `ProbabilitySampler` to `TraceIdRatioBasedSampler`
  ([#1174](https://github.com/open-telemetry/opentelemetry-dotnet/pull/1174))

## 0.4.0-beta.2

Released 2020-07-24

* First beta release

## 0.3.0-beta

Released 2020-07-23

* Initial release<|MERGE_RESOLUTION|>--- conflicted
+++ resolved
@@ -20,15 +20,13 @@
   to `-1`.
   ([#3038](https://github.com/open-telemetry/opentelemetry-dotnet/pull/3038))
 
-<<<<<<< HEAD
+* Marked members of the `MetricPoint` `struct` which do not mutate state as
+  `readonly`
+  ([#3065](https://github.com/open-telemetry/opentelemetry-dotnet/pull/3065))
+
 * `OpenTelemetryLoggerProvider` now copies values from `OpenTelemetryLoggerOptions`
   to prevent options from being changed after the Provider is initialized.
   ([#3055](https://github.com/open-telemetry/opentelemetry-dotnet/pull/3055))
-=======
-* Marked members of the `MetricPoint` `struct` which do not mutate state as
-  `readonly`
-  ([#3065](https://github.com/open-telemetry/opentelemetry-dotnet/pull/3065))
->>>>>>> bdcf9428
 
 ## 1.2.0-rc3
 
