--- conflicted
+++ resolved
@@ -7,8 +7,6 @@
 
 ## Unreleased
 
-<<<<<<< HEAD
-=======
 * Added support for loading environment variables from `IConfiguration` when
   using the `MetricReaderOptions` & `BatchExportActivityProcessorOptions`
   classes.
@@ -34,19 +32,15 @@
   750, 1000, 2500, 5000, 7500, 10000].
   ([#3722](https://github.com/open-telemetry/opentelemetry-dotnet/pull/3722))
 
->>>>>>> 6ce883b7
 * Fixed an issue where `LogRecord.ForEachScope` may return scopes from a
   previous log if accessed in a custom processor before
   `BatchLogRecordExportProcessor.OnEnd` is fired.
   ([#3731](https://github.com/open-telemetry/opentelemetry-dotnet/pull/3731))
 
-<<<<<<< HEAD
-=======
 * Added support for loading environment variables from `IConfiguration` when
   using `TracerProviderBuilder` or `MeterProviderBuilder`
   ([#3720](https://github.com/open-telemetry/opentelemetry-dotnet/pull/3720))
 
->>>>>>> 6ce883b7
 ## 1.4.0-beta.1
 
 Released 2022-Sep-29
