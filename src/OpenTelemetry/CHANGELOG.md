--- conflicted
+++ resolved
@@ -2,16 +2,14 @@
 
 ## Unreleased
 
-<<<<<<< HEAD
 * `TracerProviderSDK` modified for spans with remote parent. For such spans
   activity will be created irrespective of SamplingResult, to maintain context
   propagation.
   ([#3329](https://github.com/open-telemetry/opentelemetry-dotnet/pull/3329))
-=======
+
 * Fix issue where a measurement would be dropped when recording it with a
   null-valued tag.
   ([#3325](https://github.com/open-telemetry/opentelemetry-dotnet/pull/3325))
->>>>>>> a2aa3057
 
 ## 1.3.0
 
