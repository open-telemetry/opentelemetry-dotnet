--- conflicted
+++ resolved
@@ -2,15 +2,13 @@
 
 ## Unreleased
 
-<<<<<<< HEAD
 * Update file name of self-diagnostic log file to include the utc timestamp
   and server name.
-  {[]())
-=======
+  ([#4520](https://github.com/open-telemetry/opentelemetry-dotnet/pull/4520))
+  
 ## 1.5.0-rc.1
 
 Released 2023-May-25
->>>>>>> ba3a4fa0
 
 * The default resource provided by `ResourceBuilder.CreateDefault()` now adds
   the `telemetry.sdk.*` attributes defined in the
