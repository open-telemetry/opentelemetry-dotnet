--- conflicted
+++ resolved
@@ -2,15 +2,12 @@
 
 ## Unreleased
 
-<<<<<<< HEAD
 * `BatchExportProcessor.OnShutdown` will now log the count of dropped telemetry items.
   ([#2331](https://github.com/open-telemetry/opentelemetry-dotnet/pull/2331))
-=======
 * Changed `CompositeProcessor<T>.OnForceFlush` to meet with the spec
   requirement. Now the SDK will invoke `ForceFlush` on all registered
   processors, even if there is a timeout.
   ([#2388](https://github.com/open-telemetry/opentelemetry-dotnet/pull/2388))
->>>>>>> a5380165
 
 ## 1.2.0-alpha3
 
