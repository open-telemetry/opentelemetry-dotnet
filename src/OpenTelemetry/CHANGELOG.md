# Changelog

## Experimental - Metrics

Note: the metrics work is happening in the [metrics feature
branch](https://github.com/open-telemetry/opentelemetry-dotnet/tree/metrics),
please check the latest changes
[here](https://github.com/open-telemetry/opentelemetry-dotnet/blob/metrics/src/OpenTelemetry/CHANGELOG.md#experimental---metrics).

## Unreleased

* Added `ForceFlush` to `TracerProvider`.
  ([#1837](https://github.com/open-telemetry/opentelemetry-dotnet/pull/1837))

* Added a TracerProvierBuilder extension method called
  `AddLegacyActivityOperationName` which is used by instrumentation libraries
  that use DiagnosticSource to get activities processed without
  ActivitySourceAdapter.
  [#1836](https://github.com/open-telemetry/opentelemetry-dotnet/pull/1836)
<<<<<<< HEAD

* Resource Attributes now accept primitive arrays as values.
  ([#1852](https://github.com/open-telemetry/opentelemetry-dotnet/pull/1852))

=======
>>>>>>> 0581ce29

## 1.0.1

Released 2021-Feb-10

## 1.0.0-rc4

Released 2021-Feb-09

## 1.0.0-rc3

Released 2021-Feb-04

* Default `Resource` will now contain service.name instead of Telemetry SDK.
  [#1744](https://github.com/open-telemetry/opentelemetry-dotnet/pull/1744)
* Added GetDefaultResource() method to `Provider`.
  [#1768](https://github.com/open-telemetry/opentelemetry-dotnet/pull/1768)

## 1.0.0-rc2

Released 2021-Jan-29

* The following extension methods on `ResourceBuilder` has been moved from the
  `OpenTelemetry` namespace to the `OpenTelemetry.Resources` namespace:
  `AddEnvironmentVariableDetector`, `AddAttributes`, `AddService`, and
  `AddTelemetrySdk`.
  ([#1576](https://github.com/open-telemetry/opentelemetry-dotnet/pull/1576))
* Metrics API/SDK support is in an experimental state and is not recommended for
  production use. All metric APIs have been marked with the `Obsolete`
  attribute. See
  [#1501](https://github.com/open-telemetry/opentelemetry-dotnet/issues/1501)
  for more information.
  ([#1611](https://github.com/open-telemetry/opentelemetry-dotnet/pull/1611))
* Modified SimpleExportProcessor and BatchExportProcessor to abstract classes;
  Added SimpleActivityExportProcessor, SimpleLogRecordExportProcessor,
  BatchActivityExportProcessor, BatchLogRecordExportProcessor; Added the check
  for Activity.Recorded in SimpleActivityExportProcessor and
  BatchActivityExportProcessor
  ([#1622](https://github.com/open-telemetry/opentelemetry-dotnet/pull/1622))
* Added check in `ActivitySourceAdapter` class for root activity if traceid is
  overridden by calling `SetParentId`
  ([#1355](https://github.com/open-telemetry/opentelemetry-dotnet/pull/1355))
* Resource Attributes now accept int, short, and float as values, converting
  them to supported data types (long for int/short, double for float). For
  invalid attributes we now throw an exception instead of logging an error.
  ([#1720](https://github.com/open-telemetry/opentelemetry-dotnet/pull/1720))
* Merging "this" resource with an "other" resource now prioritizes the "other"
  resource's attributes in a conflict. We've rectified to follow a recent change
  to the spec. We previously prioritized "this" resource's tags.
  ([#1728](https://github.com/open-telemetry/opentelemetry-dotnet/pull/1728))
* `BatchExportProcessor` will now flush any remaining spans left in a `Batch`
  after the export operation has completed.
  ([#1726](https://github.com/open-telemetry/opentelemetry-dotnet/pull/1726))
* Fixed a bug to allow the Self Diagnostics log file to be opened simutaneously
  by another process in read-only mode for .NET Framework.
  ([#1693](https://github.com/open-telemetry/opentelemetry-dotnet/pull/1693))
* Metrics removed as it is not part 1.0.0 release. See issue
  [#1501](https://github.com/open-telemetry/opentelemetry-dotnet/issues/1501)
  for details on Metric release plans.
* Fix Resource attribute telemetry.sdk.version to have correct file version.

## 1.0.0-rc1.1

Released 2020-Nov-17

* Removed `GetResource` and `SetResource` `Activity` extension methods. Added
  `GetResource` extension method on `BaseProvider`
  ([#1463](https://github.com/open-telemetry/opentelemetry-dotnet/pull/1463))
* Added `ParentProvider` property on `BaseProcessor` and `BaseExporter` classes.
  ([#1463](https://github.com/open-telemetry/opentelemetry-dotnet/pull/1463))
* `Resource` is no longer added to observed `Activity` objects as a
  `CustomProperty`.
  ([#1463](https://github.com/open-telemetry/opentelemetry-dotnet/pull/1463))
* Removed `RentrantExportProcessor` as it is not required by spec.
* `ActivitySourceAdapter` supports setting `ActivitySource` for Activities
  created without `ActivitySource`.
  ([#1515](https://github.com/open-telemetry/opentelemetry-dotnet/pull/1515/))
* Implemented `Shutdown` for `TracerProvider`.
  ([#1489](https://github.com/open-telemetry/opentelemetry-dotnet/pull/1489))
* `Resources.CreateServiceResource` has been removed in favor of the
  `ResourceBuilder` API.
  ([#1533](https://github.com/open-telemetry/opentelemetry-dotnet/pull/1533))
* `TracerProviderBuilder.SetResource` has been changed to
  `TracerProviderBuilder.SetResourceBuilder`.
  ([#1533](https://github.com/open-telemetry/opentelemetry-dotnet/pull/1533))
* By default `TracerProvider` will set a `Resource` containing [Telemetry
    SDK](https://github.com/open-telemetry/opentelemetry-specification/tree/main/specification/resource/semantic_conventions#telemetry-sdk)
    details
    ([#1533](https://github.com/open-telemetry/opentelemetry-dotnet/pull/1533)):
  * `telemetry.sdk.name` = `opentelemetry`
  * `telemetry.sdk.language` = `dotnet`
  * `telemetry.sdk.version` = [SDK version]
* `Resource` constructor marked as internal, as `ResourceBuilder` is the
  recommended API to build resources.
  ([#1566](https://github.com/open-telemetry/opentelemetry-dotnet/pull/1566))
* Changed BaseExportProcessor to have it override OnExport instead of OnEnd;
  Added check for ActivityTraceFlags to BaseExportProcessor OnEnd
  ([#1574](https://github.com/open-telemetry/opentelemetry-dotnet/pull/1574))

## 0.8.0-beta.1

Released 2020-Nov-5

* TracerProviderBuilder API changes Renamed AddInstrumentation to
  AddDiagnosticSourceInstrumentation and made internal. Added AddInstrumentation
  ([#1454](https://github.com/open-telemetry/opentelemetry-dotnet/pull/1454))
* DiagnosticSource subscription helper classes (DiagnosticSourceSubscriber,
  ListenerHandler,PropertyFetcher) are made internal.

## 0.7.0-beta.1

Released 2020-Oct-16

* Changed `ActivityExporter.OnShutdown`, `ActivityExporter.Shutdown`,
  `ActivityProcessor.OnShutdown` and `ActivityProcessor.Shutdown` to return
  boolean value
  ([#1282](https://github.com/open-telemetry/opentelemetry-dotnet/pull/1282))
  ([#1285](https://github.com/open-telemetry/opentelemetry-dotnet/pull/1285))
* Renamed `SamplingDecision` options (`NotRecord` to `Drop`, `Record` to
  `RecordOnly`, and `RecordAndSampled` to `RecordAndSample`)
  ([#1297](https://github.com/open-telemetry/opentelemetry-dotnet/pull/1297))
* Added `ILogger`/`Microsoft.Extensions.Logging` integration
  ([#1308](https://github.com/open-telemetry/opentelemetry-dotnet/pull/1308))
  ([#1315](https://github.com/open-telemetry/opentelemetry-dotnet/pull/1315))
* Changed exporter and processor to generic types
  ([#1328](https://github.com/open-telemetry/opentelemetry-dotnet/pull/1328)):
  * `ActivityExporter` changed to `BaseExporter<Activity>`
  * `ActivityProcessor` changed to `BaseProcessor<Activity>`
  * `BatchExportActivityProcessor` changed to `BatchExportProcessor<Activity>`
  * `ReentrantExportActivityProcessor` changed to
    `ReentrantExportProcessor<Activity>`
  * `SimpleExportActivityProcessor` changed to `SimpleExportProcessor<Activity>`

## 0.6.0-beta.1

Released 2020-Sep-15

* Fixes [953](https://github.com/open-telemetry/opentelemetry-dotnet/issues/953)
* Changes arising from `DiagnosticSource` changes
  ([#1203](https://github.com/open-telemetry/opentelemetry-dotnet/pull/1203))
* `PropertyFetcher` is now public
  ([#1232](https://github.com/open-telemetry/opentelemetry-dotnet/pull/1232))
* `PropertyFetcher` changed to `PropertyFetcher<T>`
  ([#1238](https://github.com/open-telemetry/opentelemetry-dotnet/pull/1238))

## 0.5.0-beta.2

Released 2020-08-28

* Changed `ActivityProcessor` to implement `IDisposable`
  ([#975](https://github.com/open-telemetry/opentelemetry-dotnet/pull/975))
* Samplers now get the actual TraceId of the Activity to be created.
  ([#1007](https://github.com/open-telemetry/opentelemetry-dotnet/pull/1007))
* Changed the default sampler from `AlwaysOn` to `ParentOrElse(AlwaysOn)` to
  match the spec
  ([#1013](https://github.com/open-telemetry/opentelemetry-dotnet/pull/1013))
* Added `SuppressInstrumentationScope` API
  ([#988](https://github.com/open-telemetry/opentelemetry-dotnet/pull/988)
  [#1067](https://github.com/open-telemetry/opentelemetry-dotnet/pull/1067))
* Changed `BroadcastActivityProcessor` to `FanOutActivityProcessor`
  ([#1015](https://github.com/open-telemetry/opentelemetry-dotnet/pull/1015))
* Changed `TracerProviderBuilder` and `TracerProviderSdk` design to simply the
  flow and usage
  ([#1008](https://github.com/open-telemetry/opentelemetry-dotnet/pull/1008)
  [#1027](https://github.com/open-telemetry/opentelemetry-dotnet/pull/1027)
  [#1035](https://github.com/open-telemetry/opentelemetry-dotnet/pull/1035))
* Changed `AddActivitySource` to `AddSource` with params support
  ([#1036](https://github.com/open-telemetry/opentelemetry-dotnet/pull/1036))
* Modified Sampler implementation to match the spec
  ([#1037](https://github.com/open-telemetry/opentelemetry-dotnet/pull/1037))
* Refactored simple export and batch export APIs
  ([#1078](https://github.com/open-telemetry/opentelemetry-dotnet/pull/1078)
  [#1081](https://github.com/open-telemetry/opentelemetry-dotnet/pull/1081)
  [#1083](https://github.com/open-telemetry/opentelemetry-dotnet/pull/1083)
  [#1085](https://github.com/open-telemetry/opentelemetry-dotnet/pull/1085)
  [#1087](https://github.com/open-telemetry/opentelemetry-dotnet/pull/1087)
  [#1094](https://github.com/open-telemetry/opentelemetry-dotnet/pull/1094)
  [#1113](https://github.com/open-telemetry/opentelemetry-dotnet/pull/1113)
  [#1127](https://github.com/open-telemetry/opentelemetry-dotnet/pull/1127)
  [#1129](https://github.com/open-telemetry/opentelemetry-dotnet/pull/1129)
  [#1135](https://github.com/open-telemetry/opentelemetry-dotnet/pull/1135))
* Changed `MeterProviderBuilder` and `MeterProviderSdk` design to simply the
  flow and usage
  ([#1149](https://github.com/open-telemetry/opentelemetry-dotnet/pull/1149))
* Renamed `ParentOrElseSampler` to `ParentBasedSampler`
  ([#1173](https://github.com/open-telemetry/opentelemetry-dotnet/pull/1173))
* Renamed `ProbabilitySampler` to `TraceIdRatioBasedSampler`
  ([#1174](https://github.com/open-telemetry/opentelemetry-dotnet/pull/1174))

## 0.4.0-beta.2

Released 2020-07-24

* First beta release

## 0.3.0-beta

Released 2020-07-23

* Initial release<|MERGE_RESOLUTION|>--- conflicted
+++ resolved
@@ -17,13 +17,9 @@
   that use DiagnosticSource to get activities processed without
   ActivitySourceAdapter.
   [#1836](https://github.com/open-telemetry/opentelemetry-dotnet/pull/1836)
-<<<<<<< HEAD
 
 * Resource Attributes now accept primitive arrays as values.
   ([#1852](https://github.com/open-telemetry/opentelemetry-dotnet/pull/1852))
-
-=======
->>>>>>> 0581ce29
 
 ## 1.0.1
 
