# Changelog

This file contains individual changes for the OpenTelemetry package. For
highlights and announcements covering all components see: [Release
Notes](../../RELEASENOTES.md).

## Unreleased

* Added a verification to ensure that a `MetricReader` can only be registered
  to a single `MeterProvider`, as required by the OpenTelemetry specification.
  ([#6458](https://github.com/open-telemetry/opentelemetry-dotnet/pull/6458))

* Added `FormatMessage` configuration option to self-diagnostics feature. When
  set to `true` (default is false), log messages will be formatted by replacing
  placeholders with actual parameter values for improved readability.

  Example `OTEL_DIAGNOSTICS.json`:

  ```json
  {
      "LogDirectory": ".",
      "FileSize": 32768,
      "LogLevel": "Warning",
      "FormatMessage": true
  }
  ```

<<<<<<< HEAD
* Moved the `InstrumentNameRegex` from `MeterProviderBuilderSdk` to `Guard`.
  ([#6457](https://github.com/open-telemetry/opentelemetry-dotnet/pull/6457))
=======
* Fixed parsing of `OTEL_TRACES_SAMPLER_ARG` decimal values to always use `.`
  as the delimiter when using the `traceidratio` sampler, preventing
  locale-specific parsing issues.
  ([#6444](https://github.com/open-telemetry/opentelemetry-dotnet/pull/6444))
>>>>>>> 80858c50

## 1.12.0

Released 2025-Apr-29

## 1.11.2

Released 2025-Mar-04

## 1.11.1

Released 2025-Jan-22

## 1.11.0

Released 2025-Jan-15

* [Meter.Tags](https://learn.microsoft.com/en-us/dotnet/api/system.diagnostics.metrics.meter.tags?view=net-9.0)
  will now be considered when resolving the SDK metric to update when
  measurements are recorded. Meters with the same name and different tags will
  now lead to unique metrics.
  ([#5982](https://github.com/open-telemetry/opentelemetry-dotnet/pull/5982))

* Fixed a bug in tracing where `TraceState` set by a custom `Sampler` is not
  applied when creating propagation-only spans.
  ([#6058](https://github.com/open-telemetry/opentelemetry-dotnet/pull/6058))

## 1.11.0-rc.1

Released 2024-Dec-11

## 1.10.0

Released 2024-Nov-12

* Promoted the MetricPoint reclaim feature for Delta aggregation temporality
  from experimental to stable.
  ([#5956](https://github.com/open-telemetry/opentelemetry-dotnet/pull/5956))

  **Previous Behavior:**
  The SDK maintained a fixed set of MetricPoints which were assigned on a
  first-come basis based on the tags. MetricPoint reclaim was an experimental
  feature users could opt-into setting the environment variable
  `OTEL_DOTNET_EXPERIMENTAL_METRICS_RECLAIM_UNUSED_METRIC_POINTS=true`.

  **New Behavior:**
  MetricPoint reclaim is now enabled by default when Delta aggregation
  temporality is used without the need to set an environment variable. Unused
  MetricPoints will automatically be reclaimed and reused for future
  measurements. There is NO ability to revert to the old behavior.

* Updated the `Microsoft.Extensions.Logging.Configuration` and
  `Microsoft.Extensions.Diagnostics.Abstractions` package versions to
  `9.0.0`.
  ([#5967](https://github.com/open-telemetry/opentelemetry-dotnet/pull/5967))

## 1.10.0-rc.1

Released 2024-Nov-01

* The experimental APIs previously covered by `OTEL1003`
  (`MetricStreamConfiguration.CardinalityLimit`) are now part of the public API
  and supported in stable builds.
  ([#5926](https://github.com/open-telemetry/opentelemetry-dotnet/pull/5926))

* Promoted overflow attribute from experimental to stable and removed the
  `OTEL_DOTNET_EXPERIMENTAL_METRICS_EMIT_OVERFLOW_ATTRIBUTE` environment
  variable.
  ([#5909](https://github.com/open-telemetry/opentelemetry-dotnet/pull/5909))

  **Previous Behavior:**
  By default, when the cardinality limit was reached, measurements were dropped,
  and an internal log was emitted the first time this occurred. Users could
  opt-into experimental overflow attribute feature with
  `OTEL_DOTNET_EXPERIMENTAL_METRICS_EMIT_OVERFLOW_ATTRIBUTE=true`. With this
  setting, the SDK would use an overflow attribute (`otel.metric.overflow =
  true`) to aggregate measurements instead of dropping measurements. No internal
  log was emitted in this case.

  **New Behavior:**
  The SDK now always uses the overflow attribute (`otel.metric.overflow = true`)
  to aggregate measurements when the cardinality limit is reached. The previous
  approach of dropping measurements has been removed. No internal logs are
  emitted when the limit is hit.

  The default cardinality limit remains 2000 per metric. To set the cardinality
  limit for an individual metric, use the [changing cardinality limit for a
  Metric](../../docs/metrics/customizing-the-sdk/README.md#changing-the-cardinality-limit-for-a-metric).

  There is NO ability to revert to old behavior.

* Exposed a `public` constructor on `Batch<T>` which accepts a single instance
  of `T` to be contained in the batch.
  ([#5642](https://github.com/open-telemetry/opentelemetry-dotnet/pull/5642))

## 1.10.0-beta.1

Released 2024-Sep-30

* Added `OpenTelemetrySdk.Create` API for configuring OpenTelemetry .NET signals
  (logging, tracing, and metrics) via a single builder. This new API simplifies
  bootstrap and teardown, and supports cross-cutting extensions targeting
  `IOpenTelemetryBuilder`.
  ([#5325](https://github.com/open-telemetry/opentelemetry-dotnet/pull/5325))

* Updated the `Microsoft.Extensions.Logging.Configuration` and
  `Microsoft.Extensions.Diagnostics.Abstractions` packages version to
  `9.0.0-rc.1.24431.7`.
  ([#5853](https://github.com/open-telemetry/opentelemetry-dotnet/pull/5853))

* Added support in metrics for histogram bucket boundaries set via the .NET 9
  [InstrumentAdvice&lt;T&gt;](https://learn.microsoft.com/dotnet/api/system.diagnostics.metrics.instrumentadvice-1)
  API.

  Note: With this change explicit bucket histogram boundary resolution will
  apply in the following order:

    1. View API
    2. Advice API
    3. SDK defaults

  See [#5854](https://github.com/open-telemetry/opentelemetry-dotnet/pull/5854)
  for details.

* Added support for collecting metrics emitted via the .NET 9
  [Gauge&lt;T&gt;](https://learn.microsoft.com/dotnet/api/system.diagnostics.metrics.gauge-1)
  API.
  ([#5867](https://github.com/open-telemetry/opentelemetry-dotnet/pull/5867))

## 1.9.0

Released 2024-Jun-14

## 1.9.0-rc.1

Released 2024-Jun-07

* The experimental APIs previously covered by `OTEL1000`
  (`LoggerProviderBuilder` `AddProcessor` & `ConfigureResource` extensions, and
  `LoggerProvider` `ForceFlush` & `Shutdown` extensions) are now part of the
  public API and supported in stable builds.
  ([#5648](https://github.com/open-telemetry/opentelemetry-dotnet/pull/5648))

## 1.9.0-alpha.1

Released 2024-May-20

* **Experimental (pre-release builds only):** Exposed `ExemplarReservoir` as a
  public API and added support for setting an `ExemplarReservoir` factory
  function when configuring a view (applies to individual metrics).
  ([#5542](https://github.com/open-telemetry/opentelemetry-dotnet/pull/5542))

* Fixed a race condition for the experimental MetricPoint reclaim scenario
  (enabled via `OTEL_DOTNET_EXPERIMENTAL_METRICS_RECLAIM_UNUSED_METRIC_POINTS`)
  which could have led to a measurement being dropped.
  ([#5546](https://github.com/open-telemetry/opentelemetry-dotnet/pull/5546))

* **Experimental (pre-release builds only):** Exposed
  `FixedSizeExemplarReservoir` as a public API to support custom implementations
  of `ExemplarReservoir` which may be configured using the
  `ExemplarReservoirFactory` property on the View API.
  ([#5558](https://github.com/open-telemetry/opentelemetry-dotnet/pull/5558))

* The experimental APIs previously covered by `OTEL1002` (`Exemplar`,
  `ExemplarFilterType`, `MeterProviderBuilder.SetExemplarFilter`,
  `ReadOnlyExemplarCollection`, `ReadOnlyFilteredTagCollection`, &
  `MetricPoint.TryGetExemplars`) are now part of the public API and supported in
  stable builds.
  ([#5607](https://github.com/open-telemetry/opentelemetry-dotnet/pull/5607))

* Fixed the nullable annotations for the `SamplingResult` constructors
  to allow `null` being supplied as `attributes` or `traceStateString`
  which has always been supported.
  ([#5614](https://github.com/open-telemetry/opentelemetry-dotnet/pull/5614))

* The `ExemplarFilter` used by SDK `MeterProvider`s for histogram metrics can
  now be controlled via the experimental
  `OTEL_DOTNET_EXPERIMENTAL_METRICS_EXEMPLAR_FILTER_HISTOGRAMS` environment
  variable. The supported values are: `always_off`, `always_on`, and
  `trace_based`.
  ([#5611](https://github.com/open-telemetry/opentelemetry-dotnet/pull/5611))

## 1.8.1

Released 2024-Apr-17

* Fixed an issue in Logging where unwanted objects (processors, exporters, etc.)
  could be created inside delegates automatically executed by the Options API
  during configuration reload.
  ([#5514](https://github.com/open-telemetry/opentelemetry-dotnet/pull/5514))

## 1.8.0

Released 2024-Apr-02

## 1.8.0-rc.1

Released 2024-Mar-27

* `TracerProvider`s can now have a sampler configured via the
  `OTEL_TRACES_SAMPLER` environment variable. The supported values are:
  `always_off`, `always_on`, `traceidratio`, `parentbased_always_on`,
  `parentbased_always_off`, and `parentbased_traceidratio`. The options
  `traceidratio` and `parentbased_traceidratio` may have the sampler probability
  configured via the `OTEL_TRACES_SAMPLER_ARG` environment variable.
  For details see: [OpenTelemetry Environment Variable
  Specification](https://github.com/open-telemetry/opentelemetry-specification/blob/main/specification/configuration/sdk-environment-variables.md#general-sdk-configuration).
  ([#5448](https://github.com/open-telemetry/opentelemetry-dotnet/pull/5448))

## 1.8.0-beta.1

Released 2024-Mar-14

* Throw NotSupportedException when using `SetErrorStatusOnException` method for
  Tracing in Mono Runtime and Native AOT environment because the dependent
  `Marshal.GetExceptionPointers()` API is not supported on these platforms.
  ([#5374](https://github.com/open-telemetry/opentelemetry-dotnet/pull/5374))

* Fixed an issue where `LogRecord.Attributes` (or `LogRecord.StateValues` alias)
  could become out of sync with `LogRecord.State` if either is set directly via
  the public setters. This was done to further mitigate issues introduced in
  1.5.0 causing attributes added using custom processor(s) to be missing after
  upgrading. For details see:
  ([#5169](https://github.com/open-telemetry/opentelemetry-dotnet/pull/5169))

* Fixed an issue where `SimpleExemplarReservoir` was not resetting internal
  state for cumulative temporality.
  ([#5230](https://github.com/open-telemetry/opentelemetry-dotnet/pull/5230))

* Fixed an issue causing `LogRecord`s to be incorrectly reused when wrapping an
  instance of `BatchLogRecordExportProcessor` inside another
  `BaseProcessor<LogRecord>` which leads to missing or incorrect data during
  export.
  ([#5255](https://github.com/open-telemetry/opentelemetry-dotnet/pull/5255))

* **Experimental (pre-release builds only):** Added support for setting
  `CardinalityLimit` (the maximum number of data points allowed for a metric)
  when configuring a view (applies to individual metrics) and obsoleted
  `MeterProviderBuilderExtensions.SetMaxMetricPointsPerMetricStream` (previously
  applied to all metrics). The default cardinality limit for metrics remains at
  `2000`.
  ([#5312](https://github.com/open-telemetry/opentelemetry-dotnet/pull/5312),
  [#5328](https://github.com/open-telemetry/opentelemetry-dotnet/pull/5328))

* Updated `LogRecord` to keep `CategoryName` and `Logger` in sync when using the
  experimental Log Bridge API.
  [#5317](https://github.com/open-telemetry/opentelemetry-dotnet/pull/5317)

* Added `OpenTelemetryBuilderSdkExtensions` class which contains extension
  methods (`ConfigureResource`, `WithMetrics`, `WithTracing`, and experimental
  `WithLogging`) for the `IOpenTelemetryBuilder` interface.
  ([#5265](https://github.com/open-telemetry/opentelemetry-dotnet/pull/5265))

* Added `Microsoft.Extensions.Diagnostics.Abstractions` dependency so that the
  `IOpenTelemetryBuilder.WithMetrics` extension method can configure
  [IMetricsListener](https://learn.microsoft.com/dotNet/api/microsoft.extensions.diagnostics.metrics.imetricslistener).
  ([#5265](https://github.com/open-telemetry/opentelemetry-dotnet/pull/5265))

* **Experimental (pre-release builds only):** The `Exemplar.FilteredTags`
  property now returns a `ReadOnlyFilteredTagCollection` instance and the
  `Exemplar.LongValue` property has been added. The `MetricPoint.GetExemplars`
  method has been replaced by `MetricPoint.TryGetExemplars` which outputs a
  `ReadOnlyExemplarCollection` instance. These are **breaking changes** for
  metrics exporters which support exemplars.
  ([#5386](https://github.com/open-telemetry/opentelemetry-dotnet/pull/5386))

* **Experimental (pre-release builds only):** Added support for exemplars when
  using Base2 Exponential Bucket Histogram Aggregation configured via the View
  API.
  ([#5396](https://github.com/open-telemetry/opentelemetry-dotnet/pull/5396))

* **Experimental (pre-release builds only):** Removed the `ExemplarFilter`,
  `AlwaysOffExemplarFilter`, `AlwaysOnExemplarFilter`, and
  `TraceBasedExemplarFilter` APIs. The `MeterProviderBuilder.SetExemplarFilter`
  extension method now accepts an `ExemplarFilterType` enumeration (which
  contains definitions for the supported filter types `AlwaysOff`, `AlwaysOn`,
  and `TraceBased`) instead of an `ExemplarFilter` instance. This was done in
  response to changes made to the [OpenTelemetry Metrics SDK
  Specification](https://github.com/open-telemetry/opentelemetry-specification/pull/3820).
  ([#5404](https://github.com/open-telemetry/opentelemetry-dotnet/pull/5404))

* **Experimental (pre-release builds only):** The `ExemplarFilter` used by SDK
  `MeterProvider`s can now be controlled via the `OTEL_METRICS_EXEMPLAR_FILTER`
  environment variable. The supported values are: `always_off`, `always_on`, and
  `trace_based`. For details see: [OpenTelemetry Environment Variable
  Specification](https://github.com/open-telemetry/opentelemetry-specification/blob/main/specification/configuration/sdk-environment-variables.md#exemplar).
  ([#5412](https://github.com/open-telemetry/opentelemetry-dotnet/pull/5412))

## 1.7.0

Released 2023-Dec-08

## 1.7.0-rc.1

Released 2023-Nov-29

* The `AddService` `ResourceBuilder` extension method will now generate the same
  `service.instance.id` for the lifetime of a process when
  `autoGenerateServiceInstanceId` is `true`.
  ([#4988](https://github.com/open-telemetry/opentelemetry-dotnet/pull/4988))

* Fixed a Metrics SDK bug which led to `ExemplarReservoir.Offer` always being
  called regardless of whether or not the `ExemplarFilter` sampled the
  measurement.
  ([#5004](https://github.com/open-telemetry/opentelemetry-dotnet/pull/5004))
  ([#5016](https://github.com/open-telemetry/opentelemetry-dotnet/pull/5016))

* Update Metrics SDK to override the default histogram buckets for the following
  metrics from ASP.NET Core and HttpClient runtime:
  * `signalr.server.connection.duration`
  * `kestrel.connection.duration`
  * `http.client.connection.duration`

  These histogram metrics which have their `Unit` as `s` (second) will have
  their default histogram buckets as `[ 0.01, 0.02, 0.05, 0.1, 0.2, 0.5, 1, 2,
  5, 10, 30, 60, 120, 300 ]`.
  ([#5008](https://github.com/open-telemetry/opentelemetry-dotnet/pull/5008))
  ([#5021](https://github.com/open-telemetry/opentelemetry-dotnet/pull/5021))

* Remove the bucket with value `0` for histogram buckets for all metrics from
  ASP.NET Core and HttpClient.
  ([#5021](https://github.com/open-telemetry/opentelemetry-dotnet/pull/5021))

* Updated `Microsoft.Extensions.Logging.Configuration` package version to
  `8.0.0`.
  ([#5051](https://github.com/open-telemetry/opentelemetry-dotnet/pull/5051))

* Updated `Microsoft.Extensions.Logging` package version to
  `8.0.0`.
  ([#5051](https://github.com/open-telemetry/opentelemetry-dotnet/pull/5051))

* Revert the default behavior of Metrics SDK for Delta aggregation. It would not
  reclaim unused Metric Points by default. You can enable the SDK to reclaim
  unused Metric Points by setting the environment variable
  `OTEL_DOTNET_EXPERIMENTAL_METRICS_RECLAIM_UNUSED_METRIC_POINTS` to `true`
  before setting up the `MeterProvider`.
  ([#5052](https://github.com/open-telemetry/opentelemetry-dotnet/pull/5052))

* Update Metrics SDK to override the default histogram buckets for ASP.NET
  (.NET Framework).

  Histogram metrics for the meter name `OpenTelemetry.Instrumentation.AspNet`
  and instrument name `http.request.server.duration` which have their `Unit`
  as `s` (second) will have their default histogram buckets as `[ 0.005, 0.01,
  0.025, 0.05, 0.075, 0.1, 0.25, 0.5, 0.75, 1, 2.5, 5, 7.5, 10 ]`.
  ([#5063](https://github.com/open-telemetry/opentelemetry-dotnet/pull/5063))

* Added `AddProcessor` overload on `OpenTelemetryLoggerOptions` which exposes
  the factory pattern `(Func<IServiceProvider, BaseProcessor<LogRecord>>
  implementationFactory)`.
  ([#4916](https://github.com/open-telemetry/opentelemetry-dotnet/pull/4916))

* Add support for Instrumentation Scope Attributes (i.e [Meter
  Tags](https://learn.microsoft.com/dotnet/api/system.diagnostics.metrics.meter.tags)),
  fixing issue
  [#4563](https://github.com/open-telemetry/opentelemetry-dotnet/issues/4563).
  ([#5089](https://github.com/open-telemetry/opentelemetry-dotnet/pull/5089))

* Added the `ILoggingBuilder.UseOpenTelemetry` experimental API extension for
  registering OpenTelemetry `ILogger` integration using `LoggerProviderBuilder`
  which supports the full DI (`IServiceCollection` \ `IServiceProvider`) API
  surface (mirrors tracing & metrics).
  ([#5072](https://github.com/open-telemetry/opentelemetry-dotnet/pull/5072))

* Changed the `ILoggingBuilder` registration extensions (`AddOpenTelemetry` &
  `UseOpenTelemetry`) to fire the optional `OpenTelemetryLoggerOptions`
  configuration delegate AFTER the "Logging:OpenTelemetry" `IConfiguration`
  section has been applied.
  ([#5072](https://github.com/open-telemetry/opentelemetry-dotnet/pull/5072))

## 1.7.0-alpha.1

Released 2023-Oct-16

* Update `AggregatorStore` to reclaim unused MetricPoints for Delta aggregation
  temporality.
  ([#4486](https://github.com/open-telemetry/opentelemetry-dotnet/pull/4486))

* Fixed a bug where `TracerProviderBuilderBase` was not invoking the
  `instrumentationFactory` delegate passed to the `protected`
  `AddInstrumentation` method.
  ([#4873](https://github.com/open-telemetry/opentelemetry-dotnet/pull/4873))

* Allowed metric instrument names to contain `/` characters.
  ([#4882](https://github.com/open-telemetry/opentelemetry-dotnet/pull/4882))

* **Breaking Change** `[Tracer|Meter|Logger]ProviderBuilder.Build` extension
  will now throw a `NotSupportedException` if invoked on a non-SDK builder type.
  Previously it would return `null`.
  ([#4885](https://github.com/open-telemetry/opentelemetry-dotnet/pull/4885))

* Updated `Microsoft.Extensions.Logging` package version to
  `8.0.0-rc.1.23419.4`.
  ([#4920](https://github.com/open-telemetry/opentelemetry-dotnet/pull/4920),
  [#4933](https://github.com/open-telemetry/opentelemetry-dotnet/pull/4933))

## 1.6.0

Released 2023-Sep-05

* Increased the character limit of the Meter instrument name from 63 to 255.
  ([#4798](https://github.com/open-telemetry/opentelemetry-dotnet/pull/4798))

* Update default size for `SimpleExemplarReservoir` to `1`.
  ([#4803](https://github.com/open-telemetry/opentelemetry-dotnet/pull/4803))

* Update Metrics SDK to override the default histogram buckets for a set of
  well-known histogram metrics from ASP.NET Core and HttpClient runtime. These
  histogram metrics which have their `Unit` as `s` (second) will have their
  default histogram buckets as `[ 0, 0.005, 0.01, 0.025, 0.05, 0.075, 0.1, 0.25,
  0.5, 0.75, 1, 2.5, 5, 7.5, 10 ]`.
  ([#4820](https://github.com/open-telemetry/opentelemetry-dotnet/pull/4820))

## 1.6.0-rc.1

Released 2023-Aug-21

* **Experimental Feature** Added an opt-in feature to aggregate any metric
  measurements that were dropped due to reaching the [max MetricPoints
  limit](https://github.com/open-telemetry/opentelemetry-dotnet/tree/core-1.6.0-alpha.1/docs/metrics/customizing-the-sdk).
  When this feature is enabled, SDK would aggregate such measurements using a
  reserved MetricPoint with a single tag with key as `otel.metric.overflow` and
  value as `true`. The feature is turned-off by default. You can enable it by
  setting the environment variable
  `OTEL_DOTNET_EXPERIMENTAL_METRICS_EMIT_OVERFLOW_ATTRIBUTE` to `true` before
  setting up the `MeterProvider`.
  ([#4737](https://github.com/open-telemetry/opentelemetry-dotnet/pull/4737))

## 1.6.0-alpha.1

Released 2023-Jul-12

* **Experimental (pre-release builds only):**

  * Note: See
    [#4735](https://github.com/open-telemetry/opentelemetry-dotnet/pull/4735)
    for the introduction of experimental api support.

  * Add back support for Exemplars. See
    [exemplars](../../docs/metrics/customizing-the-sdk/README.md#exemplars) for
    instructions to enable exemplars.
    ([#4553](https://github.com/open-telemetry/opentelemetry-dotnet/pull/4553))

  * Added [Logs Bridge
    API](https://github.com/open-telemetry/opentelemetry-specification/blob/976432b74c565e8a84af3570e9b82cb95e1d844c/specification/logs/bridge-api.md)
    implementation (`Sdk.CreateLoggerProviderBuilder`, etc.).
    ([#4433](https://github.com/open-telemetry/opentelemetry-dotnet/pull/4433))

  * Obsoleted `LogRecord.LogLevel` in favor of the `LogRecord.Severity` property
    which matches the [OpenTelemetry Specification > Logs DataModel > Severity
    definition](https://github.com/open-telemetry/opentelemetry-specification/blob/main/specification/logs/data-model.md#field-severitynumber).
    ([#4433](https://github.com/open-telemetry/opentelemetry-dotnet/pull/4433))

  * Added `LogRecord.Logger` property to access the [OpenTelemetry Specification
    Instrumentation
    Scope](https://github.com/open-telemetry/opentelemetry-specification/blob/main/specification/glossary.md#instrumentation-scope)
    provided during Logger creation.
    ([#4433](https://github.com/open-telemetry/opentelemetry-dotnet/pull/4433))

* Fix the issue of potentially running into the `ArgumentException`: `An
  instance of EventSource with Guid af2d5796-946b-50cb-5f76-166a609afcbb already
  exists.` when using any of the following exporters: `ConsoleExporter`,
  `OtlpExporter`, `ZipkinExporter`, `JaegerExporter`.

## 1.5.1

Released 2023-Jun-26

* Fixed a breaking change causing `LogRecord.State` to be `null` where it was
  previously set to a valid value when
  `OpenTelemetryLoggerOptions.ParseStateValues` is `false` and states implement
  `IReadOnlyList` or `IEnumerable` of `KeyValuePair<string, object>`s.
  ([#4609](https://github.com/open-telemetry/opentelemetry-dotnet/pull/4609))

* **Breaking Change** Removed the support for parsing `TState` types passed to
  the `ILogger.Log<TState>` API when `ParseStateValues` is true and `TState`
  does not implement either `IReadOnlyList<KeyValuePair<string, object>>` or
  `IEnumerable<KeyValuePair<string, object>>`. This feature was first introduced
  in the `1.5.0` stable release with
  [#4334](https://github.com/open-telemetry/opentelemetry-dotnet/pull/4334) and
  has been removed because it makes the OpenTelemetry .NET SDK incompatible with
  native AOT.
  ([#4614](https://github.com/open-telemetry/opentelemetry-dotnet/pull/4614))

## 1.5.0

Released 2023-Jun-05

* Fixed a bug introduced by
  [#4508](https://github.com/open-telemetry/opentelemetry-dotnet/pull/4508) in
  1.5.0-rc.1 which caused the "Build" extension to return `null` when performing
  chained/fluent calls.
  ([#4529](https://github.com/open-telemetry/opentelemetry-dotnet/pull/4529))

* Marked `Exemplars` and related APIs `internal` as the spec for `Exemplars` is
  not stable yet. This would be added back in the `1.6.*` prerelease versions
  right after `1.5.0` stable version is released.
  ([#4533](https://github.com/open-telemetry/opentelemetry-dotnet/pull/4533))

## 1.5.0-rc.1

Released 2023-May-25

* The default resource provided by `ResourceBuilder.CreateDefault()` now adds
  the `telemetry.sdk.*` attributes defined in the
  [specification](https://github.com/open-telemetry/opentelemetry-specification/tree/12fcec1ff255b1535db75708e52a3a21f86f0fae/specification/resource/semantic_conventions#semantic-attributes-with-sdk-provided-default-value).
  ([#4369](https://github.com/open-telemetry/opentelemetry-dotnet/pull/4369))

* Fixed an issue with `HashCode` computations throwing exceptions on .NET
  Standard 2.1 targets.
  ([#4362](https://github.com/open-telemetry/opentelemetry-dotnet/pull/4362))

* Update value of the resource attribute `telemetry.sdk.version` to show the tag
  name which resembles the package version of the SDK.
  ([#4375](https://github.com/open-telemetry/opentelemetry-dotnet/pull/4375))

* Obsoleted `State` and `StateValues` properties and added `Body` and
  `Attributes` properties on `LogRecord`. Note: `LogRecord.Attributes` and
  `LogRecord.StateValues` point to the same data. "Attributes" is what the
  OpenTelemetry Specification defines so this was changed for clarity &
  consistency with the specification.
  ([#4334](https://github.com/open-telemetry/opentelemetry-dotnet/pull/4334))

* Tweaked the behavior of the `OpenTelemetryLoggerOptions.ParseStateValues`
  flag:

  * `LogRecord.Attributes` (aka `LogRecord.StateValues`) are now automatically
  included for all log messages with states implementing `IReadOnlyList` or
  `IEnumerable`.

  * `OpenTelemetryLoggerOptions.ParseStateValues` is now used to tell the SDK to
  parse (using reflection) attributes for custom states which do not implement
  `IReadOnlyList` or `IEnumerable`. Only top-level properties are included.

  * `LogRecord.State` will only be set to the raw state object if no attributes
  are found.

  See [#4334](https://github.com/open-telemetry/opentelemetry-dotnet/pull/4334)
  for details.

* If a template (`{OriginalFormat}` attribute) cannot be found on log messages a
  formatted message will now automatically be generated (even if
  `OpenTelemetryLoggerOptions.IncludeFormattedMessage` is set to `false`).
  ([#4334](https://github.com/open-telemetry/opentelemetry-dotnet/pull/4334))

## 1.5.0-alpha.2

Released 2023-Mar-31

* Enabling `SetErrorStatusOnException` on TracerProvider will now set the
`Status` property on Activity to `ActivityStatusCode.Error` in case of an error.
This will be done in addition to current behavior of setting `otel.status_code`
tag on activity.
([#4336](https://github.com/open-telemetry/opentelemetry-dotnet/pull/4336))

* Add support for configuring the
  [Base2 Exponential Bucket Histogram Aggregation](https://github.com/open-telemetry/opentelemetry-specification/blob/main/specification/metrics/sdk.md#base2-exponential-bucket-histogram-aggregation)
  using the `AddView` API. This aggregation is supported by OTLP but not yet by
  Prometheus.
  ([#4337](https://github.com/open-telemetry/opentelemetry-dotnet/pull/4337))

* Implementation of `SuppressInstrumentationScope` changed to improve
  performance.
  ([#4304](https://github.com/open-telemetry/opentelemetry-dotnet/pull/4304))

## 1.5.0-alpha.1

Released 2023-Mar-07

* Added Exemplar support. See [exemplars](../../docs/metrics/customizing-the-sdk/README.md#exemplars)
  for instructions to enable exemplars.

* Added `AddDetector` factory overload on `ResourceBuilder`.
  ([#4261](https://github.com/open-telemetry/opentelemetry-dotnet/pull/4261))

## 1.4.0

Released 2023-Feb-24

## 1.4.0-rc.4

Released 2023-Feb-10

* Removed the dependency on System.Reflection.Emit.Lightweight
  ([#4140](https://github.com/open-telemetry/opentelemetry-dotnet/pull/4140))

* Moved the `AddOpenTelemetry` extension into the
  `OpenTelemetry.Extensions.Hosting` package so that the `StartWithHost` API
  could be removed.
  ([#4174](https://github.com/open-telemetry/opentelemetry-dotnet/pull/4174))

## 1.4.0-rc.3

Released 2023-Feb-01

* Removed the dependency on
  Microsoft.Extensions.Configuration.EnvironmentVariables
  ([#4092](https://github.com/open-telemetry/opentelemetry-dotnet/pull/4092))

* Removed the explicit reference to Microsoft.Extensions.Options version 5.0 and
  reverted back to the transitive reference of version 3.1
  ([#4093](https://github.com/open-telemetry/opentelemetry-dotnet/pull/4093))

* Added `SetSampler`, `AddProcessor`, & `AddReader` factory extensions.
  ([#4103](https://github.com/open-telemetry/opentelemetry-dotnet/pull/4103))

## 1.4.0-rc.2

Released 2023-Jan-09

* Performance Improvement: Update the internal structure used to store metric
  dimensions from a combination of `string[]` and `object[]` to a
  `KeyValuePair<string, object>[]`. This results in faster copying of the metric
  dimensions required for `MetricPoint` lookup on the hot path.
  ([#4059](https://github.com/open-telemetry/opentelemetry-dotnet/pull/4059))

## 1.4.0-rc.1

Released 2022-Dec-12

* Added dependency injection support in the `ResourceBuilder` class and added
  support for loading environment variables from `IConfiguration` for the
  `AddEnvironmentVariableDetector` extension (Logs)
  ([#3889](https://github.com/open-telemetry/opentelemetry-dotnet/pull/3889))

* Refactored `AddInstrumentation`, `ConfigureServices` and `ConfigureBuilder`
  APIs into the OpenTelemetry.Extensions.DependencyInjection package and added
  the `IServiceCollection.AddOpenTelemetry` API
  ([#3923](https://github.com/open-telemetry/opentelemetry-dotnet/pull/3923))

* Removed `ConfigureResource` on `OpenTelemetryLoggingOptions`
  ([#3999](https://github.com/open-telemetry/opentelemetry-dotnet/pull/3999))

## 1.4.0-beta.3

Released 2022-Nov-07

* Fix instrument naming enforcement implementation to match the spec.
  ([#3821](https://github.com/open-telemetry/opentelemetry-dotnet/pull/3821))

* Added support for loading environment variables from `IConfiguration` when
  using the `MetricReaderOptions` & `BatchExportActivityProcessorOptions`
  classes.
  ([#3760](https://github.com/open-telemetry/opentelemetry-dotnet/pull/3760),
  [#3776](https://github.com/open-telemetry/opentelemetry-dotnet/pull/3776))

* Added dependency injection support in the `ResourceBuilder` class and added
  support for loading environment variables from `IConfiguration` for the
  `AddEnvironmentVariableDetector` extension (Traces & Metrics)
  ([#3782](https://github.com/open-telemetry/opentelemetry-dotnet/pull/3782),
  [#3798](https://github.com/open-telemetry/opentelemetry-dotnet/pull/3798))

* Breaking: MetricPoint API to retrieve Histogram Min, Max changed. The existing
  pattern of checking if Min/Max is available with `HasMinMax()` and then
  retrieving the same using `GetHistogramMin()`, `GetHistogramMax()` is replaced
  with a single API `TryGetHistogramMinMaxValues(out double min, out double
  max)`.
  ([#3822](https://github.com/open-telemetry/opentelemetry-dotnet/pull/3822))

## 1.4.0-beta.2

Released 2022-Oct-17

* Make recording of `Min` and `Max` for histograms configurable, enabled by
  default.
  ([#2735](https://github.com/open-telemetry/opentelemetry-dotnet/pull/2735))

* Changed default bucket boundaries for Explicit Bucket Histogram from [0, 5,
  10, 25, 50, 75, 100, 250, 500, 1000] to [0, 5, 10, 25, 50, 75, 100, 250, 500,
  750, 1000, 2500, 5000, 7500, 10000].
  ([#3722](https://github.com/open-telemetry/opentelemetry-dotnet/pull/3722))

* Fixed an issue where `LogRecord.ForEachScope` may return scopes from a
  previous log if accessed in a custom processor before
  `BatchLogRecordExportProcessor.OnEnd` is fired.
  ([#3731](https://github.com/open-telemetry/opentelemetry-dotnet/pull/3731))

* Added support for loading environment variables from `IConfiguration` when
  using `TracerProviderBuilder` or `MeterProviderBuilder`
  ([#3720](https://github.com/open-telemetry/opentelemetry-dotnet/pull/3720))

## 1.4.0-beta.1

Released 2022-Sep-29

* Use binary search for histograms with 50 or more supplied boundaries.
  ([#3252](https://github.com/open-telemetry/opentelemetry-dotnet/pull/3252))

* Allows samplers the ability to modify tracestate if desired.
  ([#3610](https://github.com/open-telemetry/opentelemetry-dotnet/pull/3610))

* Added support for `UpDownCounter` and `ObservableUpDownCounter` instruments.
  ([#3606](https://github.com/open-telemetry/opentelemetry-dotnet/pull/3606))

* Added support for dependency injection scenarios when configuring
  `MeterProvider`.
  ([#3646](https://github.com/open-telemetry/opentelemetry-dotnet/pull/3646))

* Revert new logging APIs pending OTel specification changes.
  ([#3702](https://github.com/open-telemetry/opentelemetry-dotnet/pull/3702))

* Fix Histogram synchronization issue: Use the same synchronization mechanism
  for Histograms Update and Snapshot.
  ([#3534](https://github.com/open-telemetry/opentelemetry-dotnet/pull/3534))

## 1.4.0-alpha.2

Released 2022-Aug-18

* Added `Sdk.CreateLoggerProviderBuilder` method and support for dependency
  injection scenarios when configuring `OpenTelemetryLoggerProvider`
  ([#3504](https://github.com/open-telemetry/opentelemetry-dotnet/pull/3504))

* Added support for dependency injection scenarios when configuring
  `TracerProvider`
  ([#3533](https://github.com/open-telemetry/opentelemetry-dotnet/pull/3533))

## 1.4.0-alpha.1

Released 2022-Aug-02

* `TracerProviderSDK` modified for spans with remote parent. For such spans
  activity will be created irrespective of SamplingResult, to maintain context
  propagation.
  ([#3329](https://github.com/open-telemetry/opentelemetry-dotnet/pull/3329))
* Fix issue where a measurement would be dropped when recording it with a
  null-valued tag.
  ([#3325](https://github.com/open-telemetry/opentelemetry-dotnet/pull/3325))
* `CompositeProcessor` will now ensure `ParentProvider` is set on its children
  ([#3368](https://github.com/open-telemetry/opentelemetry-dotnet/pull/3368))
* Added `ForceFlush` and helper ctors on `OpenTelemetryLoggerProvider`
  ([#3364](https://github.com/open-telemetry/opentelemetry-dotnet/pull/3364))
* `Timestamp`, `TraceId`, `SpanId`, `TraceFlags`, `TraceState`, `CategoryName`,
  `LogLevel`, `EventId`, & `Exception` properties on `LogRecord` now expose
  `set` methods
  ([#3378](https://github.com/open-telemetry/opentelemetry-dotnet/pull/3378))
* Handle possible exception when initializing the default service name.
  ([#3405](https://github.com/open-telemetry/opentelemetry-dotnet/pull/3405))
* Add `ConfigureResource` which can replace SetResourceBuilder more succinctly
  in most cases and has greater flexibility (applies to TracerProviderBuilder,
  MeterProviderBuilder, OpenTelemetryLoggingOptions).
  ([#3307](https://github.com/open-telemetry/opentelemetry-dotnet/pull/3307))
* `LogRecord` instances are now reused to reduce memory pressure
  ([#3385](https://github.com/open-telemetry/opentelemetry-dotnet/pull/3385))
* Fix exact match of activity source name when `wildcard` is used.
  ([#3446](https://github.com/open-telemetry/opentelemetry-dotnet/pull/3446))
* Added AddOpenTelemetry `ILoggingBuilder` extensions which accept
  `OpenTelemetryLoggerProvider` directly
  ([#3489](https://github.com/open-telemetry/opentelemetry-dotnet/pull/3489))

## 1.3.0

Released 2022-Jun-03

## 1.3.0-rc.2

Released 2022-June-1

* Fix null reference exception when a metric view does not match an instrument.
  ([#3285](https://github.com/open-telemetry/opentelemetry-dotnet/pull/3285))
* Swallow `ObjectDisposedException` in `BatchExportProcessor` and
  `PeriodicExportingMetricReader`.
  ([#3291](https://github.com/open-telemetry/opentelemetry-dotnet/pull/3291))

## 1.3.0-beta.2

Released 2022-May-16

* Exposed public setters for `LogRecord.State`, `LogRecord.StateValues`, and
  `LogRecord.FormattedMessage`.
  ([#3217](https://github.com/open-telemetry/opentelemetry-dotnet/pull/3217))

## 1.3.0-beta.1

Released 2022-Apr-15

* Removes .NET Framework 4.6.1. The minimum .NET Framework version supported is
  .NET 4.6.2.
  ([#3190](https://github.com/open-telemetry/opentelemetry-dotnet/issues/3190))
* Bumped minimum required version of `Microsoft.Extensions.Logging` and
  `Microsoft.Extensions.Logging.Configuration` to 3.1.0
  ([#2582](https://github.com/open-telemetry/opentelemetry-dotnet/pull/3196))

## 1.2.0

Released 2022-Apr-15

* Make setter for `MetricReaderOptions.PeriodicExportingMetricReaderOptions`
  property public.
  ([#3184](https://github.com/open-telemetry/opentelemetry-dotnet/pull/3184))

## 1.2.0-rc5

Released 2022-Apr-12

* Removed the `Temporality` setting on `MetricReader` and replaced it with
  `TemporalityPreference`. This is a breaking change. `TemporalityPreference` is
  used to determine the `AggregationTemporality` used on a per-instrument kind
  basis. Currently, there are two preferences:
  * `Cumulative`: Measurements from all instrument kinds are aggregated using
    `AggregationTemporality.Cumulative`.
  * `Delta`: Measurements from `Counter`, `ObservableCounter`, and `Histogram`
    instruments are aggregated using `AggregationTemporality.Delta`. When
    UpDownCounters are supported with [DiagnosticSource version 7.0
    onwards](https://www.nuget.org/packages/System.Diagnostics.DiagnosticSource/7.0.0-preview.2.22152.2),
    they will be aggregated using `AggregationTemporality.Cumulative`.
  ([#3153](https://github.com/open-telemetry/opentelemetry-dotnet/pull/3153))
* Fix issue where `ExplicitBucketHistogramConfiguration` could be used to
  configure metric streams for instruments that are not histograms. Currently,
  it is not possible to change the aggregation of an instrument with views. This
  may be possible in the future.
  ([#3126](https://github.com/open-telemetry/opentelemetry-dotnet/pull/3126))
* Conformed to the specification to ensure that each view that an instrument
  matches results in a new metric stream. With this change it is possible for
  views to introduce conflicting metric streams. Any conflicts encountered will
  result in a diagnostic log.
  ([#3148](https://github.com/open-telemetry/opentelemetry-dotnet/pull/3148))

## 1.2.0-rc4

Released 2022-Mar-30

* The `PeriodicExportingMetricReader` now accepts an
  `ExportIntervalMilliseconds` of `-1` indicating an infinite export interval
  period.
  ([#2982](https://github.com/open-telemetry/opentelemetry-dotnet/pull/2982))
* Fix bug where multiple views selecting a single instrument can result in
  duplicate updates to a single metric point.
  ([#3006](https://github.com/open-telemetry/opentelemetry-dotnet/pull/3006))
* Added the `PeriodicExportingMetricReaderOptions.ExportTimeoutMilliseconds`
  option.
  ([#3038](https://github.com/open-telemetry/opentelemetry-dotnet/pull/3038))
* Removed `MetricReaderType`. This enumeration was previously used when
  configuring a metric reader with an exporter to configure whether the export
  cycle would be periodic or manual (i.e., requiring a explicit call to flush
  metrics). This change affects the push-based metric exporters: OTLP, Console,
  and InMemory. For these exporters, a manual export cycle can now be achieved
  by setting `PeriodicExportingMetricReaderOptions.ExportIntervalMilliseconds`
  to `-1`.
  ([#3038](https://github.com/open-telemetry/opentelemetry-dotnet/pull/3038))
* Marked members of the `MetricPoint` `struct` which do not mutate state as
  `readonly`
  ([#3065](https://github.com/open-telemetry/opentelemetry-dotnet/pull/3065))
* [Bug fix] OpenTelemetryLoggerProvider is now unaffected by changes to
  OpenTelemetryLoggerOptions after the LoggerFactory is built.
  ([#3055](https://github.com/open-telemetry/opentelemetry-dotnet/pull/3055))

## 1.2.0-rc3

Released 2022-Mar-04

* Instantiating multiple metric instruments with the same name and also
  identical in all other respects - same type, description, and unit - result in
  a single metric stream aggregating measurements from all the identical
  instruments. Instantiating multiple metric instruments with the same name but
  differ in some respect - different type, description, or unit - will result in
  a separate metric stream for each distinct instrument.
  ([#2916](https://github.com/open-telemetry/opentelemetry-dotnet/pull/2916))
* The `Meter` property on `OpenTelemetry.Metrics.Metric` has been removed. It
  now has `MeterName` and `MeterVersion` properties.
  ([#2916](https://github.com/open-telemetry/opentelemetry-dotnet/pull/2916))
* Added support for implementing custom `ResourceDetector`.
  ([#2949](https://github.com/open-telemetry/opentelemetry-dotnet/pull/2949/)
  [#2897](https://github.com/open-telemetry/opentelemetry-dotnet/pull/2897))
* Perf improvement for Histogram and HistogramSumCount by implementing lock-free
  updates.
  ([#2951](https://github.com/open-telemetry/opentelemetry-dotnet/pull/2951)
  [#2961](https://github.com/open-telemetry/opentelemetry-dotnet/pull/2961))

## 1.2.0-rc2

Released 2022-Feb-02

* Make `MetricPoint` of `MetricPointAccessor` readonly.
  ([#2736](https://github.com/open-telemetry/opentelemetry-dotnet/pull/2736))
* Fail-fast when using AddView with guaranteed conflict.
  ([#2751](https://github.com/open-telemetry/opentelemetry-dotnet/issues/2751))
* Swallow `ObjectDisposedException` from the `BatchExportProcessor` worker
  thread.
  ([#2844](https://github.com/open-telemetry/opentelemetry-dotnet/issues/2844))
* Performance improvement: when emitting metrics, users are strongly advised to
  provide tags with same Key order, to achieve maximum performance.
  ([#2805](https://github.com/open-telemetry/opentelemetry-dotnet/pull/2805))

## 1.2.0-rc1

Released 2021-Nov-29

* Prevent accessing activity Id before sampler runs in case of legacy
  activities.
  ([#2659](https://github.com/open-telemetry/opentelemetry-dotnet/pull/2659))
* Added `ReadOnlyTagCollection` and expose `Tags` on `MetricPoint` instead of
  `Keys`+`Values`
  ([#2642](https://github.com/open-telemetry/opentelemetry-dotnet/pull/2642))
* Refactored `MetricPoint` and added public methods: `GetBucketCounts`,
  `GetExplicitBounds`, `GetHistogramCount`, and `GetHistogramSum`
  ([#2657](https://github.com/open-telemetry/opentelemetry-dotnet/pull/2657))
* Remove MetricStreamConfiguration.Aggregation, as the feature to customize
  aggregation is not implemented yet.
  ([#2660](https://github.com/open-telemetry/opentelemetry-dotnet/pull/2660))
* Removed the public property `HistogramMeasurements` and added a public method
  `GetHistogramBuckets` instead. Renamed the class `HistogramMeasurements` to
  `HistogramBuckets` and added an enumerator of type `HistogramBucket` for
  enumerating `BucketCounts` and `ExplicitBounds`. Removed `GetBucketCounts` and
  `GetExplicitBounds` methods from `MetricPoint`.
  ([#2664](https://github.com/open-telemetry/opentelemetry-dotnet/pull/2664))
* Refactored temporality setting to align with the latest spec.
  ([#2666](https://github.com/open-telemetry/opentelemetry-dotnet/pull/2666))
* Removed the public properties `LongValue`, `DoubleValue`, in favor of their
  counterpart public methods `GetSumLong`, `GetSumDouble`,
  `GetGaugeLastValueLong`, `GetGaugeLastValueDouble`.
  ([#2667](https://github.com/open-telemetry/opentelemetry-dotnet/pull/2667))
* MetricType modified to reserve bits for future types.
  ([#2693](https://github.com/open-telemetry/opentelemetry-dotnet/pull/2693))

## 1.2.0-beta2

Released 2021-Nov-19

* Renamed `HistogramConfiguration` to `ExplicitBucketHistogramConfiguration` and
  changed its member `BucketBounds` to `Boundaries`.
  ([#2638](https://github.com/open-telemetry/opentelemetry-dotnet/pull/2638))
* Metrics with the same name but from different meters are allowed.
  ([#2634](https://github.com/open-telemetry/opentelemetry-dotnet/pull/2634))
* Metrics SDK will not provide inactive Metrics to delta exporter.
  ([#2629](https://github.com/open-telemetry/opentelemetry-dotnet/pull/2629))
* Histogram bounds are validated when added to a View.
  ([#2573](https://github.com/open-telemetry/opentelemetry-dotnet/pull/2573))
* Changed `BatchExportActivityProcessorOptions` constructor to throw
  `FormatException` if it fails to parse any of the supported environment
  variables.
* Added `BaseExporter.ForceFlush`.
  ([#2525](https://github.com/open-telemetry/opentelemetry-dotnet/pull/2525))
* Exposed public `Batch(T[] items, int count)` constructor on `Batch<T>` struct
  ([#2542](https://github.com/open-telemetry/opentelemetry-dotnet/pull/2542))
* Added wildcard support for AddMeter.
  ([#2459](https://github.com/open-telemetry/opentelemetry-dotnet/pull/2459))
* Add support for multiple Metric readers
  ([#2596](https://github.com/open-telemetry/opentelemetry-dotnet/pull/2596))
* Add ability to configure MaxMetricStreams, MaxMetricPointsPerMetricStream
  ([#2635](https://github.com/open-telemetry/opentelemetry-dotnet/pull/2635))

## 1.2.0-beta1

Released 2021-Oct-08

* Exception from Observable instrument callbacks does not result in entire
  metrics being lost.
* SDK is allocation-free on recording of measurements with up to 8 tags.
* TracerProviderBuilder.AddLegacySource now supports wildcard activity names.
  ([#2183](https://github.com/open-telemetry/opentelemetry-dotnet/issues/2183))
* Instrument and View names are validated [according with the
  spec](https://github.com/open-telemetry/opentelemetry-specification/blob/main/specification/metrics/api.md#instrument).
  ([#2470](https://github.com/open-telemetry/opentelemetry-dotnet/issues/2470))

## 1.2.0-alpha4

Released 2021-Sep-23

* `BatchExportProcessor.OnShutdown` will now log the count of dropped telemetry
  items.
  ([#2331](https://github.com/open-telemetry/opentelemetry-dotnet/pull/2331))
* Changed `CompositeProcessor<T>.OnForceFlush` to meet with the spec
  requirement. Now the SDK will invoke `ForceFlush` on all registered
  processors, even if there is a timeout.
  ([#2388](https://github.com/open-telemetry/opentelemetry-dotnet/pull/2388))

## 1.2.0-alpha3

Released 2021-Sep-13

* Metrics perf improvements, bug fixes. Replace MetricProcessor with
  MetricReader.
  ([#2306](https://github.com/open-telemetry/opentelemetry-dotnet/pull/2306))
* Add `BatchExportActivityProcessorOptions` which supports field value
  overriding using `OTEL_BSP_SCHEDULE_DELAY`, `OTEL_BSP_EXPORT_TIMEOUT`,
  `OTEL_BSP_MAX_QUEUE_SIZE`, `OTEL_BSP_MAX_EXPORT_BATCH_SIZE` environmental
  variables as defined in the
  [specification](https://github.com/open-telemetry/opentelemetry-specification/blob/v1.5.0/specification/sdk-environment-variables.md#batch-span-processor).
  ([#2219](https://github.com/open-telemetry/opentelemetry-dotnet/pull/2219))

## 1.2.0-alpha2

Released 2021-Aug-24

* More Metrics features. All instrument types, push/pull exporters,
  Delta/Cumulative temporality supported.
* `ResourceBuilder.CreateDefault` has detectors for `OTEL_RESOURCE_ATTRIBUTES`,
  `OTEL_SERVICE_NAME` environment variables so that explicit
  `AddEnvironmentVariableDetector` call is not needed.
  ([#2247](https://github.com/open-telemetry/opentelemetry-dotnet/pull/2247))
* `ResourceBuilder.AddEnvironmentVariableDetector` handles `OTEL_SERVICE_NAME`
   environmental variable.
   ([#2209](https://github.com/open-telemetry/opentelemetry-dotnet/pull/2209))
* Removes upper constraint for Microsoft.Extensions.Logging dependencies.
  ([#2179](https://github.com/open-telemetry/opentelemetry-dotnet/pull/2179))
* OpenTelemetryLogger modified to not throw, when the formatter supplied in
  ILogger.Log call is null.
  ([#2200](https://github.com/open-telemetry/opentelemetry-dotnet/pull/2200))

## 1.2.0-alpha1

Released 2021-Jul-23

* Add basic Metrics support with a single pipeline, and supporting Counter
  (sync) instrument. Push and Pull exporters are supported.
  ([#2174](https://github.com/open-telemetry/opentelemetry-dotnet/pull/2174))
* Removes .NET Framework 4.5.2, .NET 4.6 support. The minimum .NET Framework
  version supported is .NET 4.6.1.
  ([#2138](https://github.com/open-telemetry/opentelemetry-dotnet/issues/2138))

## 1.1.0

Released 2021-Jul-12

## 1.1.0-rc1

Released 2021-Jun-25

* Moved `IDeferredTracerProviderBuilder` to API library.
  ([#2058](https://github.com/open-telemetry/opentelemetry-dotnet/pull/2100))

## 1.1.0-beta4

Released 2021-Jun-09

## 1.1.0-beta3

Released 2021-May-11

* `AddLegacySource()` moved out of `TracerProviderBuilderExtensions` and into
  public API
  ([#2019](https://github.com/open-telemetry/opentelemetry-dotnet/pull/2019))
* Fixed an issue causing inconsistent log scopes when using
  `BatchLogRecordExportProcessor`. To make parsing scopes easier the
  `LogRecord.ForEachScope` signature has been changed to receive instances of
  `LogRecordScope` (a new type which implements
  `IEnumerator<KeyValuePair<string, object>>` for accessing scope items)
  ([#2026](https://github.com/open-telemetry/opentelemetry-dotnet/pull/2026))

## 1.1.0-beta2

Released 2021-Apr-23

* Use `AssemblyFileVersionAttribute` instead of `FileVersionInfo.GetVersionInfo`
  to get the SDK version attribute to ensure that it works when the assembly is
  not loaded directly from a file on disk
  ([#1908](https://github.com/open-telemetry/opentelemetry-dotnet/issues/1908))

## 1.1.0-beta1

Released 2021-Mar-19

* Removed SuppressScope Increment/Decrement from DiagnosticSourceListeners.
  ([1893](https://github.com/open-telemetry/opentelemetry-dotnet/pull/1893))
* Added `TracerProviderBuilder.SetErrorStatusOnException` which automatically
  sets the activity status to `Error` when exception happened.
  ([#1858](https://github.com/open-telemetry/opentelemetry-dotnet/pull/1858)
  [#1875](https://github.com/open-telemetry/opentelemetry-dotnet/pull/1875))
* Added `ForceFlush` to `TracerProvider`.
  ([#1837](https://github.com/open-telemetry/opentelemetry-dotnet/pull/1837))
* Added a TracerProviderBuilder extension method called `AddLegacySource` which
  is used by instrumentation libraries that use DiagnosticSource to get
  activities processed without ActivitySourceAdapter.
  [#1836](https://github.com/open-telemetry/opentelemetry-dotnet/pull/1836)
  [#1860](https://github.com/open-telemetry/opentelemetry-dotnet/pull/1860)
* Added new constructor with optional parameters to allow customization of
  `ParentBasedSampler` behavior.
  ([#1727](https://github.com/open-telemetry/opentelemetry-dotnet/pull/1727))
* The application base directory is now tested after the current directory when
  searching for the [self diagnostic configuration
  file](https://github.com/open-telemetry/opentelemetry-dotnet/blob/main/src/OpenTelemetry/README.md#troubleshooting).
  ([#1865](https://github.com/open-telemetry/opentelemetry-dotnet/pull/1865))
* Resource Attributes now accept primitive arrays as values.
  ([#1852](https://github.com/open-telemetry/opentelemetry-dotnet/pull/1852))
* Fixed
  [#1846](https://github.com/open-telemetry/opentelemetry-dotnet/issues/1846):
  `ParentBasedSampler` will no longer explicitly consider Activity links.
  ([#1851](https://github.com/open-telemetry/opentelemetry-dotnet/pull/1851))
* Added `IncludeScopes`, `IncludeFormattedMessage`, & `ParseStateValues` on
  `OpenTelemetryLoggerOptions`. Added `FormattedMessage`, `StateValues`, &
  `ForEachScope` on `LogRecord`.
  ([#1869](https://github.com/open-telemetry/opentelemetry-dotnet/pull/1869)
  [#1883](https://github.com/open-telemetry/opentelemetry-dotnet/pull/1883))
* Added `SetResourceBuilder` support to `OpenTelemetryLoggerOptions`.
  ([#1913](https://github.com/open-telemetry/opentelemetry-dotnet/pull/1913))
* Added `IDeferredTracerProviderBuilder` and `TracerProviderBuilderBase` to
  support dependency injection through OpenTelemetry.Extensions.Hosting.
  ([#1889](https://github.com/open-telemetry/opentelemetry-dotnet/pull/1889))

## 1.0.1

Released 2021-Feb-10

## 1.0.0-rc4

Released 2021-Feb-09

## 1.0.0-rc3

Released 2021-Feb-04

* Default `Resource` will now contain service.name instead of Telemetry SDK.
  ([#1744](https://github.com/open-telemetry/opentelemetry-dotnet/pull/1744))
* Added GetDefaultResource() method to `Provider`.
  ([#1768](https://github.com/open-telemetry/opentelemetry-dotnet/pull/1768))

## 1.0.0-rc2

Released 2021-Jan-29

* The following extension methods on `ResourceBuilder` has been moved from the
  `OpenTelemetry` namespace to the `OpenTelemetry.Resources` namespace:
  `AddEnvironmentVariableDetector`, `AddAttributes`, `AddService`, and
  `AddTelemetrySdk`.
  ([#1576](https://github.com/open-telemetry/opentelemetry-dotnet/pull/1576))
* Metrics API/SDK support is in an experimental state and is not recommended for
  production use. All metric APIs have been marked with the `Obsolete`
  attribute. See
  [#1501](https://github.com/open-telemetry/opentelemetry-dotnet/issues/1501)
  for more information.
  ([#1611](https://github.com/open-telemetry/opentelemetry-dotnet/pull/1611))
* Modified SimpleExportProcessor and BatchExportProcessor to abstract classes;
  Added SimpleActivityExportProcessor, SimpleLogRecordExportProcessor,
  BatchActivityExportProcessor, BatchLogRecordExportProcessor; Added the check
  for Activity.Recorded in SimpleActivityExportProcessor and
  BatchActivityExportProcessor
  ([#1622](https://github.com/open-telemetry/opentelemetry-dotnet/pull/1622))
* Added check in `ActivitySourceAdapter` class for root activity if trace ID is
  overridden by calling `SetParentId`
  ([#1355](https://github.com/open-telemetry/opentelemetry-dotnet/pull/1355))
* Resource Attributes now accept int, short, and float as values, converting
  them to supported data types (long for int/short, double for float). For
  invalid attributes we now throw an exception instead of logging an error.
  ([#1720](https://github.com/open-telemetry/opentelemetry-dotnet/pull/1720))
* Merging "this" resource with an "other" resource now prioritizes the "other"
  resource's attributes in a conflict. We've rectified to follow a recent change
  to the spec. We previously prioritized "this" resource's tags.
  ([#1728](https://github.com/open-telemetry/opentelemetry-dotnet/pull/1728))
* `BatchExportProcessor` will now flush any remaining spans left in a `Batch`
  after the export operation has completed.
  ([#1726](https://github.com/open-telemetry/opentelemetry-dotnet/pull/1726))
* Fixed a bug to allow the Self Diagnostics log file to be opened simultaneously
  by another process in read-only mode for .NET Framework.
  ([#1693](https://github.com/open-telemetry/opentelemetry-dotnet/pull/1693))
* Metrics removed as it is not part 1.0.0 release. See issue
  [#1501](https://github.com/open-telemetry/opentelemetry-dotnet/issues/1501)
  for details on Metric release plans.
* Fix Resource attribute telemetry.sdk.version to have correct file version.
* Metrics removed as it is not part 1.0.0 release. See issue
  [#1501](https://github.com/open-telemetry/opentelemetry-dotnet/issues/1501)
  for details on Metric release plans.

## 1.0.0-rc1.1

Released 2020-Nov-17

* Removed `GetResource` and `SetResource` `Activity` extension methods. Added
  `GetResource` extension method on `BaseProvider`
  ([#1463](https://github.com/open-telemetry/opentelemetry-dotnet/pull/1463))
* Added `ParentProvider` property on `BaseProcessor` and `BaseExporter` classes.
  ([#1463](https://github.com/open-telemetry/opentelemetry-dotnet/pull/1463))
* `Resource` is no longer added to observed `Activity` objects as a
  `CustomProperty`.
  ([#1463](https://github.com/open-telemetry/opentelemetry-dotnet/pull/1463))
* Removed `ReentrantExportProcessor` as it is not required by spec.
  ([#1496](https://github.com/open-telemetry/opentelemetry-dotnet/pull/1496))
* `ActivitySourceAdapter` supports setting `ActivitySource` for Activities
  created without `ActivitySource`.
  ([#1515](https://github.com/open-telemetry/opentelemetry-dotnet/pull/1515/))
* Implemented `Shutdown` for `TracerProvider`.
  ([#1489](https://github.com/open-telemetry/opentelemetry-dotnet/pull/1489))
* `Resources.CreateServiceResource` has been removed in favor of the
  `ResourceBuilder` API.
  ([#1533](https://github.com/open-telemetry/opentelemetry-dotnet/pull/1533))
* `TracerProviderBuilder.SetResource` has been changed to
  `TracerProviderBuilder.SetResourceBuilder`.
  ([#1533](https://github.com/open-telemetry/opentelemetry-dotnet/pull/1533))
* By default `TracerProvider` will set a `Resource` containing [Telemetry
    SDK](https://github.com/open-telemetry/semantic-conventions/blob/main/docs/resource/README.md#telemetry-sdk)
    details
    ([#1533](https://github.com/open-telemetry/opentelemetry-dotnet/pull/1533)):
  * `telemetry.sdk.name` = `opentelemetry`
  * `telemetry.sdk.language` = `dotnet`
  * `telemetry.sdk.version` = [SDK version]
* `Resource` constructor marked as internal, as `ResourceBuilder` is the
  recommended API to build resources.
  ([#1566](https://github.com/open-telemetry/opentelemetry-dotnet/pull/1566))
* Changed BaseExportProcessor to have it override OnExport instead of OnEnd;
  Added check for ActivityTraceFlags to BaseExportProcessor OnEnd
  ([#1574](https://github.com/open-telemetry/opentelemetry-dotnet/pull/1574))

## 0.8.0-beta.1

Released 2020-Nov-5

* TracerProviderBuilder API changes Renamed AddInstrumentation to
  AddDiagnosticSourceInstrumentation and made internal. Added AddInstrumentation
  ([#1454](https://github.com/open-telemetry/opentelemetry-dotnet/pull/1454))
* DiagnosticSource subscription helper classes (DiagnosticSourceSubscriber,
  ListenerHandler,PropertyFetcher) are made internal.

## 0.7.0-beta.1

Released 2020-Oct-16

* Changed `ActivityExporter.OnShutdown`, `ActivityExporter.Shutdown`,
  `ActivityProcessor.OnShutdown` and `ActivityProcessor.Shutdown` to return
  boolean value
  ([#1282](https://github.com/open-telemetry/opentelemetry-dotnet/pull/1282)
  [#1285](https://github.com/open-telemetry/opentelemetry-dotnet/pull/1285))
* Renamed `SamplingDecision` options (`NotRecord` to `Drop`, `Record` to
  `RecordOnly`, and `RecordAndSampled` to `RecordAndSample`)
  ([#1297](https://github.com/open-telemetry/opentelemetry-dotnet/pull/1297))
* Added `ILogger`/`Microsoft.Extensions.Logging` integration
  ([#1308](https://github.com/open-telemetry/opentelemetry-dotnet/pull/1308)
  [#1315](https://github.com/open-telemetry/opentelemetry-dotnet/pull/1315))
* Changed exporter and processor to generic types
  ([#1328](https://github.com/open-telemetry/opentelemetry-dotnet/pull/1328)):
  * `ActivityExporter` changed to `BaseExporter<Activity>`
  * `ActivityProcessor` changed to `BaseProcessor<Activity>`
  * `BatchExportActivityProcessor` changed to `BatchExportProcessor<Activity>`
  * `ReentrantExportActivityProcessor` changed to
    `ReentrantExportProcessor<Activity>`
  * `SimpleExportActivityProcessor` changed to `SimpleExportProcessor<Activity>`

## 0.6.0-beta.1

Released 2020-Sep-15

* Fixes [953](https://github.com/open-telemetry/opentelemetry-dotnet/issues/953)
* Changes arising from `DiagnosticSource` changes
  ([#1203](https://github.com/open-telemetry/opentelemetry-dotnet/pull/1203))
* `PropertyFetcher` is now public
  ([#1232](https://github.com/open-telemetry/opentelemetry-dotnet/pull/1232))
* `PropertyFetcher` changed to `PropertyFetcher<T>`
  ([#1238](https://github.com/open-telemetry/opentelemetry-dotnet/pull/1238))

## 0.5.0-beta.2

Released 2020-08-28

* Changed `ActivityProcessor` to implement `IDisposable`
  ([#975](https://github.com/open-telemetry/opentelemetry-dotnet/pull/975))
* Samplers now get the actual TraceId of the Activity to be created.
  ([#1007](https://github.com/open-telemetry/opentelemetry-dotnet/pull/1007))
* Changed the default sampler from `AlwaysOn` to `ParentOrElse(AlwaysOn)` to
  match the spec
  ([#1013](https://github.com/open-telemetry/opentelemetry-dotnet/pull/1013))
* Added `SuppressInstrumentationScope` API
  ([#988](https://github.com/open-telemetry/opentelemetry-dotnet/pull/988)
  [#1067](https://github.com/open-telemetry/opentelemetry-dotnet/pull/1067))
* Changed `BroadcastActivityProcessor` to `FanOutActivityProcessor`
  ([#1015](https://github.com/open-telemetry/opentelemetry-dotnet/pull/1015))
* Changed `TracerProviderBuilder` and `TracerProviderSdk` design to simply the
  flow and usage
  ([#1008](https://github.com/open-telemetry/opentelemetry-dotnet/pull/1008)
  [#1027](https://github.com/open-telemetry/opentelemetry-dotnet/pull/1027)
  [#1035](https://github.com/open-telemetry/opentelemetry-dotnet/pull/1035))
* Changed `AddActivitySource` to `AddSource` with params support
  ([#1036](https://github.com/open-telemetry/opentelemetry-dotnet/pull/1036))
* Modified Sampler implementation to match the spec
  ([#1037](https://github.com/open-telemetry/opentelemetry-dotnet/pull/1037))
* Refactored simple export and batch export APIs
  ([#1078](https://github.com/open-telemetry/opentelemetry-dotnet/pull/1078)
  [#1081](https://github.com/open-telemetry/opentelemetry-dotnet/pull/1081)
  [#1083](https://github.com/open-telemetry/opentelemetry-dotnet/pull/1083)
  [#1085](https://github.com/open-telemetry/opentelemetry-dotnet/pull/1085)
  [#1087](https://github.com/open-telemetry/opentelemetry-dotnet/pull/1087)
  [#1094](https://github.com/open-telemetry/opentelemetry-dotnet/pull/1094)
  [#1113](https://github.com/open-telemetry/opentelemetry-dotnet/pull/1113)
  [#1127](https://github.com/open-telemetry/opentelemetry-dotnet/pull/1127)
  [#1129](https://github.com/open-telemetry/opentelemetry-dotnet/pull/1129)
  [#1135](https://github.com/open-telemetry/opentelemetry-dotnet/pull/1135))
* Changed `MeterProviderBuilder` and `MeterProviderSdk` design to simply the
  flow and usage
  ([#1149](https://github.com/open-telemetry/opentelemetry-dotnet/pull/1149))
* Renamed `ParentOrElseSampler` to `ParentBasedSampler`
  ([#1173](https://github.com/open-telemetry/opentelemetry-dotnet/pull/1173))
* Renamed `ProbabilitySampler` to `TraceIdRatioBasedSampler`
  ([#1174](https://github.com/open-telemetry/opentelemetry-dotnet/pull/1174))

## 0.4.0-beta.2

Released 2020-07-24

* First beta release

## 0.3.0-beta

Released 2020-07-23

* Initial release<|MERGE_RESOLUTION|>--- conflicted
+++ resolved
@@ -25,15 +25,13 @@
   }
   ```
 
-<<<<<<< HEAD
 * Moved the `InstrumentNameRegex` from `MeterProviderBuilderSdk` to `Guard`.
   ([#6457](https://github.com/open-telemetry/opentelemetry-dotnet/pull/6457))
-=======
+
 * Fixed parsing of `OTEL_TRACES_SAMPLER_ARG` decimal values to always use `.`
   as the delimiter when using the `traceidratio` sampler, preventing
   locale-specific parsing issues.
   ([#6444](https://github.com/open-telemetry/opentelemetry-dotnet/pull/6444))
->>>>>>> 80858c50
 
 ## 1.12.0
 
