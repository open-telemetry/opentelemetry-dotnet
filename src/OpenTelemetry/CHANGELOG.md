--- conflicted
+++ resolved
@@ -19,15 +19,12 @@
   for Activity.Recorded in SimpleActivityExportProcessor and
   BatchActivityExportProcessor
   ([#1622](https://github.com/open-telemetry/opentelemetry-dotnet/pull/1622))
-<<<<<<< HEAD
+* Added check in `ActivitySourceAdapter` class for root activity if traceid is
+  overridden by calling `SetParentId`
+  ([#1355](https://github.com/open-telemetry/opentelemetry-dotnet/pull/1355))
 * Fixed a bug to allow the Self Diagnostics log file to be opened simutaneously
   by another process in read-only mode for .NET Framework.
   ([#1693](https://github.com/open-telemetry/opentelemetry-dotnet/pull/1693))
-=======
-* Added check in `ActivitySourceAdapter` class for root activity if traceid is
-  overridden by calling `SetParentId`
-  ([#1355](https://github.com/open-telemetry/opentelemetry-dotnet/pull/1355))
->>>>>>> 97ed5f54
 
 ## 1.0.0-rc1.1
 
