--- conflicted
+++ resolved
@@ -26,11 +26,6 @@
   them to supported data types (long for int/short, double for float). For
   invalid attributes we now throw an exception instead of logging an error.
   ([#1720](https://github.com/open-telemetry/opentelemetry-dotnet/pull/1720))
-<<<<<<< HEAD
-* Fixed a bug to allow the Self Diagnostics log file to be opened simutaneously
-  by another process in read-only mode for .NET Framework.
-  ([#1693](https://github.com/open-telemetry/opentelemetry-dotnet/pull/1693))
-=======
 * Merging "this" resource with an "other" resource now prioritizes the "other"
   resource's attributes in a conflict. We've rectified to follow a recent
   change to the spec. We previously prioritized "this" resource's tags.
@@ -38,7 +33,9 @@
 * `BatchExportProcessor` will now flush any remaining spans left in a `Batch`
   after the export operation has completed.
   ([#1726](https://github.com/open-telemetry/opentelemetry-dotnet/pull/1726))
->>>>>>> 4f39a580
+* Fixed a bug to allow the Self Diagnostics log file to be opened simutaneously
+  by another process in read-only mode for .NET Framework.
+  ([#1693](https://github.com/open-telemetry/opentelemetry-dotnet/pull/1693))
 
 ## 1.0.0-rc1.1
 
