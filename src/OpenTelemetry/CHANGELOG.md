--- conflicted
+++ resolved
@@ -2,15 +2,12 @@
 
 ## Unreleased
 
-<<<<<<< HEAD
 * Use binary search for histograms with 50 or more supplied boundaries.
   ([#3252](https://github.com/open-telemetry/opentelemetry-dotnet/pull/3252))
-  
-=======
+
 * Allows samplers the ability to modify tracestate if desired.
   ([#3610](https://github.com/open-telemetry/opentelemetry-dotnet/pull/3610))
 
->>>>>>> a37198c6
 ## 1.4.0-alpha.2
 
 Released 2022-Aug-18
