# Changelog

## Unreleased

* **Experimental (pre-release builds only):** Exposed `ExemplarReservoir` as a
  public API and added support for setting an `ExemplarReservoir` factory
  function when configuring a view (applies to individual metrics).
  ([#5542](https://github.com/open-telemetry/opentelemetry-dotnet/pull/5542))

* Fixed a race condition for the experimental MetricPoint reclaim scenario
  (enabled via `OTEL_DOTNET_EXPERIMENTAL_METRICS_RECLAIM_UNUSED_METRIC_POINTS`)
  which could have led to a measurement being dropped.
  ([#5546](https://github.com/open-telemetry/opentelemetry-dotnet/pull/5546))

* **Experimental (pre-release builds only):** Exposed
  `FixedSizeExemplarReservoir` as a public API to support custom implementations
  of `ExemplarReservoir` which may be configured using the
  `ExemplarReservoirFactory` property on the View API.
  ([#5558](https://github.com/open-telemetry/opentelemetry-dotnet/pull/5558))

* The experimental APIs previously covered by `OTEL1002` (`Exemplar`,
  `ExemplarFilterType`, `MeterProviderBuilder.SetExemplarFilter`,
  `ReadOnlyExemplarCollection`, `ReadOnlyFilteredTagCollection`, &
  `MetricPoint.TryGetExemplars`) will now be part of the public API and
  supported in stable builds.
  ([#5607](https://github.com/open-telemetry/opentelemetry-dotnet/pull/5607))

<<<<<<< HEAD
* The `ExemplarFilter` used by SDK `MeterProvider`s for histogram metrics can
  now be controlled via the experimental
  `OTEL_DOTNET_EXPERIMENTAL_METRICS_EXEMPLAR_FILTER_HISTOGRAMS` environment
  variable. The supported values are: `always_off`, `always_on`, and
  `trace_based`.
  ([#5611](https://github.com/open-telemetry/opentelemetry-dotnet/pull/5611))
=======
* Fixed the nullable annotations for the `SamplingResult` constructors
  to allow `null` being supplied as `attributes` or `traceStateString`
  which has always been supported.
  ([#5614](https://github.com/open-telemetry/opentelemetry-dotnet/pull/5614))
>>>>>>> 808abc85

## 1.8.1

Released 2024-Apr-17

* Fixed an issue in Logging where unwanted objects (processors, exporters, etc.)
  could be created inside delegates automatically executed by the Options API
  during configuration reload.
  ([#5514](https://github.com/open-telemetry/opentelemetry-dotnet/pull/5514))

## 1.8.0

Released 2024-Apr-02

## 1.8.0-rc.1

Released 2024-Mar-27

* `TracerProvider`s can now have a sampler configured via the
  `OTEL_TRACES_SAMPLER` environment variable. The supported values are:
  `always_off`, `always_on`, `traceidratio`, `parentbased_always_on`,
  `parentbased_always_off`, and `parentbased_traceidratio`. The options
  `traceidratio` and `parentbased_traceidratio` may have the sampler probability
  configured via the `OTEL_TRACES_SAMPLER_ARG` environment variable.
  For details see: [OpenTelemetry Environment Variable
  Specification](https://github.com/open-telemetry/opentelemetry-specification/blob/main/specification/configuration/sdk-environment-variables.md#general-sdk-configuration).
  ([#5448](https://github.com/open-telemetry/opentelemetry-dotnet/pull/5448))

## 1.8.0-beta.1

Released 2024-Mar-14

* Throw NotSupportedException when using `SetErrorStatusOnException` method for
  Tracing in Mono Runtime and Native AOT environment because the dependent
  `Marshal.GetExceptionPointers()` API is not supported on these platforms.
  ([#5374](https://github.com/open-telemetry/opentelemetry-dotnet/pull/5374))

* Fixed an issue where `LogRecord.Attributes` (or `LogRecord.StateValues` alias)
  could become out of sync with `LogRecord.State` if either is set directly via
  the public setters. This was done to further mitigate issues introduced in
  1.5.0 causing attributes added using custom processor(s) to be missing after
  upgrading. For details see:
  ([#5169](https://github.com/open-telemetry/opentelemetry-dotnet/pull/5169))

* Fixed an issue where `SimpleExemplarReservoir` was not resetting internal
  state for cumulative temporality.
  ([#5230](https://github.com/open-telemetry/opentelemetry-dotnet/pull/5230))

* Fixed an issue causing `LogRecord`s to be incorrectly reused when wrapping an
  instance of `BatchLogRecordExportProcessor` inside another
  `BaseProcessor<LogRecord>` which leads to missing or incorrect data during
  export.
  ([#5255](https://github.com/open-telemetry/opentelemetry-dotnet/pull/5255))

* **Experimental (pre-release builds only):** Added support for setting
  `CardinalityLimit` (the maximum number of data points allowed for a metric)
  when configuring a view (applies to individual metrics) and obsoleted
  `MeterProviderBuilderExtensions.SetMaxMetricPointsPerMetricStream` (previously
  applied to all metrics). The default cardinality limit for metrics remains at
  `2000`.
  ([#5312](https://github.com/open-telemetry/opentelemetry-dotnet/pull/5312),
  [#5328](https://github.com/open-telemetry/opentelemetry-dotnet/pull/5328))

* Updated `LogRecord` to keep `CategoryName` and `Logger` in sync when using the
  experimental Log Bridge API.
  [#5317](https://github.com/open-telemetry/opentelemetry-dotnet/pull/5317)

* Added `OpenTelemetryBuilderSdkExtensions` class which contains extension
  methods (`ConfigureResource`, `WithMetrics`, `WithTracing`, and experimental
  `WithLogging`) for the `IOpenTelemetryBuilder` interface.
  ([#5265](https://github.com/open-telemetry/opentelemetry-dotnet/pull/5265))

* Added `Microsoft.Extensions.Diagnostics.Abstractions` dependency so that the
  `IOpenTelemetryBuilder.WithMetrics` extension method can configure
  [IMetricsListener](https://learn.microsoft.com/dotNet/api/microsoft.extensions.diagnostics.metrics.imetricslistener).
  ([#5265](https://github.com/open-telemetry/opentelemetry-dotnet/pull/5265))

* **Experimental (pre-release builds only):** The `Exemplar.FilteredTags`
  property now returns a `ReadOnlyFilteredTagCollection` instance and the
  `Exemplar.LongValue` property has been added. The `MetricPoint.GetExemplars`
  method has been replaced by `MetricPoint.TryGetExemplars` which outputs a
  `ReadOnlyExemplarCollection` instance. These are **breaking changes** for
  metrics exporters which support exemplars.
  ([#5386](https://github.com/open-telemetry/opentelemetry-dotnet/pull/5386))

* **Experimental (pre-release builds only):** Added support for exemplars when
  using Base2 Exponential Bucket Histogram Aggregation configured via the View
  API.
  ([#5396](https://github.com/open-telemetry/opentelemetry-dotnet/pull/5396))

* **Experimental (pre-release builds only):** Removed the `ExemplarFilter`,
  `AlwaysOffExemplarFilter`, `AlwaysOnExemplarFilter`, and
  `TraceBasedExemplarFilter` APIs. The `MeterProviderBuilder.SetExemplarFilter`
  extension method now accepts an `ExemplarFilterType` enumeration (which
  contains definitions for the supported filter types `AlwaysOff`, `AlwaysOn`,
  and `TraceBased`) instead of an `ExemplarFilter` instance. This was done in
  response to changes made to the [OpenTelemetry Metrics SDK
  Specification](https://github.com/open-telemetry/opentelemetry-specification/pull/3820).
  ([#5404](https://github.com/open-telemetry/opentelemetry-dotnet/pull/5404))

* **Experimental (pre-release builds only):** The `ExemplarFilter` used by SDK
  `MeterProvider`s can now be controlled via the `OTEL_METRICS_EXEMPLAR_FILTER`
  environment variable. The supported values are: `always_off`, `always_on`, and
  `trace_based`. For details see: [OpenTelemetry Environment Variable
  Specification](https://github.com/open-telemetry/opentelemetry-specification/blob/main/specification/configuration/sdk-environment-variables.md#exemplar).
  ([#5412](https://github.com/open-telemetry/opentelemetry-dotnet/pull/5412))

## 1.7.0

Released 2023-Dec-08

## 1.7.0-rc.1

Released 2023-Nov-29

* The `AddService` `ResourceBuilder` extension method will now generate the same
  `service.instance.id` for the lifetime of a process when
  `autoGenerateServiceInstanceId` is `true`.
  ([#4988](https://github.com/open-telemetry/opentelemetry-dotnet/pull/4988))

* Fixed a Metrics SDK bug which led to `ExemplarReservoir.Offer` always being
  called regardless of whether or not the `ExemplarFilter` sampled the
  measurement.
  ([#5004](https://github.com/open-telemetry/opentelemetry-dotnet/pull/5004))
  ([#5016](https://github.com/open-telemetry/opentelemetry-dotnet/pull/5016))

* Update Metrics SDK to override the default histogram buckets for the following
  metrics from ASP.NET Core and HttpClient runtime:
  * `signalr.server.connection.duration`
  * `kestrel.connection.duration`
  * `http.client.connection.duration`

  These histogram metrics which have their `Unit` as `s` (second) will have
  their default histogram buckets as `[ 0.01, 0.02, 0.05, 0.1, 0.2, 0.5, 1, 2,
  5, 10, 30, 60, 120, 300 ]`.
  ([#5008](https://github.com/open-telemetry/opentelemetry-dotnet/pull/5008))
  ([#5021](https://github.com/open-telemetry/opentelemetry-dotnet/pull/5021))

* Remove the bucket with value `0` for histogram buckets for all metrics from
  ASP.NET Core and HttpClient.
  ([#5021](https://github.com/open-telemetry/opentelemetry-dotnet/pull/5021))

* Updated `Microsoft.Extensions.Logging.Configuration` package version to
  `8.0.0`.
  ([#5051](https://github.com/open-telemetry/opentelemetry-dotnet/pull/5051))

* Updated `Microsoft.Extensions.Logging` package version to
  `8.0.0`.
  ([#5051](https://github.com/open-telemetry/opentelemetry-dotnet/pull/5051))

* Revert the default behavior of Metrics SDK for Delta aggregation. It would not
  reclaim unused Metric Points by default. You can enable the SDK to reclaim
  unused Metric Points by setting the environment variable
  `OTEL_DOTNET_EXPERIMENTAL_METRICS_RECLAIM_UNUSED_METRIC_POINTS` to `true`
  before setting up the `MeterProvider`.
  ([#5052](https://github.com/open-telemetry/opentelemetry-dotnet/pull/5052))

* Update Metrics SDK to override the default histogram buckets for ASP.NET
  (.NET Framework).

  Histogram metrics for the meter name `OpenTelemetry.Instrumentation.AspNet`
  and instrument name `http.request.server.duration` which have their `Unit`
  as `s` (second) will have their default histogram buckets as `[ 0.005, 0.01,
  0.025, 0.05, 0.075, 0.1, 0.25, 0.5, 0.75, 1, 2.5, 5, 7.5, 10 ]`.
  ([#5063](https://github.com/open-telemetry/opentelemetry-dotnet/pull/5063))

* Added `AddProcessor` overload on `OpenTelemetryLoggerOptions` which exposes
  the factory pattern `(Func<IServiceProvider, BaseProcessor<LogRecord>>
  implementationFactory)`.
  ([#4916](https://github.com/open-telemetry/opentelemetry-dotnet/pull/4916))

* Add support for Instrumentation Scope Attributes (i.e [Meter
  Tags](https://learn.microsoft.com/dotnet/api/system.diagnostics.metrics.meter.tags)),
  fixing issue
  [#4563](https://github.com/open-telemetry/opentelemetry-dotnet/issues/4563).
  ([#5089](https://github.com/open-telemetry/opentelemetry-dotnet/pull/5089))

* Added the `ILoggingBuilder.UseOpenTelemetry` experimental API extension for
  registering OpenTelemetry `ILogger` integration using `LoggerProviderBuilder`
  which supports the full DI (`IServiceCollection` \ `IServiceProvider`) API
  surface (mirrors tracing & metrics).
  ([#5072](https://github.com/open-telemetry/opentelemetry-dotnet/pull/5072))

* Changed the `ILoggingBuilder` registration extensions (`AddOpenTelemetry` &
  `UseOpenTelemetry`) to fire the optional `OpenTelemetryLoggerOptions`
  configuration delegate AFTER the "Logging:OpenTelemetry" `IConfiguration`
  section has been applied.
  ([#5072](https://github.com/open-telemetry/opentelemetry-dotnet/pull/5072))

## 1.7.0-alpha.1

Released 2023-Oct-16

* Update `AggregatorStore` to reclaim unused MetricPoints for Delta aggregation
  temporality.
  ([#4486](https://github.com/open-telemetry/opentelemetry-dotnet/pull/4486))

* Fixed a bug where `TracerProviderBuilderBase` was not invoking the
  `instrumentationFactory` delegate passed to the `protected`
  `AddInstrumentation` method.
  ([#4873](https://github.com/open-telemetry/opentelemetry-dotnet/pull/4873))

* Allowed metric instrument names to contain `/` characters.
  ([#4882](https://github.com/open-telemetry/opentelemetry-dotnet/pull/4882))

* **Breaking Change** `[Tracer|Meter|Logger]ProviderBuilder.Build` extension
  will now throw a `NotSupportedException` if invoked on a non-SDK builder type.
  Previously it would return `null`.
  ([#4885](https://github.com/open-telemetry/opentelemetry-dotnet/pull/4885))

* Updated `Microsoft.Extensions.Logging` package version to
  `8.0.0-rc.1.23419.4`.
  ([#4920](https://github.com/open-telemetry/opentelemetry-dotnet/pull/4920),
  [#4933](https://github.com/open-telemetry/opentelemetry-dotnet/pull/4933))

## 1.6.0

Released 2023-Sep-05

* Increased the character limit of the Meter instrument name from 63 to 255.
  ([#4798](https://github.com/open-telemetry/opentelemetry-dotnet/pull/4798))

* Update default size for `SimpleExemplarReservoir` to `1`.
  ([#4803](https://github.com/open-telemetry/opentelemetry-dotnet/pull/4803))

* Update Metrics SDK to override the default histogram buckets for a set of
  well-known histogram metrics from ASP.NET Core and HttpClient runtime. These
  histogram metrics which have their `Unit` as `s` (second) will have their
  default histogram buckets as `[ 0, 0.005, 0.01, 0.025, 0.05, 0.075, 0.1, 0.25,
  0.5, 0.75, 1, 2.5, 5, 7.5, 10 ]`.
  ([#4820](https://github.com/open-telemetry/opentelemetry-dotnet/pull/4820))

## 1.6.0-rc.1

Released 2023-Aug-21

* **Experimental Feature** Added an opt-in feature to aggregate any metric
  measurements that were dropped due to reaching the [max MetricPoints
  limit](https://github.com/open-telemetry/opentelemetry-dotnet/tree/core-1.6.0-alpha.1/docs/metrics/customizing-the-sdk).
  When this feature is enabled, SDK would aggregate such measurements using a
  reserved MetricPoint with a single tag with key as `otel.metric.overflow` and
  value as `true`. The feature is turned-off by default. You can enable it by
  setting the environment variable
  `OTEL_DOTNET_EXPERIMENTAL_METRICS_EMIT_OVERFLOW_ATTRIBUTE` to `true` before
  setting up the `MeterProvider`.
  ([#4737](https://github.com/open-telemetry/opentelemetry-dotnet/pull/4737))

## 1.6.0-alpha.1

Released 2023-Jul-12

* **Experimental (pre-release builds only):**

  * Note: See
    [#4735](https://github.com/open-telemetry/opentelemetry-dotnet/pull/4735)
    for the introduction of experimental api support.

  * Add back support for Exemplars. See
    [exemplars](../../docs/metrics/customizing-the-sdk/README.md#exemplars) for
    instructions to enable exemplars.
    ([#4553](https://github.com/open-telemetry/opentelemetry-dotnet/pull/4553))

  * Added [Logs Bridge
    API](https://github.com/open-telemetry/opentelemetry-specification/blob/976432b74c565e8a84af3570e9b82cb95e1d844c/specification/logs/bridge-api.md)
    implementation (`Sdk.CreateLoggerProviderBuilder`, etc.).
    ([#4433](https://github.com/open-telemetry/opentelemetry-dotnet/pull/4433))

  * Obsoleted `LogRecord.LogLevel` in favor of the `LogRecord.Severity` property
    which matches the [OpenTelemetry Specification > Logs DataModel > Severity
    definition](https://github.com/open-telemetry/opentelemetry-specification/blob/main/specification/logs/data-model.md#field-severitynumber).
    ([#4433](https://github.com/open-telemetry/opentelemetry-dotnet/pull/4433))

  * Added `LogRecord.Logger` property to access the [OpenTelemetry Specification
    Instrumentation
    Scope](https://github.com/open-telemetry/opentelemetry-specification/blob/main/specification/glossary.md#instrumentation-scope)
    provided during Logger creation.
    ([#4433](https://github.com/open-telemetry/opentelemetry-dotnet/pull/4433))

* Fix the issue of potentially running into the `ArgumentException`: `An
  instance of EventSource with Guid af2d5796-946b-50cb-5f76-166a609afcbb already
  exists.` when using any of the following exporters: `ConsoleExporter`,
  `OtlpExporter`, `ZipkinExporter`, `JaegerExporter`.

## 1.5.1

Released 2023-Jun-26

* Fixed a breaking change causing `LogRecord.State` to be `null` where it was
  previously set to a valid value when
  `OpenTelemetryLoggerOptions.ParseStateValues` is `false` and states implement
  `IReadOnlyList` or `IEnumerable` of `KeyValuePair<string, object>`s.
  ([#4609](https://github.com/open-telemetry/opentelemetry-dotnet/pull/4609))

* **Breaking Change** Removed the support for parsing `TState` types passed to
  the `ILogger.Log<TState>` API when `ParseStateValues` is true and `TState`
  does not implement either `IReadOnlyList<KeyValuePair<string, object>>` or
  `IEnumerable<KeyValuePair<string, object>>`. This feature was first introduced
  in the `1.5.0` stable release with
  [#4334](https://github.com/open-telemetry/opentelemetry-dotnet/pull/4334) and
  has been removed because it makes the OpenTelemetry .NET SDK incompatible with
  native AOT.
  ([#4614](https://github.com/open-telemetry/opentelemetry-dotnet/pull/4614))

## 1.5.0

Released 2023-Jun-05

* Fixed a bug introduced by
  [#4508](https://github.com/open-telemetry/opentelemetry-dotnet/pull/4508) in
  1.5.0-rc.1 which caused the "Build" extension to return `null` when performing
  chained/fluent calls.
  ([#4529](https://github.com/open-telemetry/opentelemetry-dotnet/pull/4529))

* Marked `Exemplars` and related APIs `internal` as the spec for `Exemplars` is
  not stable yet. This would be added back in the `1.6.*` prerelease versions
  right after `1.5.0` stable version is released.
  ([#4533](https://github.com/open-telemetry/opentelemetry-dotnet/pull/4533))

## 1.5.0-rc.1

Released 2023-May-25

* The default resource provided by `ResourceBuilder.CreateDefault()` now adds
  the `telemetry.sdk.*` attributes defined in the
  [specification](https://github.com/open-telemetry/opentelemetry-specification/tree/12fcec1ff255b1535db75708e52a3a21f86f0fae/specification/resource/semantic_conventions#semantic-attributes-with-sdk-provided-default-value).
  ([#4369](https://github.com/open-telemetry/opentelemetry-dotnet/pull/4369))

* Fixed an issue with `HashCode` computations throwing exceptions on .NET
  Standard 2.1 targets.
  ([#4362](https://github.com/open-telemetry/opentelemetry-dotnet/pull/4362))

* Update value of the resource attribute `telemetry.sdk.version` to show the tag
  name which resembles the package version of the SDK.
  ([#4375](https://github.com/open-telemetry/opentelemetry-dotnet/pull/4375))

* Obsoleted `State` and `StateValues` properties and added `Body` and
  `Attributes` properties on `LogRecord`. Note: `LogRecord.Attributes` and
  `LogRecord.StateValues` point to the same data. "Attributes" is what the
  OpenTelemetry Specification defines so this was changed for clarity &
  consistency with the specification.
  ([#4334](https://github.com/open-telemetry/opentelemetry-dotnet/pull/4334))

* Tweaked the behavior of the `OpenTelemetryLoggerOptions.ParseStateValues`
  flag:

  * `LogRecord.Attributes` (aka `LogRecord.StateValues`) are now automatically
  included for all log messages with states implementing `IReadOnlyList` or
  `IEnumerable`.

  * `OpenTelemetryLoggerOptions.ParseStateValues` is now used to tell the SDK to
  parse (using reflection) attributes for custom states which do not implement
  `IReadOnlyList` or `IEnumerable`. Only top-level properties are included.

  * `LogRecord.State` will only be set to the raw state object if no attributes
  are found.

  See [#4334](https://github.com/open-telemetry/opentelemetry-dotnet/pull/4334)
  for details.

* If a template (`{OriginalFormat}` attribute) cannot be found on log messages a
  formatted message will now automatically be generated (even if
  `OpenTelemetryLoggerOptions.IncludeFormattedMessage` is set to `false`).
  ([#4334](https://github.com/open-telemetry/opentelemetry-dotnet/pull/4334))

## 1.5.0-alpha.2

Released 2023-Mar-31

* Enabling `SetErrorStatusOnException` on TracerProvider will now set the
`Status` property on Activity to `ActivityStatusCode.Error` in case of an error.
This will be done in addition to current behavior of setting `otel.status_code`
tag on activity.
([#4336](https://github.com/open-telemetry/opentelemetry-dotnet/pull/4336))

* Add support for configuring the
  [Base2 Exponential Bucket Histogram Aggregation](https://github.com/open-telemetry/opentelemetry-specification/blob/main/specification/metrics/sdk.md#base2-exponential-bucket-histogram-aggregation)
  using the `AddView` API. This aggregation is supported by OTLP but not yet by
  Prometheus.
  ([#4337](https://github.com/open-telemetry/opentelemetry-dotnet/pull/4337))

* Implementation of `SuppressInstrumentationScope` changed to improve
  performance.
  ([#4304](https://github.com/open-telemetry/opentelemetry-dotnet/pull/4304))

## 1.5.0-alpha.1

Released 2023-Mar-07

* Added Exemplar support. See [exemplars](../../docs/metrics/customizing-the-sdk/README.md#exemplars)
  for instructions to enable exemplars.

* Added `AddDetector` factory overload on `ResourceBuilder`.
  ([#4261](https://github.com/open-telemetry/opentelemetry-dotnet/pull/4261))

## 1.4.0

Released 2023-Feb-24

## 1.4.0-rc.4

Released 2023-Feb-10

* Removed the dependency on System.Reflection.Emit.Lightweight
  ([#4140](https://github.com/open-telemetry/opentelemetry-dotnet/pull/4140))

* Moved the `AddOpenTelemetry` extension into the
  `OpenTelemetry.Extensions.Hosting` package so that the `StartWithHost` API
  could be removed.
  ([#4174](https://github.com/open-telemetry/opentelemetry-dotnet/pull/4174))

## 1.4.0-rc.3

Released 2023-Feb-01

* Removed the dependency on
  Microsoft.Extensions.Configuration.EnvironmentVariables
  ([#4092](https://github.com/open-telemetry/opentelemetry-dotnet/pull/4092))

* Removed the explicit reference to Microsoft.Extensions.Options version 5.0 and
  reverted back to the transitive reference of version 3.1
  ([#4093](https://github.com/open-telemetry/opentelemetry-dotnet/pull/4093))

* Added `SetSampler`, `AddProcessor`, & `AddReader` factory extensions.
  ([#4103](https://github.com/open-telemetry/opentelemetry-dotnet/pull/4103))

## 1.4.0-rc.2

Released 2023-Jan-09

* Performance Improvement: Update the internal structure used to store metric
  dimensions from a combination of `string[]` and `object[]` to a
  `KeyValuePair<string, object>[]`. This results in faster copying of the metric
  dimensions required for `MetricPoint` lookup on the hot path.
  ([#4059](https://github.com/open-telemetry/opentelemetry-dotnet/pull/4059))

## 1.4.0-rc.1

Released 2022-Dec-12

* Added dependency injection support in the `ResourceBuilder` class and added
  support for loading environment variables from `IConfiguration` for the
  `AddEnvironmentVariableDetector` extension (Logs)
  ([#3889](https://github.com/open-telemetry/opentelemetry-dotnet/pull/3889))

* Refactored `AddInstrumentation`, `ConfigureServices` and `ConfigureBuilder`
  APIs into the OpenTelemetry.Extensions.DependencyInjection package and added
  the `IServiceCollection.AddOpenTelemetry` API
  ([#3923](https://github.com/open-telemetry/opentelemetry-dotnet/pull/3923))

* Removed `ConfigureResource` on `OpenTelemetryLoggingOptions`
  ([#3999](https://github.com/open-telemetry/opentelemetry-dotnet/pull/3999))

## 1.4.0-beta.3

Released 2022-Nov-07

* Fix instrument naming enforcement implementation to match the spec.
  ([#3821](https://github.com/open-telemetry/opentelemetry-dotnet/pull/3821))

* Added support for loading environment variables from `IConfiguration` when
  using the `MetricReaderOptions` & `BatchExportActivityProcessorOptions`
  classes.
  ([#3760](https://github.com/open-telemetry/opentelemetry-dotnet/pull/3760),
  [#3776](https://github.com/open-telemetry/opentelemetry-dotnet/pull/3776))

* Added dependency injection support in the `ResourceBuilder` class and added
  support for loading environment variables from `IConfiguration` for the
  `AddEnvironmentVariableDetector` extension (Traces & Metrics)
  ([#3782](https://github.com/open-telemetry/opentelemetry-dotnet/pull/3782),
  [#3798](https://github.com/open-telemetry/opentelemetry-dotnet/pull/3798))

* Breaking: MetricPoint API to retrieve Histogram Min, Max changed. The existing
  pattern of checking if Min/Max is available with `HasMinMax()` and then
  retrieving the same using `GetHistogramMin()`, `GetHistogramMax()` is replaced
  with a single API `TryGetHistogramMinMaxValues(out double min, out double
  max)`.
  ([#3822](https://github.com/open-telemetry/opentelemetry-dotnet/pull/3822))

## 1.4.0-beta.2

Released 2022-Oct-17

* Make recording of `Min` and `Max` for histograms configurable, enabled by
  default.
  ([#2735](https://github.com/open-telemetry/opentelemetry-dotnet/pull/2735))

* Changed default bucket boundaries for Explicit Bucket Histogram from [0, 5,
  10, 25, 50, 75, 100, 250, 500, 1000] to [0, 5, 10, 25, 50, 75, 100, 250, 500,
  750, 1000, 2500, 5000, 7500, 10000].
  ([#3722](https://github.com/open-telemetry/opentelemetry-dotnet/pull/3722))

* Fixed an issue where `LogRecord.ForEachScope` may return scopes from a
  previous log if accessed in a custom processor before
  `BatchLogRecordExportProcessor.OnEnd` is fired.
  ([#3731](https://github.com/open-telemetry/opentelemetry-dotnet/pull/3731))

* Added support for loading environment variables from `IConfiguration` when
  using `TracerProviderBuilder` or `MeterProviderBuilder`
  ([#3720](https://github.com/open-telemetry/opentelemetry-dotnet/pull/3720))

## 1.4.0-beta.1

Released 2022-Sep-29

* Use binary search for histograms with 50 or more supplied boundaries.
  ([#3252](https://github.com/open-telemetry/opentelemetry-dotnet/pull/3252))

* Allows samplers the ability to modify tracestate if desired.
  ([#3610](https://github.com/open-telemetry/opentelemetry-dotnet/pull/3610))

* Added support for `UpDownCounter` and `ObservableUpDownCounter` instruments.
  ([#3606](https://github.com/open-telemetry/opentelemetry-dotnet/pull/3606))

* Added support for dependency injection scenarios when configuring
  `MeterProvider`.
  ([#3646](https://github.com/open-telemetry/opentelemetry-dotnet/pull/3646))

* Revert new logging APIs pending OTel specification changes.
  ([#3702](https://github.com/open-telemetry/opentelemetry-dotnet/pull/3702))

* Fix Histogram synchronization issue: Use the same synchronization mechanism
  for Histograms Update and Snapshot.
  ([#3534](https://github.com/open-telemetry/opentelemetry-dotnet/pull/3534))

## 1.4.0-alpha.2

Released 2022-Aug-18

* Added `Sdk.CreateLoggerProviderBuilder` method and support for dependency
  injection scenarios when configuring `OpenTelemetryLoggerProvider`
  ([#3504](https://github.com/open-telemetry/opentelemetry-dotnet/pull/3504))

* Added support for dependency injection scenarios when configuring
  `TracerProvider`
  ([#3533](https://github.com/open-telemetry/opentelemetry-dotnet/pull/3533))

## 1.4.0-alpha.1

Released 2022-Aug-02

* `TracerProviderSDK` modified for spans with remote parent. For such spans
  activity will be created irrespective of SamplingResult, to maintain context
  propagation.
  ([#3329](https://github.com/open-telemetry/opentelemetry-dotnet/pull/3329))
* Fix issue where a measurement would be dropped when recording it with a
  null-valued tag.
  ([#3325](https://github.com/open-telemetry/opentelemetry-dotnet/pull/3325))
* `CompositeProcessor` will now ensure `ParentProvider` is set on its children
  ([#3368](https://github.com/open-telemetry/opentelemetry-dotnet/pull/3368))
* Added `ForceFlush` and helper ctors on `OpenTelemetryLoggerProvider`
  ([#3364](https://github.com/open-telemetry/opentelemetry-dotnet/pull/3364))
* `Timestamp`, `TraceId`, `SpanId`, `TraceFlags`, `TraceState`, `CategoryName`,
  `LogLevel`, `EventId`, & `Exception` properties on `LogRecord` now expose
  `set` methods
  ([#3378](https://github.com/open-telemetry/opentelemetry-dotnet/pull/3378))
* Handle possible exception when initializing the default service name.
  ([#3405](https://github.com/open-telemetry/opentelemetry-dotnet/pull/3405))
* Add `ConfigureResource` which can replace SetResourceBuilder more succinctly
  in most cases and has greater flexibility (applies to TracerProviderBuilder,
  MeterProviderBuilder, OpenTelemetryLoggingOptions).
  ([#3307](https://github.com/open-telemetry/opentelemetry-dotnet/pull/3307))
* `LogRecord` instances are now reused to reduce memory pressure
  ([#3385](https://github.com/open-telemetry/opentelemetry-dotnet/pull/3385))
* Fix exact match of activity source name when `wildcard` is used.
  ([#3446](https://github.com/open-telemetry/opentelemetry-dotnet/pull/3446))
* Added AddOpenTelemetry `ILoggingBuilder` extensions which accept
  `OpenTelemetryLoggerProvider` directly
  ([#3489](https://github.com/open-telemetry/opentelemetry-dotnet/pull/3489))

## 1.3.0

Released 2022-Jun-03

## 1.3.0-rc.2

Released 2022-June-1

* Fix null reference exception when a metric view does not match an instrument.
  ([#3285](https://github.com/open-telemetry/opentelemetry-dotnet/pull/3285))
* Swallow `ObjectDisposedException` in `BatchExportProcessor` and
  `PeriodicExportingMetricReader`.
  ([#3291](https://github.com/open-telemetry/opentelemetry-dotnet/pull/3291))

## 1.3.0-beta.2

Released 2022-May-16

* Exposed public setters for `LogRecord.State`, `LogRecord.StateValues`, and
  `LogRecord.FormattedMessage`.
  ([#3217](https://github.com/open-telemetry/opentelemetry-dotnet/pull/3217))

## 1.3.0-beta.1

Released 2022-Apr-15

* Removes .NET Framework 4.6.1. The minimum .NET Framework version supported is
  .NET 4.6.2.
  ([#3190](https://github.com/open-telemetry/opentelemetry-dotnet/issues/3190))
* Bumped minimum required version of `Microsoft.Extensions.Logging` and
  `Microsoft.Extensions.Logging.Configuration` to 3.1.0
  ([#2582](https://github.com/open-telemetry/opentelemetry-dotnet/pull/3196))

## 1.2.0

Released 2022-Apr-15

* Make setter for `MetricReaderOptions.PeriodicExportingMetricReaderOptions`
  property public.
  ([#3184](https://github.com/open-telemetry/opentelemetry-dotnet/pull/3184))

## 1.2.0-rc5

Released 2022-Apr-12

* Removed the `Temporality` setting on `MetricReader` and replaced it with
  `TemporalityPreference`. This is a breaking change. `TemporalityPreference` is
  used to determine the `AggregationTemporality` used on a per-instrument kind
  basis. Currently, there are two preferences:
  * `Cumulative`: Measurements from all instrument kinds are aggregated using
    `AggregationTemporality.Cumulative`.
  * `Delta`: Measurements from `Counter`, `ObservableCounter`, and `Histogram`
    instruments are aggregated using `AggregationTemporality.Delta`. When
    UpDownCounters are supported with [DiagnosticSource version 7.0
    onwards](https://www.nuget.org/packages/System.Diagnostics.DiagnosticSource/7.0.0-preview.2.22152.2),
    they will be aggregated using `AggregationTemporality.Cumulative`.
  ([#3153](https://github.com/open-telemetry/opentelemetry-dotnet/pull/3153))
* Fix issue where `ExplicitBucketHistogramConfiguration` could be used to
  configure metric streams for instruments that are not histograms. Currently,
  it is not possible to change the aggregation of an instrument with views. This
  may be possible in the future.
  ([#3126](https://github.com/open-telemetry/opentelemetry-dotnet/pull/3126))
* Conformed to the specification to ensure that each view that an instrument
  matches results in a new metric stream. With this change it is possible for
  views to introduce conflicting metric streams. Any conflicts encountered will
  result in a diagnostic log.
  ([#3148](https://github.com/open-telemetry/opentelemetry-dotnet/pull/3148))

## 1.2.0-rc4

Released 2022-Mar-30

* The `PeriodicExportingMetricReader` now accepts an
  `ExportIntervalMilliseconds` of `-1` indicating an infinite export interval
  period.
  ([#2982](https://github.com/open-telemetry/opentelemetry-dotnet/pull/2982))
* Fix bug where multiple views selecting a single instrument can result in
  duplicate updates to a single metric point.
  ([#3006](https://github.com/open-telemetry/opentelemetry-dotnet/pull/3006))
* Added the `PeriodicExportingMetricReaderOptions.ExportTimeoutMilliseconds`
  option.
  ([#3038](https://github.com/open-telemetry/opentelemetry-dotnet/pull/3038))
* Removed `MetricReaderType`. This enumeration was previously used when
  configuring a metric reader with an exporter to configure whether the export
  cycle would be periodic or manual (i.e., requiring a explicit call to flush
  metrics). This change affects the push-based metric exporters: OTLP, Console,
  and InMemory. For these exporters, a manual export cycle can now be achieved
  by setting `PeriodicExportingMetricReaderOptions.ExportIntervalMilliseconds`
  to `-1`.
  ([#3038](https://github.com/open-telemetry/opentelemetry-dotnet/pull/3038))
* Marked members of the `MetricPoint` `struct` which do not mutate state as
  `readonly`
  ([#3065](https://github.com/open-telemetry/opentelemetry-dotnet/pull/3065))
* [Bug fix] OpenTelemetryLoggerProvider is now unaffected by changes to
  OpenTelemetryLoggerOptions after the LoggerFactory is built.
  ([#3055](https://github.com/open-telemetry/opentelemetry-dotnet/pull/3055))

## 1.2.0-rc3

Released 2022-Mar-04

* Instantiating multiple metric instruments with the same name and also
  identical in all other respects - same type, description, and unit - result in
  a single metric stream aggregating measurements from all the identical
  instruments. Instantiating multiple metric instruments with the same name but
  differ in some respect - different type, description, or unit - will result in
  a separate metric stream for each distinct instrument.
  ([#2916](https://github.com/open-telemetry/opentelemetry-dotnet/pull/2916))
* The `Meter` property on `OpenTelemetry.Metrics.Metric` has been removed. It
  now has `MeterName` and `MeterVersion` properties.
  ([#2916](https://github.com/open-telemetry/opentelemetry-dotnet/pull/2916))
* Added support for implementing custom `ResourceDetector`.
  ([#2949](https://github.com/open-telemetry/opentelemetry-dotnet/pull/2949/)
  [#2897](https://github.com/open-telemetry/opentelemetry-dotnet/pull/2897))
* Perf improvement for Histogram and HistogramSumCount by implementing lock-free
  updates.
  ([#2951](https://github.com/open-telemetry/opentelemetry-dotnet/pull/2951)
  [#2961](https://github.com/open-telemetry/opentelemetry-dotnet/pull/2961))

## 1.2.0-rc2

Released 2022-Feb-02

* Make `MetricPoint` of `MetricPointAccessor` readonly.
  ([#2736](https://github.com/open-telemetry/opentelemetry-dotnet/pull/2736))
* Fail-fast when using AddView with guaranteed conflict.
  ([#2751](https://github.com/open-telemetry/opentelemetry-dotnet/issues/2751))
* Swallow `ObjectDisposedException` from the `BatchExportProcessor` worker
  thread.
  ([#2844](https://github.com/open-telemetry/opentelemetry-dotnet/issues/2844))
* Performance improvement: when emitting metrics, users are strongly advised to
  provide tags with same Key order, to achieve maximum performance.
  ([#2805](https://github.com/open-telemetry/opentelemetry-dotnet/pull/2805))

## 1.2.0-rc1

Released 2021-Nov-29

* Prevent accessing activity Id before sampler runs in case of legacy
  activities.
  ([#2659](https://github.com/open-telemetry/opentelemetry-dotnet/pull/2659))
* Added `ReadOnlyTagCollection` and expose `Tags` on `MetricPoint` instead of
  `Keys`+`Values`
  ([#2642](https://github.com/open-telemetry/opentelemetry-dotnet/pull/2642))
* Refactored `MetricPoint` and added public methods: `GetBucketCounts`,
  `GetExplicitBounds`, `GetHistogramCount`, and `GetHistogramSum`
  ([#2657](https://github.com/open-telemetry/opentelemetry-dotnet/pull/2657))
* Remove MetricStreamConfiguration.Aggregation, as the feature to customize
  aggregation is not implemented yet.
  ([#2660](https://github.com/open-telemetry/opentelemetry-dotnet/pull/2660))
* Removed the public property `HistogramMeasurements` and added a public method
  `GetHistogramBuckets` instead. Renamed the class `HistogramMeasurements` to
  `HistogramBuckets` and added an enumerator of type `HistogramBucket` for
  enumerating `BucketCounts` and `ExplicitBounds`. Removed `GetBucketCounts` and
  `GetExplicitBounds` methods from `MetricPoint`.
  ([#2664](https://github.com/open-telemetry/opentelemetry-dotnet/pull/2664))
* Refactored temporality setting to align with the latest spec.
  ([#2666](https://github.com/open-telemetry/opentelemetry-dotnet/pull/2666))
* Removed the public properties `LongValue`, `DoubleValue`, in favor of their
  counterpart public methods `GetSumLong`, `GetSumDouble`,
  `GetGaugeLastValueLong`, `GetGaugeLastValueDouble`.
  ([#2667](https://github.com/open-telemetry/opentelemetry-dotnet/pull/2667))
* MetricType modified to reserve bits for future types.
  ([#2693](https://github.com/open-telemetry/opentelemetry-dotnet/pull/2693))

## 1.2.0-beta2

Released 2021-Nov-19

* Renamed `HistogramConfiguration` to `ExplicitBucketHistogramConfiguration` and
  changed its member `BucketBounds` to `Boundaries`.
  ([#2638](https://github.com/open-telemetry/opentelemetry-dotnet/pull/2638))
* Metrics with the same name but from different meters are allowed.
  ([#2634](https://github.com/open-telemetry/opentelemetry-dotnet/pull/2634))
* Metrics SDK will not provide inactive Metrics to delta exporter.
  ([#2629](https://github.com/open-telemetry/opentelemetry-dotnet/pull/2629))
* Histogram bounds are validated when added to a View.
  ([#2573](https://github.com/open-telemetry/opentelemetry-dotnet/pull/2573))
* Changed `BatchExportActivityProcessorOptions` constructor to throw
  `FormatException` if it fails to parse any of the supported environment
  variables.
* Added `BaseExporter.ForceFlush`.
  ([#2525](https://github.com/open-telemetry/opentelemetry-dotnet/pull/2525))
* Exposed public `Batch(T[] items, int count)` constructor on `Batch<T>` struct
  ([#2542](https://github.com/open-telemetry/opentelemetry-dotnet/pull/2542))
* Added wildcard support for AddMeter.
  ([#2459](https://github.com/open-telemetry/opentelemetry-dotnet/pull/2459))
* Add support for multiple Metric readers
  ([#2596](https://github.com/open-telemetry/opentelemetry-dotnet/pull/2596))
* Add ability to configure MaxMetricStreams, MaxMetricPointsPerMetricStream
  ([#2635](https://github.com/open-telemetry/opentelemetry-dotnet/pull/2635))

## 1.2.0-beta1

Released 2021-Oct-08

* Exception from Observable instrument callbacks does not result in entire
  metrics being lost.
* SDK is allocation-free on recording of measurements with up to 8 tags.
* TracerProviderBuilder.AddLegacySource now supports wildcard activity names.
  ([#2183](https://github.com/open-telemetry/opentelemetry-dotnet/issues/2183))
* Instrument and View names are validated [according with the
  spec](https://github.com/open-telemetry/opentelemetry-specification/blob/main/specification/metrics/api.md#instrument).
  ([#2470](https://github.com/open-telemetry/opentelemetry-dotnet/issues/2470))

## 1.2.0-alpha4

Released 2021-Sep-23

* `BatchExportProcessor.OnShutdown` will now log the count of dropped telemetry
  items.
  ([#2331](https://github.com/open-telemetry/opentelemetry-dotnet/pull/2331))
* Changed `CompositeProcessor<T>.OnForceFlush` to meet with the spec
  requirement. Now the SDK will invoke `ForceFlush` on all registered
  processors, even if there is a timeout.
  ([#2388](https://github.com/open-telemetry/opentelemetry-dotnet/pull/2388))

## 1.2.0-alpha3

Released 2021-Sep-13

* Metrics perf improvements, bug fixes. Replace MetricProcessor with
  MetricReader.
  ([#2306](https://github.com/open-telemetry/opentelemetry-dotnet/pull/2306))
* Add `BatchExportActivityProcessorOptions` which supports field value
  overriding using `OTEL_BSP_SCHEDULE_DELAY`, `OTEL_BSP_EXPORT_TIMEOUT`,
  `OTEL_BSP_MAX_QUEUE_SIZE`, `OTEL_BSP_MAX_EXPORT_BATCH_SIZE` environmental
  variables as defined in the
  [specification](https://github.com/open-telemetry/opentelemetry-specification/blob/v1.5.0/specification/sdk-environment-variables.md#batch-span-processor).
  ([#2219](https://github.com/open-telemetry/opentelemetry-dotnet/pull/2219))

## 1.2.0-alpha2

Released 2021-Aug-24

* More Metrics features. All instrument types, push/pull exporters,
  Delta/Cumulative temporality supported.
* `ResourceBuilder.CreateDefault` has detectors for `OTEL_RESOURCE_ATTRIBUTES`,
  `OTEL_SERVICE_NAME` environment variables so that explicit
  `AddEnvironmentVariableDetector` call is not needed.
  ([#2247](https://github.com/open-telemetry/opentelemetry-dotnet/pull/2247))
* `ResourceBuilder.AddEnvironmentVariableDetector` handles `OTEL_SERVICE_NAME`
   environmental variable.
   ([#2209](https://github.com/open-telemetry/opentelemetry-dotnet/pull/2209))
* Removes upper constraint for Microsoft.Extensions.Logging dependencies.
  ([#2179](https://github.com/open-telemetry/opentelemetry-dotnet/pull/2179))
* OpenTelemetryLogger modified to not throw, when the formatter supplied in
  ILogger.Log call is null.
  ([#2200](https://github.com/open-telemetry/opentelemetry-dotnet/pull/2200))

## 1.2.0-alpha1

Released 2021-Jul-23

* Add basic Metrics support with a single pipeline, and supporting Counter
  (sync) instrument. Push and Pull exporters are supported.
  ([#2174](https://github.com/open-telemetry/opentelemetry-dotnet/pull/2174))
* Removes .NET Framework 4.5.2, .NET 4.6 support. The minimum .NET Framework
  version supported is .NET 4.6.1.
  ([#2138](https://github.com/open-telemetry/opentelemetry-dotnet/issues/2138))

## 1.1.0

Released 2021-Jul-12

## 1.1.0-rc1

Released 2021-Jun-25

* Moved `IDeferredTracerProviderBuilder` to API library.
  ([#2058](https://github.com/open-telemetry/opentelemetry-dotnet/pull/2100))

## 1.1.0-beta4

Released 2021-Jun-09

## 1.1.0-beta3

Released 2021-May-11

* `AddLegacySource()` moved out of `TracerProviderBuilderExtensions` and into
  public API
  ([#2019](https://github.com/open-telemetry/opentelemetry-dotnet/pull/2019))
* Fixed an issue causing inconsistent log scopes when using
  `BatchLogRecordExportProcessor`. To make parsing scopes easier the
  `LogRecord.ForEachScope` signature has been changed to receive instances of
  `LogRecordScope` (a new type which implements
  `IEnumerator<KeyValuePair<string, object>>` for accessing scope items)
  ([#2026](https://github.com/open-telemetry/opentelemetry-dotnet/pull/2026))

## 1.1.0-beta2

Released 2021-Apr-23

* Use `AssemblyFileVersionAttribute` instead of `FileVersionInfo.GetVersionInfo`
  to get the SDK version attribute to ensure that it works when the assembly is
  not loaded directly from a file on disk
  ([#1908](https://github.com/open-telemetry/opentelemetry-dotnet/issues/1908))

## 1.1.0-beta1

Released 2021-Mar-19

* Removed SuppressScope Increment/Decrement from DiagnosticSourceListeners.
  ([1893](https://github.com/open-telemetry/opentelemetry-dotnet/pull/1893))
* Added `TracerProviderBuilder.SetErrorStatusOnException` which automatically
  sets the activity status to `Error` when exception happened.
  ([#1858](https://github.com/open-telemetry/opentelemetry-dotnet/pull/1858)
  [#1875](https://github.com/open-telemetry/opentelemetry-dotnet/pull/1875))
* Added `ForceFlush` to `TracerProvider`.
  ([#1837](https://github.com/open-telemetry/opentelemetry-dotnet/pull/1837))
* Added a TracerProviderBuilder extension method called `AddLegacySource` which
  is used by instrumentation libraries that use DiagnosticSource to get
  activities processed without ActivitySourceAdapter.
  [#1836](https://github.com/open-telemetry/opentelemetry-dotnet/pull/1836)
  [#1860](https://github.com/open-telemetry/opentelemetry-dotnet/pull/1860)
* Added new constructor with optional parameters to allow customization of
  `ParentBasedSampler` behavior.
  ([#1727](https://github.com/open-telemetry/opentelemetry-dotnet/pull/1727))
* The application base directory is now tested after the current directory when
  searching for the [self diagnostic configuration
  file](https://github.com/open-telemetry/opentelemetry-dotnet/blob/main/src/OpenTelemetry/README.md#troubleshooting).
  ([#1865](https://github.com/open-telemetry/opentelemetry-dotnet/pull/1865))
* Resource Attributes now accept primitive arrays as values.
  ([#1852](https://github.com/open-telemetry/opentelemetry-dotnet/pull/1852))
* Fixed
  [#1846](https://github.com/open-telemetry/opentelemetry-dotnet/issues/1846):
  `ParentBasedSampler` will no longer explicitly consider Activity links.
  ([#1851](https://github.com/open-telemetry/opentelemetry-dotnet/pull/1851))
* Added `IncludeScopes`, `IncludeFormattedMessage`, & `ParseStateValues` on
  `OpenTelemetryLoggerOptions`. Added `FormattedMessage`, `StateValues`, &
  `ForEachScope` on `LogRecord`.
  ([#1869](https://github.com/open-telemetry/opentelemetry-dotnet/pull/1869)
  [#1883](https://github.com/open-telemetry/opentelemetry-dotnet/pull/1883))
* Added `SetResourceBuilder` support to `OpenTelemetryLoggerOptions`.
  ([#1913](https://github.com/open-telemetry/opentelemetry-dotnet/pull/1913))
* Added `IDeferredTracerProviderBuilder` and `TracerProviderBuilderBase` to
  support dependency injection through OpenTelemetry.Extensions.Hosting.
  ([#1889](https://github.com/open-telemetry/opentelemetry-dotnet/pull/1889))

## 1.0.1

Released 2021-Feb-10

## 1.0.0-rc4

Released 2021-Feb-09

## 1.0.0-rc3

Released 2021-Feb-04

* Default `Resource` will now contain service.name instead of Telemetry SDK.
  ([#1744](https://github.com/open-telemetry/opentelemetry-dotnet/pull/1744))
* Added GetDefaultResource() method to `Provider`.
  ([#1768](https://github.com/open-telemetry/opentelemetry-dotnet/pull/1768))

## 1.0.0-rc2

Released 2021-Jan-29

* The following extension methods on `ResourceBuilder` has been moved from the
  `OpenTelemetry` namespace to the `OpenTelemetry.Resources` namespace:
  `AddEnvironmentVariableDetector`, `AddAttributes`, `AddService`, and
  `AddTelemetrySdk`.
  ([#1576](https://github.com/open-telemetry/opentelemetry-dotnet/pull/1576))
* Metrics API/SDK support is in an experimental state and is not recommended for
  production use. All metric APIs have been marked with the `Obsolete`
  attribute. See
  [#1501](https://github.com/open-telemetry/opentelemetry-dotnet/issues/1501)
  for more information.
  ([#1611](https://github.com/open-telemetry/opentelemetry-dotnet/pull/1611))
* Modified SimpleExportProcessor and BatchExportProcessor to abstract classes;
  Added SimpleActivityExportProcessor, SimpleLogRecordExportProcessor,
  BatchActivityExportProcessor, BatchLogRecordExportProcessor; Added the check
  for Activity.Recorded in SimpleActivityExportProcessor and
  BatchActivityExportProcessor
  ([#1622](https://github.com/open-telemetry/opentelemetry-dotnet/pull/1622))
* Added check in `ActivitySourceAdapter` class for root activity if trace ID is
  overridden by calling `SetParentId`
  ([#1355](https://github.com/open-telemetry/opentelemetry-dotnet/pull/1355))
* Resource Attributes now accept int, short, and float as values, converting
  them to supported data types (long for int/short, double for float). For
  invalid attributes we now throw an exception instead of logging an error.
  ([#1720](https://github.com/open-telemetry/opentelemetry-dotnet/pull/1720))
* Merging "this" resource with an "other" resource now prioritizes the "other"
  resource's attributes in a conflict. We've rectified to follow a recent change
  to the spec. We previously prioritized "this" resource's tags.
  ([#1728](https://github.com/open-telemetry/opentelemetry-dotnet/pull/1728))
* `BatchExportProcessor` will now flush any remaining spans left in a `Batch`
  after the export operation has completed.
  ([#1726](https://github.com/open-telemetry/opentelemetry-dotnet/pull/1726))
* Fixed a bug to allow the Self Diagnostics log file to be opened simultaneously
  by another process in read-only mode for .NET Framework.
  ([#1693](https://github.com/open-telemetry/opentelemetry-dotnet/pull/1693))
* Metrics removed as it is not part 1.0.0 release. See issue
  [#1501](https://github.com/open-telemetry/opentelemetry-dotnet/issues/1501)
  for details on Metric release plans.
* Fix Resource attribute telemetry.sdk.version to have correct file version.
* Metrics removed as it is not part 1.0.0 release. See issue
  [#1501](https://github.com/open-telemetry/opentelemetry-dotnet/issues/1501)
  for details on Metric release plans.

## 1.0.0-rc1.1

Released 2020-Nov-17

* Removed `GetResource` and `SetResource` `Activity` extension methods. Added
  `GetResource` extension method on `BaseProvider`
  ([#1463](https://github.com/open-telemetry/opentelemetry-dotnet/pull/1463))
* Added `ParentProvider` property on `BaseProcessor` and `BaseExporter` classes.
  ([#1463](https://github.com/open-telemetry/opentelemetry-dotnet/pull/1463))
* `Resource` is no longer added to observed `Activity` objects as a
  `CustomProperty`.
  ([#1463](https://github.com/open-telemetry/opentelemetry-dotnet/pull/1463))
* Removed `ReentrantExportProcessor` as it is not required by spec.
  ([#1496](https://github.com/open-telemetry/opentelemetry-dotnet/pull/1496))
* `ActivitySourceAdapter` supports setting `ActivitySource` for Activities
  created without `ActivitySource`.
  ([#1515](https://github.com/open-telemetry/opentelemetry-dotnet/pull/1515/))
* Implemented `Shutdown` for `TracerProvider`.
  ([#1489](https://github.com/open-telemetry/opentelemetry-dotnet/pull/1489))
* `Resources.CreateServiceResource` has been removed in favor of the
  `ResourceBuilder` API.
  ([#1533](https://github.com/open-telemetry/opentelemetry-dotnet/pull/1533))
* `TracerProviderBuilder.SetResource` has been changed to
  `TracerProviderBuilder.SetResourceBuilder`.
  ([#1533](https://github.com/open-telemetry/opentelemetry-dotnet/pull/1533))
* By default `TracerProvider` will set a `Resource` containing [Telemetry
    SDK](https://github.com/open-telemetry/semantic-conventions/blob/main/docs/resource/README.md#telemetry-sdk)
    details
    ([#1533](https://github.com/open-telemetry/opentelemetry-dotnet/pull/1533)):
  * `telemetry.sdk.name` = `opentelemetry`
  * `telemetry.sdk.language` = `dotnet`
  * `telemetry.sdk.version` = [SDK version]
* `Resource` constructor marked as internal, as `ResourceBuilder` is the
  recommended API to build resources.
  ([#1566](https://github.com/open-telemetry/opentelemetry-dotnet/pull/1566))
* Changed BaseExportProcessor to have it override OnExport instead of OnEnd;
  Added check for ActivityTraceFlags to BaseExportProcessor OnEnd
  ([#1574](https://github.com/open-telemetry/opentelemetry-dotnet/pull/1574))

## 0.8.0-beta.1

Released 2020-Nov-5

* TracerProviderBuilder API changes Renamed AddInstrumentation to
  AddDiagnosticSourceInstrumentation and made internal. Added AddInstrumentation
  ([#1454](https://github.com/open-telemetry/opentelemetry-dotnet/pull/1454))
* DiagnosticSource subscription helper classes (DiagnosticSourceSubscriber,
  ListenerHandler,PropertyFetcher) are made internal.

## 0.7.0-beta.1

Released 2020-Oct-16

* Changed `ActivityExporter.OnShutdown`, `ActivityExporter.Shutdown`,
  `ActivityProcessor.OnShutdown` and `ActivityProcessor.Shutdown` to return
  boolean value
  ([#1282](https://github.com/open-telemetry/opentelemetry-dotnet/pull/1282)
  [#1285](https://github.com/open-telemetry/opentelemetry-dotnet/pull/1285))
* Renamed `SamplingDecision` options (`NotRecord` to `Drop`, `Record` to
  `RecordOnly`, and `RecordAndSampled` to `RecordAndSample`)
  ([#1297](https://github.com/open-telemetry/opentelemetry-dotnet/pull/1297))
* Added `ILogger`/`Microsoft.Extensions.Logging` integration
  ([#1308](https://github.com/open-telemetry/opentelemetry-dotnet/pull/1308)
  [#1315](https://github.com/open-telemetry/opentelemetry-dotnet/pull/1315))
* Changed exporter and processor to generic types
  ([#1328](https://github.com/open-telemetry/opentelemetry-dotnet/pull/1328)):
  * `ActivityExporter` changed to `BaseExporter<Activity>`
  * `ActivityProcessor` changed to `BaseProcessor<Activity>`
  * `BatchExportActivityProcessor` changed to `BatchExportProcessor<Activity>`
  * `ReentrantExportActivityProcessor` changed to
    `ReentrantExportProcessor<Activity>`
  * `SimpleExportActivityProcessor` changed to `SimpleExportProcessor<Activity>`

## 0.6.0-beta.1

Released 2020-Sep-15

* Fixes [953](https://github.com/open-telemetry/opentelemetry-dotnet/issues/953)
* Changes arising from `DiagnosticSource` changes
  ([#1203](https://github.com/open-telemetry/opentelemetry-dotnet/pull/1203))
* `PropertyFetcher` is now public
  ([#1232](https://github.com/open-telemetry/opentelemetry-dotnet/pull/1232))
* `PropertyFetcher` changed to `PropertyFetcher<T>`
  ([#1238](https://github.com/open-telemetry/opentelemetry-dotnet/pull/1238))

## 0.5.0-beta.2

Released 2020-08-28

* Changed `ActivityProcessor` to implement `IDisposable`
  ([#975](https://github.com/open-telemetry/opentelemetry-dotnet/pull/975))
* Samplers now get the actual TraceId of the Activity to be created.
  ([#1007](https://github.com/open-telemetry/opentelemetry-dotnet/pull/1007))
* Changed the default sampler from `AlwaysOn` to `ParentOrElse(AlwaysOn)` to
  match the spec
  ([#1013](https://github.com/open-telemetry/opentelemetry-dotnet/pull/1013))
* Added `SuppressInstrumentationScope` API
  ([#988](https://github.com/open-telemetry/opentelemetry-dotnet/pull/988)
  [#1067](https://github.com/open-telemetry/opentelemetry-dotnet/pull/1067))
* Changed `BroadcastActivityProcessor` to `FanOutActivityProcessor`
  ([#1015](https://github.com/open-telemetry/opentelemetry-dotnet/pull/1015))
* Changed `TracerProviderBuilder` and `TracerProviderSdk` design to simply the
  flow and usage
  ([#1008](https://github.com/open-telemetry/opentelemetry-dotnet/pull/1008)
  [#1027](https://github.com/open-telemetry/opentelemetry-dotnet/pull/1027)
  [#1035](https://github.com/open-telemetry/opentelemetry-dotnet/pull/1035))
* Changed `AddActivitySource` to `AddSource` with params support
  ([#1036](https://github.com/open-telemetry/opentelemetry-dotnet/pull/1036))
* Modified Sampler implementation to match the spec
  ([#1037](https://github.com/open-telemetry/opentelemetry-dotnet/pull/1037))
* Refactored simple export and batch export APIs
  ([#1078](https://github.com/open-telemetry/opentelemetry-dotnet/pull/1078)
  [#1081](https://github.com/open-telemetry/opentelemetry-dotnet/pull/1081)
  [#1083](https://github.com/open-telemetry/opentelemetry-dotnet/pull/1083)
  [#1085](https://github.com/open-telemetry/opentelemetry-dotnet/pull/1085)
  [#1087](https://github.com/open-telemetry/opentelemetry-dotnet/pull/1087)
  [#1094](https://github.com/open-telemetry/opentelemetry-dotnet/pull/1094)
  [#1113](https://github.com/open-telemetry/opentelemetry-dotnet/pull/1113)
  [#1127](https://github.com/open-telemetry/opentelemetry-dotnet/pull/1127)
  [#1129](https://github.com/open-telemetry/opentelemetry-dotnet/pull/1129)
  [#1135](https://github.com/open-telemetry/opentelemetry-dotnet/pull/1135))
* Changed `MeterProviderBuilder` and `MeterProviderSdk` design to simply the
  flow and usage
  ([#1149](https://github.com/open-telemetry/opentelemetry-dotnet/pull/1149))
* Renamed `ParentOrElseSampler` to `ParentBasedSampler`
  ([#1173](https://github.com/open-telemetry/opentelemetry-dotnet/pull/1173))
* Renamed `ProbabilitySampler` to `TraceIdRatioBasedSampler`
  ([#1174](https://github.com/open-telemetry/opentelemetry-dotnet/pull/1174))

## 0.4.0-beta.2

Released 2020-07-24

* First beta release

## 0.3.0-beta

Released 2020-07-23

* Initial release<|MERGE_RESOLUTION|>--- conflicted
+++ resolved
@@ -25,19 +25,17 @@
   supported in stable builds.
   ([#5607](https://github.com/open-telemetry/opentelemetry-dotnet/pull/5607))
 
-<<<<<<< HEAD
+* Fixed the nullable annotations for the `SamplingResult` constructors
+  to allow `null` being supplied as `attributes` or `traceStateString`
+  which has always been supported.
+  ([#5614](https://github.com/open-telemetry/opentelemetry-dotnet/pull/5614))
+
 * The `ExemplarFilter` used by SDK `MeterProvider`s for histogram metrics can
   now be controlled via the experimental
   `OTEL_DOTNET_EXPERIMENTAL_METRICS_EXEMPLAR_FILTER_HISTOGRAMS` environment
   variable. The supported values are: `always_off`, `always_on`, and
   `trace_based`.
   ([#5611](https://github.com/open-telemetry/opentelemetry-dotnet/pull/5611))
-=======
-* Fixed the nullable annotations for the `SamplingResult` constructors
-  to allow `null` being supplied as `attributes` or `traceStateString`
-  which has always been supported.
-  ([#5614](https://github.com/open-telemetry/opentelemetry-dotnet/pull/5614))
->>>>>>> 808abc85
 
 ## 1.8.1
 
