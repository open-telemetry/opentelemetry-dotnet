﻿// <copyright file="Stats.cs" company="OpenTelemetry Authors">
// Copyright 2018, OpenTelemetry Authors
//
// Licensed under the Apache License, Version 2.0 (the "License");
// you may not use this file except in compliance with the License.
// You may obtain a copy of the License at
//
//     http://www.apache.org/licenses/LICENSE-2.0
//
// Unless required by applicable law or agreed to in writing, software
// distributed under the License is distributed on an "AS IS" BASIS,
// WITHOUT WARRANTIES OR CONDITIONS OF ANY KIND, either express or implied.
// See the License for the specific language governing permissions and
// limitations under the License.
// </copyright>

namespace OpenTelemetry.Stats
{
    using OpenTelemetry.Internal;

    public class Stats
    {
        private static readonly Stats StatsValue = new Stats();

<<<<<<< HEAD
        private readonly CurrentStatsState state = new CurrentStatsState();
        private readonly StatsManager statsManager;
        private readonly IViewManager viewManager;
        private readonly IStatsRecorder statsRecorder;
=======
        private readonly IStatsComponent statsComponent = new StatsComponent();
>>>>>>> b79920aa

        internal Stats()
        {
            this.statsManager = new StatsManager(new SimpleEventQueue(), this.state);
            this.viewManager = new ViewManager(this.statsManager);
            this.statsRecorder = new StatsRecorder(this.statsManager);
        }

        public static IStatsRecorder StatsRecorder
        {
            get
            {
<<<<<<< HEAD
                return stats.statsRecorder;
=======
                return StatsValue.statsComponent.StatsRecorder;
>>>>>>> b79920aa
            }
        }

        public static IViewManager ViewManager
        {
            get
            {
<<<<<<< HEAD
                return stats.viewManager;
=======
                return StatsValue.statsComponent.ViewManager;
>>>>>>> b79920aa
            }
        }

        public static StatsCollectionState State
        {
            get
            {
<<<<<<< HEAD
                return stats.state.Value;
            }

            set
            {
                if (!(stats.viewManager is ViewManager manager))
                {
                    return;
                }

                var result = stats.state.Set(value);
                if (result)
                {
                    if (value == StatsCollectionState.DISABLED)
                    {
                        manager.ClearStats();
                    }
                    else
                    {
                        manager.ResumeStatsCollection();
                    }
                }
=======
                return StatsValue.statsComponent.State;
>>>>>>> b79920aa
            }
        }
    }
}<|MERGE_RESOLUTION|>--- conflicted
+++ resolved
@@ -22,14 +22,10 @@
     {
         private static readonly Stats StatsValue = new Stats();
 
-<<<<<<< HEAD
         private readonly CurrentStatsState state = new CurrentStatsState();
         private readonly StatsManager statsManager;
         private readonly IViewManager viewManager;
         private readonly IStatsRecorder statsRecorder;
-=======
-        private readonly IStatsComponent statsComponent = new StatsComponent();
->>>>>>> b79920aa
 
         internal Stats()
         {
@@ -42,11 +38,7 @@
         {
             get
             {
-<<<<<<< HEAD
-                return stats.statsRecorder;
-=======
-                return StatsValue.statsComponent.StatsRecorder;
->>>>>>> b79920aa
+                return StatsValue.statsRecorder;
             }
         }
 
@@ -54,11 +46,7 @@
         {
             get
             {
-<<<<<<< HEAD
-                return stats.viewManager;
-=======
-                return StatsValue.statsComponent.ViewManager;
->>>>>>> b79920aa
+                return StatsValue.viewManager;
             }
         }
 
@@ -66,8 +54,7 @@
         {
             get
             {
-<<<<<<< HEAD
-                return stats.state.Value;
+                return StatsValue.state.Value;
             }
 
             set
@@ -77,7 +64,7 @@
                     return;
                 }
 
-                var result = stats.state.Set(value);
+                var result = StatsValue.state.Set(value);
                 if (result)
                 {
                     if (value == StatsCollectionState.DISABLED)
@@ -89,9 +76,6 @@
                         manager.ResumeStatsCollection();
                     }
                 }
-=======
-                return StatsValue.statsComponent.State;
->>>>>>> b79920aa
             }
         }
     }
