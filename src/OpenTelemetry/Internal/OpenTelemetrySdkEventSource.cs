--- conflicted
+++ resolved
@@ -68,28 +68,29 @@
         }
 
         [NonEvent]
-<<<<<<< HEAD
+        public void TracestateKeyIsInvalid(ReadOnlySpan<char> key)
+        {
+            if (this.IsEnabled(EventLevel.Warning, (EventKeywords)(-1)))
+            {
+                this.TracestateKeyIsInvalid(key.ToString());
+            }
+        }
+
+        [NonEvent]
+        public void TracestateValueIsInvalid(ReadOnlySpan<char> value)
+        {
+            if (this.IsEnabled(EventLevel.Warning, (EventKeywords)(-1)))
+            {
+                this.TracestateValueIsInvalid(value.ToString());
+            }
+        }
+
+        [NonEvent]
         public void MetricControllerException(Exception ex)
         {
             if (this.IsEnabled(EventLevel.Warning, (EventKeywords)(-1)))
             {
                 this.MetricObserverException(ToInvariantString(ex));
-=======
-        public void TracestateKeyIsInvalid(ReadOnlySpan<char> key)
-        {
-            if (this.IsEnabled(EventLevel.Warning, (EventKeywords)(-1)))
-            {
-                this.TracestateKeyIsInvalid(key.ToString());
-            }
-        }
-
-        [NonEvent]
-        public void TracestateValueIsInvalid(ReadOnlySpan<char> value)
-        {
-            if (this.IsEnabled(EventLevel.Warning, (EventKeywords)(-1)))
-            {
-                this.TracestateValueIsInvalid(value.ToString());
->>>>>>> bc684ff9
             }
         }
 
