--- conflicted
+++ resolved
@@ -378,23 +378,22 @@
             this.WriteEvent(37, providerName);
         }
 
-<<<<<<< HEAD
-        [Event(38, Message = "MeterProviderSdk event: '{0}'", Level = EventLevel.Verbose)]
-        public void WriteMeterProviderSdkEvent(string message)
-        {
-            this.WriteEvent(38, message);
-        }
-
-        [Event(39, Message = "MetricReader event: '{0}'", Level = EventLevel.Verbose)]
-        public void WriteMetricReaderEvent(string message)
-        {
-            this.WriteEvent(39, message);
-=======
         [Event(38, Message = "Duplicate Instrument '{0}', Meter '{1}' encountered. Reason: '{2}'. Suggested action: '{3}'", Level = EventLevel.Warning)]
         public void DuplicateMetricInstrument(string instrumentName, string meterName, string reason, string fix)
         {
             this.WriteEvent(38, instrumentName, meterName, reason, fix);
->>>>>>> 6e31ab66
+        }
+
+        [Event(39, Message = "MeterProviderSdk event: '{0}'", Level = EventLevel.Verbose)]
+        public void WriteMeterProviderSdkEvent(string message)
+        {
+            this.WriteEvent(39, message);
+        }
+
+        [Event(40, Message = "MetricReader event: '{0}'", Level = EventLevel.Verbose)]
+        public void WriteMetricReaderEvent(string message)
+        {
+            this.WriteEvent(40, message);
         }
 
 #if DEBUG
