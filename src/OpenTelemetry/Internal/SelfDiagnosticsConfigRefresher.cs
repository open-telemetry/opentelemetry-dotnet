// <copyright file="SelfDiagnosticsConfigRefresher.cs" company="OpenTelemetry Authors">
// Copyright The OpenTelemetry Authors
//
// Licensed under the Apache License, Version 2.0 (the "License");
// you may not use this file except in compliance with the License.
// You may obtain a copy of the License at
//
//     http://www.apache.org/licenses/LICENSE-2.0
//
// Unless required by applicable law or agreed to in writing, software
// distributed under the License is distributed on an "AS IS" BASIS,
// WITHOUT WARRANTIES OR CONDITIONS OF ANY KIND, either express or implied.
// See the License for the specific language governing permissions and
// limitations under the License.
// </copyright>

using System;
using System.Diagnostics;
using System.Diagnostics.Tracing;
using System.IO;
using System.IO.MemoryMappedFiles;
using System.Text;
using System.Threading;
using System.Threading.Tasks;

namespace OpenTelemetry.Internal
{
    /// <summary>
    /// SelfDiagnosticsConfigRefresher class checks a location for a configuration file
    /// and open a MemoryMappedFile of a configured size at the configured file path.
    /// The class provides a stream object with proper write position if the configuration
    /// file is present and valid. Otherwise, the stream object would be unavailable,
    /// nothing will be logged to any file.
    /// </summary>
    internal class SelfDiagnosticsConfigRefresher : IDisposable
    {
        public static readonly byte[] MessageOnNewFile = Encoding.UTF8.GetBytes("Successfully opened file.");

<<<<<<< HEAD
        private const int ConfigurationUpdatePeriodMilliSeconds = 10000;
=======
        private static readonly byte[] MessageOnNewFile = Encoding.UTF8.GetBytes("Successfully opened file.\n");
>>>>>>> 02adc4cc

        private readonly CancellationTokenSource cancellationTokenSource;
        private readonly Task worker;
        private readonly SelfDiagnosticsConfigParser configParser;

        /// <summary>
        /// t_memoryMappedFileCache is a handle kept in thread-local storage as a cache to indicate whether the cached
        /// t_viewStream is created from the current m_memoryMappedFile.
        /// </summary>
        private readonly ThreadLocal<MemoryMappedFile> memoryMappedFileCache = new ThreadLocal<MemoryMappedFile>(true);
        private readonly ThreadLocal<MemoryMappedViewStream> viewStream = new ThreadLocal<MemoryMappedViewStream>(true);
        private bool disposedValue;

        // Once the configuration file is valid, an eventListener object will be created.
        // Commented out for now to avoid the "field was never used" compiler error.
        private SelfDiagnosticsEventListener eventListener;
        private volatile FileStream underlyingFileStreamForMemoryMappedFile;
        private volatile MemoryMappedFile memoryMappedFile;
        private string logDirectory;  // Log directory for log files
        private int logFileSize;  // Log file size in bytes
        private long logFilePosition;  // The logger will write into the byte at this position
        private EventLevel logEventLevel;

        public SelfDiagnosticsConfigRefresher()
        {
            this.configParser = new SelfDiagnosticsConfigParser();
            this.UpdateMemoryMappedFileFromConfiguration();
            this.cancellationTokenSource = new CancellationTokenSource();
            this.worker = Task.Run(() => this.Worker(this.cancellationTokenSource.Token), this.cancellationTokenSource.Token);
        }

        /// <inheritdoc/>
        public void Dispose()
        {
            this.Dispose(true);
            GC.SuppressFinalize(this);
        }

        /// <summary>
        /// Try to get the log stream which is seeked to the position where the next line of log should be written.
        /// </summary>
        /// <param name="byteCount">The number of bytes that need to be written.</param>
        /// <param name="stream">When this method returns, contains the Stream object where `byteCount` of bytes can be written.</param>
        /// <param name="availableByteCount">The number of bytes that is remaining until the end of the stream.</param>
        /// <returns>Whether the logger should log in the stream.</returns>
        public virtual bool TryGetLogStream(int byteCount, out Stream stream, out int availableByteCount)
        {
            if (this.memoryMappedFile == null)
            {
                stream = null;
                availableByteCount = 0;
                return false;
            }

            try
            {
                var cachedViewStream = this.viewStream.Value;

                // Each thread has its own MemoryMappedViewStream created from the only one MemoryMappedFile.
                // Once worker thread updates the MemoryMappedFile, all the cached ViewStream objects become
                // obsolete.
                // Each thread creates a new MemoryMappedViewStream the next time it tries to retrieve it.
                // Whether the MemoryMappedViewStream is obsolete is determined by comparing the current
                // MemoryMappedFile object with the MemoryMappedFile object cached at the creation time of the
                // MemoryMappedViewStream.
                if (cachedViewStream == null || this.memoryMappedFileCache.Value != this.memoryMappedFile)
                {
                    // Race condition: The code might reach here right after the worker thread sets memoryMappedFile
                    // to null in CloseLogFile().
                    // In this case, let the NullReferenceException be caught and fail silently.
                    // By design, all events captured will be dropped during a configuration file refresh if
                    // the file changed, regardless whether the file is deleted or updated.
                    cachedViewStream = this.memoryMappedFile.CreateViewStream();
                    this.viewStream.Value = cachedViewStream;
                    this.memoryMappedFileCache.Value = this.memoryMappedFile;
                }

                long beginPosition, endPosition;
                do
                {
                    beginPosition = this.logFilePosition;
                    endPosition = beginPosition + byteCount;
                    if (endPosition >= this.logFileSize)
                    {
                        endPosition %= this.logFileSize;
                    }
                }
                while (beginPosition != Interlocked.CompareExchange(ref this.logFilePosition, endPosition, beginPosition));
                availableByteCount = (int)(this.logFileSize - beginPosition);
                cachedViewStream.Seek(beginPosition, SeekOrigin.Begin);
                stream = cachedViewStream;
                return true;
            }
            catch (Exception)
            {
                stream = null;
                availableByteCount = 0;
                return false;
            }
        }

        private async Task Worker(CancellationToken cancellationToken)
        {
            await Task.Delay(ConfigurationUpdatePeriodMilliSeconds, cancellationToken).ConfigureAwait(false);
            while (!cancellationToken.IsCancellationRequested)
            {
                this.UpdateMemoryMappedFileFromConfiguration();
                await Task.Delay(ConfigurationUpdatePeriodMilliSeconds, cancellationToken).ConfigureAwait(false);
            }
        }

        private void UpdateMemoryMappedFileFromConfiguration()
        {
            if (this.configParser.TryGetConfiguration(out string newLogDirectory, out int fileSizeInKB, out EventLevel newEventLevel))
            {
                int newFileSize = fileSizeInKB * 1024;
                if (!newLogDirectory.Equals(this.logDirectory) || this.logFileSize != newFileSize)
                {
                    this.CloseLogFile();
                    this.OpenLogFile(newLogDirectory, newFileSize);
                }

                if (!newEventLevel.Equals(this.logEventLevel))
                {
                    if (this.eventListener != null)
                    {
                        this.eventListener.Dispose();
                    }

                    this.eventListener = new SelfDiagnosticsEventListener(newEventLevel, this);
                    this.logEventLevel = newEventLevel;
                }
            }
            else
            {
                this.CloseLogFile();
            }
        }

        private void CloseLogFile()
        {
            MemoryMappedFile mmf = Interlocked.CompareExchange(ref this.memoryMappedFile, null, this.memoryMappedFile);
            if (mmf != null)
            {
                // Each thread has its own MemoryMappedViewStream created from the only one MemoryMappedFile.
                // Once worker thread closes the MemoryMappedFile, all the ViewStream objects should be disposed
                // properly.
                foreach (MemoryMappedViewStream stream in this.viewStream.Values)
                {
                    if (stream != null)
                    {
                        stream.Dispose();
                    }
                }

                mmf.Dispose();
            }

            FileStream fs = Interlocked.CompareExchange(
                ref this.underlyingFileStreamForMemoryMappedFile,
                null,
                this.underlyingFileStreamForMemoryMappedFile);
            fs?.Dispose();
        }

        private void OpenLogFile(string newLogDirectory, int newFileSize)
        {
            try
            {
                Directory.CreateDirectory(newLogDirectory);
                var fileName = Path.GetFileName(Process.GetCurrentProcess().MainModule.FileName) + "."
                    + Process.GetCurrentProcess().Id + ".log";
                var filePath = Path.Combine(newLogDirectory, fileName);

                // Because the API [MemoryMappedFile.CreateFromFile][1](the string version) behaves differently on
                // .NET Framework and .NET Core, here I am using the [FileStream version][2] of it.
                // Taking the last four prameter values from [.NET Framework]
                // (https://referencesource.microsoft.com/#system.core/System/IO/MemoryMappedFiles/MemoryMappedFile.cs,148)
                // and [.NET Core]
                // (https://github.com/dotnet/runtime/blob/master/src/libraries/System.IO.MemoryMappedFiles/src/System/IO/MemoryMappedFiles/MemoryMappedFile.cs#L152)
                // The parameter for FileAccess is different in type but the same in rules, both are Read and Write.
                // The parameter for FileShare is different in values and in behavior.
                // .NET Framework doesn't allow sharing but .NET Core allows reading by other programs.
                // The last two parameters are the same values for both frameworks.
                // [1]: https://docs.microsoft.com/dotnet/api/system.io.memorymappedfiles.memorymappedfile.createfromfile?view=net-5.0#System_IO_MemoryMappedFiles_MemoryMappedFile_CreateFromFile_System_String_System_IO_FileMode_System_String_System_Int64_
                // [2]: https://docs.microsoft.com/dotnet/api/system.io.memorymappedfiles.memorymappedfile.createfromfile?view=net-5.0#System_IO_MemoryMappedFiles_MemoryMappedFile_CreateFromFile_System_IO_FileStream_System_String_System_Int64_System_IO_MemoryMappedFiles_MemoryMappedFileAccess_System_IO_HandleInheritability_System_Boolean_
                this.underlyingFileStreamForMemoryMappedFile =
                    new FileStream(filePath, FileMode.Create, FileAccess.ReadWrite, FileShare.Read, 0x1000, FileOptions.None);

                // The parameter values for MemoryMappedFileSecurity, HandleInheritability and leaveOpen are the same
                // values for .NET Framework and .NET Core:
                // https://referencesource.microsoft.com/#system.core/System/IO/MemoryMappedFiles/MemoryMappedFile.cs,172
                // https://github.com/dotnet/runtime/blob/master/src/libraries/System.IO.MemoryMappedFiles/src/System/IO/MemoryMappedFiles/MemoryMappedFile.cs#L168-L179
                this.memoryMappedFile = MemoryMappedFile.CreateFromFile(
                    this.underlyingFileStreamForMemoryMappedFile,
                    null,
                    newFileSize,
                    MemoryMappedFileAccess.ReadWrite,
#if NET452
                    // Only .NET Framework 4.5.2 among all .NET Framework versions is lacking a method omitting this
                    // default value for MemoryMappedFileSecurity.
                    // https://docs.microsoft.com/dotnet/api/system.io.memorymappedfiles.memorymappedfile.createfromfile?view=netframework-4.5.2
                    // .NET Core simply doesn't support this parameter.
                    null,
#endif
                    HandleInheritability.None,
                    false);
                this.logDirectory = newLogDirectory;
                this.logFileSize = newFileSize;
                this.logFilePosition = MessageOnNewFile.Length;
                using var stream = this.memoryMappedFile.CreateViewStream();
                stream.Write(MessageOnNewFile, 0, MessageOnNewFile.Length);
            }
            catch (Exception ex)
            {
                OpenTelemetrySdkEventSource.Log.SelfDiagnosticsFileCreateException(newLogDirectory, ex);
            }
        }

        private void Dispose(bool disposing)
        {
            if (!this.disposedValue)
            {
                if (disposing)
                {
                    this.cancellationTokenSource.Cancel(false);
                    try
                    {
                        this.worker.Wait();
                    }
                    catch (AggregateException)
                    {
                    }
                    finally
                    {
                        this.cancellationTokenSource.Dispose();
                    }

                    // Ensure worker thread properly finishes.
                    // Or it might have created another MemoryMappedFile in that thread
                    // after the CloseLogFile() below is called.
                    this.CloseLogFile();
                }

                this.disposedValue = true;
            }
        }
    }
}<|MERGE_RESOLUTION|>--- conflicted
+++ resolved
@@ -34,13 +34,9 @@
     /// </summary>
     internal class SelfDiagnosticsConfigRefresher : IDisposable
     {
-        public static readonly byte[] MessageOnNewFile = Encoding.UTF8.GetBytes("Successfully opened file.");
-
-<<<<<<< HEAD
+        public static readonly byte[] MessageOnNewFile = Encoding.UTF8.GetBytes("Successfully opened file.\n");
+
         private const int ConfigurationUpdatePeriodMilliSeconds = 10000;
-=======
-        private static readonly byte[] MessageOnNewFile = Encoding.UTF8.GetBytes("Successfully opened file.\n");
->>>>>>> 02adc4cc
 
         private readonly CancellationTokenSource cancellationTokenSource;
         private readonly Task worker;
