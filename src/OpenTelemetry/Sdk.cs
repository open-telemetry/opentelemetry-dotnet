--- conflicted
+++ resolved
@@ -35,30 +35,9 @@
     {
         Propagators.DefaultTextMapPropagator = new CompositeTextMapPropagator(new TextMapPropagator[]
         {
-<<<<<<< HEAD
             new TraceContextPropagator(),
             new BaggagePropagator(),
         });
-=======
-            Propagators.DefaultTextMapPropagator = new CompositeTextMapPropagator(new TextMapPropagator[]
-            {
-                new TraceContextPropagator(),
-                new BaggagePropagator(),
-            });
-
-            Activity.DefaultIdFormat = ActivityIdFormat.W3C;
-            Activity.ForceDefaultIdFormat = true;
-            SelfDiagnostics.EnsureInitialized();
-
-            var assemblyInformationalVersion = typeof(Sdk).Assembly.GetCustomAttribute<AssemblyInformationalVersionAttribute>()?.InformationalVersion;
-            InformationalVersion = ParseAssemblyInformationalVersion(assemblyInformationalVersion);
-
-            ConfigurationExtensions.LogInvalidEnvironmentVariable = (string key, string value) =>
-            {
-                OpenTelemetrySdkEventSource.Log.InvalidEnvironmentVariable(key, value);
-            };
-        }
->>>>>>> 1d1c7147
 
         Activity.DefaultIdFormat = ActivityIdFormat.W3C;
         Activity.ForceDefaultIdFormat = true;
@@ -66,6 +45,11 @@
 
         var assemblyInformationalVersion = typeof(Sdk).Assembly.GetCustomAttribute<AssemblyInformationalVersionAttribute>()?.InformationalVersion;
         InformationalVersion = ParseAssemblyInformationalVersion(assemblyInformationalVersion);
+
+        ConfigurationExtensions.LogInvalidEnvironmentVariable = (string key, string value) =>
+        {
+            OpenTelemetrySdkEventSource.Log.InvalidEnvironmentVariable(key, value);
+        };
     }
 
     /// <summary>
