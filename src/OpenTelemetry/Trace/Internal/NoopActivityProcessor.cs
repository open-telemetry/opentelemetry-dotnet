﻿// <copyright file="NoopActivityProcessor.cs" company="OpenTelemetry Authors">
// Copyright The OpenTelemetry Authors
//
// Licensed under the Apache License, Version 2.0 (the "License");
// you may not use this file except in compliance with the License.
// You may obtain a copy of the License at
//
//     http://www.apache.org/licenses/LICENSE-2.0
//
// Unless required by applicable law or agreed to in writing, software
// distributed under the License is distributed on an "AS IS" BASIS,
// WITHOUT WARRANTIES OR CONDITIONS OF ANY KIND, either express or implied.
// See the License for the specific language governing permissions and
// limitations under the License.
// </copyright>

namespace OpenTelemetry.Trace.Internal
{
    internal sealed class NoopActivityProcessor : ActivityProcessor
    {
<<<<<<< HEAD
        public override Task ShutdownAsync(CancellationToken cancellationToken)
        {
#if NET452
            return Task.FromResult(0);
#else
            return Task.CompletedTask;
#endif
        }

        public override Task ForceFlushAsync(CancellationToken cancellationToken)
        {
#if NET452
            return Task.FromResult(0);
#else
            return Task.CompletedTask;
#endif
        }

        protected override void OnStartInternal(Activity activity)
        {
        }

        protected override void OnEndInternal(Activity activity)
        {
        }
=======
>>>>>>> 6e53eb20
    }
}<|MERGE_RESOLUTION|>--- conflicted
+++ resolved
@@ -14,29 +14,12 @@
 // limitations under the License.
 // </copyright>
 
+using System.Diagnostics;
+
 namespace OpenTelemetry.Trace.Internal
 {
     internal sealed class NoopActivityProcessor : ActivityProcessor
     {
-<<<<<<< HEAD
-        public override Task ShutdownAsync(CancellationToken cancellationToken)
-        {
-#if NET452
-            return Task.FromResult(0);
-#else
-            return Task.CompletedTask;
-#endif
-        }
-
-        public override Task ForceFlushAsync(CancellationToken cancellationToken)
-        {
-#if NET452
-            return Task.FromResult(0);
-#else
-            return Task.CompletedTask;
-#endif
-        }
-
         protected override void OnStartInternal(Activity activity)
         {
         }
@@ -44,7 +27,5 @@
         protected override void OnEndInternal(Activity activity)
         {
         }
-=======
->>>>>>> 6e53eb20
     }
 }