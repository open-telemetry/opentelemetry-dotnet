--- conflicted
+++ resolved
@@ -109,22 +109,7 @@
         {
             get => this.StatusWithDefault;
 
-<<<<<<< HEAD
             set => this.status = value.IsValid ? value : throw new ArgumentException(nameof(value));
-=======
-            set
-            {
-                if (!this.IsRecording)
-                {
-                    return;
-                }
-
-                lock (this.@lock)
-                {
-                    this.status = value.IsValid ? value : throw new ArgumentException(nameof(value));
-                }
-            }
->>>>>>> aa8f42fb
         }
 
         public ActivitySpanId ParentSpanId => this.Activity.ParentSpanId;
@@ -193,11 +178,7 @@
                 throw new ArgumentNullException(nameof(keyValuePair.Key));
             }
 
-<<<<<<< HEAD
             if (keyValuePair.Value == null)
-=======
-            if (!this.IsRecording || this.hasEnded)
->>>>>>> aa8f42fb
             {
                 throw new ArgumentNullException(nameof(keyValuePair.Value));
             }
@@ -233,11 +214,7 @@
                 return;
             }
 
-<<<<<<< HEAD
             if (this.hasEnded)
-=======
-            if (!this.IsRecording || this.hasEnded)
->>>>>>> aa8f42fb
             {
                 OpenTelemetrySdkEventSource.Log.UnexpectedCallOnEndedSpan("AddEvent");
                 return;
@@ -254,11 +231,7 @@
                 return;
             }
 
-<<<<<<< HEAD
             if (this.hasEnded)
-=======
-            if (!this.IsRecording || this.hasEnded)
->>>>>>> aa8f42fb
             {
                 OpenTelemetrySdkEventSource.Log.UnexpectedCallOnEndedSpan("AddEvent");
                 return;
@@ -361,21 +334,7 @@
         /// <inheritdoc/>
         public void SetAttribute(string key, string value)
         {
-<<<<<<< HEAD
             if (!this.IsRecordingEvents)
-=======
-            if (key == null)
-            {
-                throw new ArgumentNullException(nameof(key));
-            }
-
-            if (key == null)
-            {
-                throw new ArgumentNullException(nameof(key));
-            }
-
-            if (!this.IsRecording)
->>>>>>> aa8f42fb
             {
                 return;
             }
@@ -386,16 +345,7 @@
         /// <inheritdoc/>
         public void SetAttribute(string key, long value)
         {
-<<<<<<< HEAD
             if (!this.IsRecordingEvents)
-=======
-            if (key == null)
-            {
-                throw new ArgumentNullException(nameof(key));
-            }
-
-            if (!this.IsRecording)
->>>>>>> aa8f42fb
             {
                 return;
             }
@@ -406,16 +356,7 @@
         /// <inheritdoc/>
         public void SetAttribute(string key, double value)
         {
-<<<<<<< HEAD
             if (!this.IsRecordingEvents)
-=======
-            if (key == null)
-            {
-                throw new ArgumentNullException(nameof(key));
-            }
-
-            if (!this.IsRecording)
->>>>>>> aa8f42fb
             {
                 return;
             }
@@ -426,16 +367,7 @@
         /// <inheritdoc/>
         public void SetAttribute(string key, bool value)
         {
-<<<<<<< HEAD
             if (!this.IsRecordingEvents)
-=======
-            if (key == null)
-            {
-                throw new ArgumentNullException(nameof(key));
-            }
-
-            if (!this.IsRecording)
->>>>>>> aa8f42fb
             {
                 return;
             }
