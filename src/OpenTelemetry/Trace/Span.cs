--- conflicted
+++ resolved
@@ -36,13 +36,8 @@
         private readonly DateTimeOffset startTimestamp;
         private readonly object @lock = new object();
         private EvictingQueue<KeyValuePair<string, object>> attributes;
-<<<<<<< HEAD
         private EvictingQueue<Event> events;
-        private EvictingQueue<ILink> links;
-=======
-        private EvictingQueue<IEvent> events;
         private EvictingQueue<Link> links;
->>>>>>> ad6ad5c5
         private Status status;
         private DateTimeOffset endTimestamp;
 
