﻿// <copyright file="Span.cs" company="OpenTelemetry Authors">
// Copyright 2018, OpenTelemetry Authors
//
// Licensed under the Apache License, Version 2.0 (the "License");
// you may not use this file except in compliance with the License.
// You may obtain a copy of the License at
//
//     http://www.apache.org/licenses/LICENSE-2.0
//
// Unless required by applicable law or agreed to in writing, software
// distributed under the License is distributed on an "AS IS" BASIS,
// WITHOUT WARRANTIES OR CONDITIONS OF ANY KIND, either express or implied.
// See the License for the specific language governing permissions and
// limitations under the License.
// </copyright>
using System;
using System.Collections.Generic;
using System.Diagnostics;
using System.Linq;
using OpenTelemetry.Context.Propagation;
using OpenTelemetry.Resources;
using OpenTelemetry.Trace.Configuration;
using OpenTelemetry.Trace.Export;
using OpenTelemetry.Trace.Internal;
using OpenTelemetry.Utils;

namespace OpenTelemetry.Trace
{
    /// <summary>
    /// Span implementation.
    /// </summary>
    public sealed class Span : ISpan
    {
        private readonly TracerConfiguration tracerConfiguration;
        private readonly SpanProcessor spanProcessor;
        private readonly DateTimeOffset startTimestamp;
        private readonly object @lock = new object();
        private EvictingQueue<KeyValuePair<string, object>> attributes;
        private EvictingQueue<Event> events;
        private EvictingQueue<Link> links;
        private Status status;
        private DateTimeOffset endTimestamp;
        private bool hasEnded;

        private Span(
            string name,
            SpanContext parentSpanContext,
            ActivityAndTracestate activityAndTracestate,
            bool ownsActivity,
            SpanKind spanKind,
            DateTimeOffset startTimestamp,
            Func<IEnumerable<Link>> linksGetter,
            TracerConfiguration tracerConfiguration,
            SpanProcessor spanProcessor,
            Resource libraryResource)
        : this(name, parentSpanContext, activityAndTracestate, ownsActivity, spanKind, startTimestamp,
            linksGetter?.Invoke() ?? Array.Empty<Link>(), tracerConfiguration, spanProcessor, libraryResource)
        {
        }

        private Span(
            string name,
            SpanContext parentSpanContext,
            ActivityAndTracestate activityAndTracestate,
            bool ownsActivity,
            SpanKind spanKind,
            DateTimeOffset startTimestamp,
            IEnumerable<Link> links,
            TracerConfiguration tracerConfiguration,
            SpanProcessor spanProcessor,
            Resource libraryResource)
        {
            this.Name = name;
            this.LibraryResource = libraryResource;
            this.startTimestamp = startTimestamp;
            this.tracerConfiguration = tracerConfiguration;
            this.spanProcessor = spanProcessor;
            this.Kind = spanKind;
            this.OwnsActivity = ownsActivity;
            this.Activity = activityAndTracestate.Activity;

            var tracestate = activityAndTracestate.Tracestate;

            this.IsRecording = MakeSamplingDecision(
                parentSpanContext,
                name,
                null,
                links, // we'll enumerate again, but double enumeration over small collection is cheaper than allocation
                this.Activity.TraceId,
                this.Activity.SpanId,
                this.tracerConfiguration);

            if (this.IsRecording)
            {
                this.Activity.ActivityTraceFlags |= ActivityTraceFlags.Recorded;

                if (links != null)
                {
                    this.links = new EvictingQueue<Link>(this.tracerConfiguration.MaxNumberOfLinks);

                    foreach (var link in links)
                    {
                        this.links.AddEvent(link);
                    }
                }

                this.spanProcessor.OnStart(this);
            }
            else
            {
                this.Activity.ActivityTraceFlags &= ~ActivityTraceFlags.Recorded;
            }

            // this context is definitely not remote, setting isRemote to false
            this.Context = new SpanContext(this.Activity.TraceId, this.Activity.SpanId, this.Activity.ActivityTraceFlags, false, tracestate);
        }

        public SpanContext Context { get; private set; }

        public string Name { get; private set; }

        /// <inheritdoc/>
        public Status Status
        {
            get
            {
                lock (this.@lock)
                {
                    return this.StatusWithDefault;
                }
            }

            set
            {
                if (!this.IsRecording)
                {
                    return;
                }

                lock (this.@lock)
                {
                    this.status = value.IsValid ? value : throw new ArgumentException(nameof(value));
                }
            }
        }

        public ActivitySpanId ParentSpanId => this.Activity.ParentSpanId;

        /// <inheritdoc/>
        public bool IsRecording { get; }

        /// <summary>
        /// Gets attributes.
        /// </summary>
        public IEnumerable<KeyValuePair<string, object>> Attributes => this.attributes ?? Enumerable.Empty<KeyValuePair<string, object>>();

        /// <summary>
        /// Gets events.
        /// </summary>
        public IEnumerable<Event> Events => this.events ?? Enumerable.Empty<Event>();

        /// <summary>
        /// Gets links.
        /// </summary>
        public IEnumerable<Link> Links => this.links ?? Enumerable.Empty<Link>();

        /// <summary>
        /// Gets span start timestamp.
        /// </summary>
        public DateTimeOffset StartTimestamp => this.startTimestamp;

        /// <summary>
        /// Gets span end timestamp.
        /// </summary>
        public DateTimeOffset EndTimestamp => this.endTimestamp;

        /// <summary>
        /// Gets the span kind.
        /// </summary>
        public SpanKind? Kind { get; }

        /// <summary>
        /// Gets the "Library Resource" (name + version) associated with the Tracer that produced this span.
        /// </summary>
        public Resource LibraryResource { get; }
        
        internal bool OwnsActivity { get; }

        internal Activity Activity { get; }

        private Status StatusWithDefault => this.status.IsValid ? this.status : Status.Ok;

        /// <inheritdoc />
        public void UpdateName(string name)
        {
            this.Name = name ?? throw new ArgumentNullException(nameof(name));
        }

        /// <inheritdoc/>
        public void SetAttribute(KeyValuePair<string, object> keyValuePair)
        {
            if (keyValuePair.Key == null || keyValuePair.Value == null)
            {
                throw new ArgumentNullException(nameof(keyValuePair));
            }

            if (!this.IsRecording || this.hasEnded)
            {
                return;
            }

            lock (this.@lock)
            {
                if (this.attributes == null)
                {
                    this.attributes = new EvictingQueue<KeyValuePair<string, object>>(this.tracerConfiguration.MaxNumberOfAttributes);
                }

                this.attributes.AddEvent(new KeyValuePair<string, object>(keyValuePair.Key, keyValuePair.Value));
            }
        }

        /// <inheritdoc/>
        public void AddEvent(string name)
        {
            if (name == null)
            {
                throw new ArgumentNullException(nameof(name));
            }

            if (!this.IsRecording || this.hasEnded)
            {
                return;
            }

            lock (this.@lock)
            {
                if (this.events == null)
                {
                    this.events =
                        new EvictingQueue<Event>(this.tracerConfiguration.MaxNumberOfEvents);
                }

                this.events.AddEvent(new Event(name, PreciseTimestamp.GetUtcNow()));
            }
        }

        /// <inheritdoc/>
        public void AddEvent(string name, IDictionary<string, object> eventAttributes)
        {
            if (name == null)
            {
                throw new ArgumentNullException(nameof(name));
            }

            if (eventAttributes == null)
            {
                throw new ArgumentNullException(nameof(eventAttributes));
            }

            if (!this.IsRecording || this.hasEnded)
            {
                return;
            }

            lock (this.@lock)
            {
                if (this.hasEnded)
                {
                    // logger.log(Level.FINE, "Calling AddEvent() on an ended Span.");
                    return;
                }

                if (this.events == null)
                {
                    this.events =
                        new EvictingQueue<Event>(this.tracerConfiguration.MaxNumberOfEvents);
                }

                this.events.AddEvent(new Event(name, PreciseTimestamp.GetUtcNow(), eventAttributes));
            }
        }

        /// <inheritdoc/>
        public void AddEvent(Event addEvent)
        {
            if (addEvent == null)
            {
                throw new ArgumentNullException(nameof(addEvent));
            }

            if (!this.IsRecording)
            {
                return;
            }

            lock (this.@lock)
            {
                if (this.hasEnded)
                {
                    // logger.log(Level.FINE, "Calling AddEvent() on an ended Span.");
                    return;
                }

                if (this.events == null)
                {
                    this.events =
                        new EvictingQueue<Event>(this.tracerConfiguration.MaxNumberOfEvents);
                }

                this.events.AddEvent(addEvent);
            }
        }

        /// <inheritdoc/>
<<<<<<< HEAD
=======
        public void AddLink(Link link)
        {
            if (link == null)
            {
                throw new ArgumentNullException(nameof(link));
            }

            if (!this.IsRecording)
            {
                return;
            }

            lock (this.@lock)
            {
                if (this.hasEnded)
                {
                    // logger.log(Level.FINE, "Calling addLink() on an ended Span.");
                    return;
                }

                if (this.links == null)
                {
                    this.links = new EvictingQueue<Link>(this.tracerConfiguration.MaxNumberOfLinks);
                }

                this.links.AddEvent(link);
            }
        }

        /// <inheritdoc/>
>>>>>>> aa8f42fb
        public void End()
        {
            this.End(PreciseTimestamp.GetUtcNow());
        }

        public void End(DateTimeOffset endTimestamp)
        {
            if (this.hasEnded)
            {
                return;
            }

            this.hasEnded = true;
            this.endTimestamp = endTimestamp;
            if (this.OwnsActivity && this.Activity == Activity.Current)
            {
                // TODO log if current is not span activity
                this.Activity.Stop();
            }

            if (!this.IsRecording)
            {
                return;
            }

            this.spanProcessor.OnEnd(this);
        }

        /// <inheritdoc/>
        public void SetAttribute(string key, string value)
        {
            if (key == null)
            {
                throw new ArgumentNullException(nameof(key));
            }

            if (key == null)
            {
                throw new ArgumentNullException(nameof(key));
            }

            if (!this.IsRecording)
            {
                return;
            }

            this.SetAttribute(new KeyValuePair<string, object>(key, value));
        }

        /// <inheritdoc/>
        public void SetAttribute(string key, long value)
        {
            if (key == null)
            {
                throw new ArgumentNullException(nameof(key));
            }

            if (!this.IsRecording)
            {
                return;
            }

            this.SetAttribute(new KeyValuePair<string, object>(key, value));
        }

        /// <inheritdoc/>
        public void SetAttribute(string key, double value)
        {
            if (key == null)
            {
                throw new ArgumentNullException(nameof(key));
            }

            if (!this.IsRecording)
            {
                return;
            }

            this.SetAttribute(new KeyValuePair<string, object>(key, value));
        }

        /// <inheritdoc/>
        public void SetAttribute(string key, bool value)
        {
            if (key == null)
            {
                throw new ArgumentNullException(nameof(key));
            }

            if (!this.IsRecording)
            {
                return;
            }

            this.SetAttribute(new KeyValuePair<string, object>(key, value));
        }

        internal static Span CreateFromParentSpan(
            string name,
            ISpan parentSpan,
            SpanKind spanKind,
            DateTimeOffset startTimestamp,
            Func<IEnumerable<Link>> linksGetter,
            TracerConfiguration tracerConfiguration,
            SpanProcessor spanProcessor,
            Resource libraryResource)
        {
            if (parentSpan.Context.IsValid)
            {
                return new Span(
                    name,
                    parentSpan.Context,
                    FromParentSpan(name, parentSpan),
                    true,
                    spanKind,
                    startTimestamp,
                    linksGetter,
                    tracerConfiguration,
                    spanProcessor,
                    libraryResource);
            }

            var currentActivity = Activity.Current;
            if (currentActivity == null)
            {
                return new Span(
                    name,
                    SpanContext.Blank,
                    CreateRoot(name),
                    true,
                    spanKind,
                    startTimestamp,
                    linksGetter,
                    tracerConfiguration,
                    spanProcessor,
                    libraryResource);
            }

            return new Span(
                name,
                new SpanContext(
                    currentActivity.TraceId,
                    currentActivity.SpanId,
                    currentActivity.ActivityTraceFlags),
                FromCurrentParentActivity(name, currentActivity),
                true,
                spanKind,
                startTimestamp,
                linksGetter,
                tracerConfiguration,
                spanProcessor,
                libraryResource);
        }

        internal static Span CreateFromParentSpan(
            string name,
            ISpan parentSpan,
            SpanKind spanKind,
            DateTimeOffset startTimestamp,
            IEnumerable<Link> links,
            TracerConfiguration tracerConfiguration,
            SpanProcessor spanProcessor,
            Resource libraryResource)
        {
            if (parentSpan.Context.IsValid)
            {
                return new Span(
                    name,
                    parentSpan.Context,
                    FromParentSpan(name, parentSpan),
                    true,
                    spanKind,
                    startTimestamp,
                    links,
                    tracerConfiguration,
                    spanProcessor,
                    libraryResource);
            }

            var currentActivity = Activity.Current;
            if (currentActivity == null)
            {
                return new Span(
                    name,
                    SpanContext.Blank,
                    CreateRoot(name),
                    true,
                    spanKind,
                    startTimestamp,
                    links,
                    tracerConfiguration,
                    spanProcessor,
                    libraryResource);
            }

            return new Span(
                name,
                new SpanContext(
                    currentActivity.TraceId,
                    currentActivity.SpanId,
                    currentActivity.ActivityTraceFlags),
                FromCurrentParentActivity(name, currentActivity),
                true,
                spanKind,
                startTimestamp,
                links,
                tracerConfiguration,
                spanProcessor,
                libraryResource);
        }

        internal static Span CreateFromParentContext(
            string name,
            SpanContext parentContext,
            SpanKind spanKind,
            DateTimeOffset startTimestamp,
            Func<IEnumerable<Link>> linksGetter,
            TracerConfiguration tracerConfiguration,
            SpanProcessor spanProcessor,
            Resource libraryResource)
        {
            return new Span(
                name,
                parentContext,
                FromParentSpanContext(name, parentContext),
                true,
                spanKind,
                startTimestamp,
                linksGetter,
                tracerConfiguration,
                spanProcessor,
                libraryResource);
        }

        internal static Span CreateFromParentContext(
            string name,
            SpanContext parentContext,
            SpanKind spanKind,
            DateTimeOffset startTimestamp,
            IEnumerable<Link> links,
            TracerConfiguration tracerConfiguration,
            SpanProcessor spanProcessor,
            Resource libraryResource)
        {
            return new Span(
                name,
                parentContext,
                FromParentSpanContext(name, parentContext),
                true,
                spanKind,
                startTimestamp,
                links,
                tracerConfiguration,
                spanProcessor,
                libraryResource);
        }

        internal static Span CreateRoot(
            string name,
            SpanKind spanKind,
            DateTimeOffset startTimestamp,
            Func<IEnumerable<Link>> linksGetter,
            TracerConfiguration tracerConfiguration,
            SpanProcessor spanProcessor,
            Resource libraryResource)
        {
            return new Span(
                name,
                SpanContext.Blank,
                CreateRoot(name),
                true,
                spanKind,
                startTimestamp,
                linksGetter,
                tracerConfiguration,
                spanProcessor,
                libraryResource);
        }

        internal static Span CreateRoot(
            string name,
            SpanKind spanKind,
            DateTimeOffset startTimestamp,
            IEnumerable<Link> links,
            TracerConfiguration tracerConfiguration,
            SpanProcessor spanProcessor,
            Resource libraryResource)
        {
            return new Span(
                name,
                SpanContext.Blank,
                CreateRoot(name),
                true,
                spanKind,
                startTimestamp,
                links,
                tracerConfiguration,
                spanProcessor,
                libraryResource);
        }

        internal static Span CreateFromActivity(
            string name,
            Activity activity,
            SpanKind spanKind,
            Func<IEnumerable<Link>> linksGetter,
            TracerConfiguration tracerConfiguration,
            SpanProcessor spanProcessor,
            Resource libraryResource)
        {
            return new Span(
                name,
                ParentContextFromActivity(activity),
                FromActivity(name, activity),
                false,
                spanKind,
                new DateTimeOffset(activity.StartTimeUtc),
                linksGetter,
                tracerConfiguration,
                spanProcessor,
                libraryResource);
        }

        internal static Span CreateFromActivity(
            string name,
            Activity activity,
            SpanKind spanKind,
            IEnumerable<Link> links,
            TracerConfiguration tracerConfiguration,
            SpanProcessor spanProcessor,
            Resource libraryResource)
        {
            return new Span(
                name,
                ParentContextFromActivity(activity),
                FromActivity(name, activity),
                false,
                spanKind,
                new DateTimeOffset(activity.StartTimeUtc),
                links,
                tracerConfiguration,
                spanProcessor,
                libraryResource);
        }

        private static bool MakeSamplingDecision(
            SpanContext parent,
            string name,
            ISampler sampler,
            IEnumerable<Link> parentLinks,
            ActivityTraceId traceId,
            ActivitySpanId spanId,
            TracerConfiguration tracerConfiguration)
        {
            // If users set a specific sampler in the SpanBuilder, use it.
            if (sampler != null)
            {
                return sampler.ShouldSample(parent, traceId, spanId, name, parentLinks).IsSampled;
            }

            // Use the default sampler if this is a root Span or this is an entry point Span (has remote
            // parent).
            if (parent == null || !parent.IsValid)
            {
                return tracerConfiguration
                    .Sampler
                    .ShouldSample(parent, traceId, spanId, name, parentLinks).IsSampled;
            }

            // Parent is always different than null because otherwise we use the default sampler.
            return (parent.TraceOptions & ActivityTraceFlags.Recorded) != 0 || IsAnyParentLinkSampled(parentLinks);
        }

        private static bool IsAnyParentLinkSampled(IEnumerable<Link> parentLinks)
        {
            if (parentLinks != null)
            {
                foreach (var parentLink in parentLinks)
                {
                    if ((parentLink.Context.TraceOptions & ActivityTraceFlags.Recorded) != 0)
                    {
                        return true;
                    }
                }
            }

            return false;
        }

        private static ActivityAndTracestate FromCurrentParentActivity(string spanName, Activity current)
        {
            var activity = new Activity(spanName);
            activity.SetIdFormat(ActivityIdFormat.W3C);

            activity.Start();
            Activity.Current = current;

            List<KeyValuePair<string, string>> tracestate = null;
            if (activity.TraceStateString != null)
            {
                tracestate = new List<KeyValuePair<string, string>>();
                TracestateUtils.AppendTracestate(activity.TraceStateString, tracestate);
            }

            return new ActivityAndTracestate(activity, tracestate);
        }

        private static ActivityAndTracestate FromParentSpan(string spanName, ISpan parentSpan)
        {
            if (parentSpan is Span parentSpanImpl && parentSpanImpl.Activity == Activity.Current)
            {
                var activity = new Activity(spanName);
                activity.SetIdFormat(ActivityIdFormat.W3C);
                activity.TraceStateString = parentSpanImpl.Activity.TraceStateString;

                var originalActivity = Activity.Current;
                activity.Start();
                Activity.Current = originalActivity;

                return new ActivityAndTracestate(activity, parentSpan.Context.Tracestate);
            }

            return FromParentSpanContext(spanName, parentSpan.Context);
        }

        private static ActivityAndTracestate FromParentSpanContext(string spanName, SpanContext parentContext)
        {
            var activity = new Activity(spanName);

            IEnumerable<KeyValuePair<string, string>> tracestate = null;
            if (parentContext != null && parentContext.IsValid)
            {
                activity.SetParentId(parentContext.TraceId,
                    parentContext.SpanId,
                    parentContext.TraceOptions);
                if (parentContext.Tracestate != null && parentContext.Tracestate.Any())
                {
                    activity.TraceStateString = TracestateUtils.GetString(parentContext.Tracestate);
                    tracestate = parentContext.Tracestate;
                }
            }

            activity.SetIdFormat(ActivityIdFormat.W3C);

            var originalActivity = Activity.Current;
            activity.Start();
            Activity.Current = originalActivity;

            return new ActivityAndTracestate(activity, tracestate);
        }

        private static ActivityAndTracestate CreateRoot(string spanName)
        {
            var activity = new Activity(spanName);
            activity.SetIdFormat(ActivityIdFormat.W3C);

            var originalActivity = Activity.Current;
            if (originalActivity != null)
            {
                activity.SetParentId(" ");
            }

            activity.Start();
            Activity.Current = originalActivity;

            return new ActivityAndTracestate(activity, null);
        }

        private static ActivityAndTracestate FromActivity(string spanName, Activity activity)
        {
            List<KeyValuePair<string, string>> tracestate = null;
            if (activity.TraceStateString != null)
            {
                tracestate = new List<KeyValuePair<string, string>>();
                TracestateUtils.AppendTracestate(activity.TraceStateString, tracestate);
            }

            return new ActivityAndTracestate(activity, tracestate);
        }

        private static SpanContext ParentContextFromActivity(Activity activity)
        {
            if (activity.TraceId != default && activity.ParentSpanId != default)
            {
                return new SpanContext(
                    activity.TraceId,
                    activity.ParentSpanId,
                    activity.ActivityTraceFlags);
            }

            return null;
        }

        private readonly struct ActivityAndTracestate
        {
            public readonly Activity Activity;
            public readonly IEnumerable<KeyValuePair<string, string>> Tracestate;

            public ActivityAndTracestate(Activity activity, IEnumerable<KeyValuePair<string, string>> tracestate)
            {
                this.Activity = activity;
                this.Tracestate = tracestate;
            }
        }
    }
}<|MERGE_RESOLUTION|>--- conflicted
+++ resolved
@@ -313,39 +313,6 @@
         }
 
         /// <inheritdoc/>
-<<<<<<< HEAD
-=======
-        public void AddLink(Link link)
-        {
-            if (link == null)
-            {
-                throw new ArgumentNullException(nameof(link));
-            }
-
-            if (!this.IsRecording)
-            {
-                return;
-            }
-
-            lock (this.@lock)
-            {
-                if (this.hasEnded)
-                {
-                    // logger.log(Level.FINE, "Calling addLink() on an ended Span.");
-                    return;
-                }
-
-                if (this.links == null)
-                {
-                    this.links = new EvictingQueue<Link>(this.tracerConfiguration.MaxNumberOfLinks);
-                }
-
-                this.links.AddEvent(link);
-            }
-        }
-
-        /// <inheritdoc/>
->>>>>>> aa8f42fb
         public void End()
         {
             this.End(PreciseTimestamp.GetUtcNow());
