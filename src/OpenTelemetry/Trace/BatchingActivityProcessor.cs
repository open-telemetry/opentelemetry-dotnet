﻿// <copyright file="BatchingActivityProcessor.cs" company="OpenTelemetry Authors">
// Copyright The OpenTelemetry Authors
//
// Licensed under the Apache License, Version 2.0 (the "License");
// you may not use this file except in compliance with the License.
// You may obtain a copy of the License at
//
//     http://www.apache.org/licenses/LICENSE-2.0
//
// Unless required by applicable law or agreed to in writing, software
// distributed under the License is distributed on an "AS IS" BASIS,
// WITHOUT WARRANTIES OR CONDITIONS OF ANY KIND, either express or implied.
// See the License for the specific language governing permissions and
// limitations under the License.
// </copyright>

using System;
using System.Collections.Concurrent;
using System.Collections.Generic;
using System.Diagnostics;
using System.Threading;
using System.Threading.Tasks;
using OpenTelemetry.Internal;

namespace OpenTelemetry.Trace
{
    /// <summary>
    /// Implements processor that batches activities before calling exporter.
    /// </summary>
    public class BatchingActivityProcessor : ActivityProcessor
    {
        private const int DefaultMaxQueueSize = 2048;
        private const int DefaultMaxExportBatchSize = 512;
        private static readonly TimeSpan DefaultScheduledDelay = TimeSpan.FromMilliseconds(5000);
        private static readonly TimeSpan DefaultExporterTimeout = TimeSpan.FromMilliseconds(30000);

        private readonly ConcurrentQueue<Activity> exportQueue;
        private readonly int maxQueueSize;
        private readonly int maxExportBatchSize;
        private readonly TimeSpan scheduledDelay;
        private readonly TimeSpan exporterTimeout;
        private readonly ActivityExporter exporter;
        private readonly List<Activity> batch = new List<Activity>();
        private readonly SemaphoreSlim flushLock = new SemaphoreSlim(1);
        private readonly System.Timers.Timer flushTimer;
        private volatile int currentQueueSize;
        private bool disposed;

        /// <summary>
        /// Initializes a new instance of the <see cref="BatchingActivityProcessor"/> class with default parameters:
        /// <list type="bullet">
        /// <item>
        /// <description>maxQueueSize = 2048,</description>
        /// </item>
        /// <item>
        /// <description>scheduledDelay = 5 sec,</description>
        /// </item>
        /// <item>
        /// <description>exporterTimeout = 30 sec,</description>
        /// </item>
        /// <item>
        /// <description>maxExportBatchSize = 512</description>
        /// </item>
        /// </list>
        /// </summary>
        /// <param name="exporter">Exporter instance.</param>
        public BatchingActivityProcessor(ActivityExporter exporter)
            : this(exporter, DefaultMaxQueueSize, DefaultScheduledDelay, DefaultExporterTimeout, DefaultMaxExportBatchSize)
        {
        }

        /// <summary>
        /// Initializes a new instance of the <see cref="BatchingActivityProcessor"/> class with custom settings.
        /// </summary>
        /// <param name="exporter">Exporter instance.</param>
        /// <param name="maxQueueSize">Maximum queue size. After the size is reached activities are dropped by processor.</param>
        /// <param name="scheduledDelay">The delay between two consecutive exports.</param>
        /// <param name="exporterTimeout">Maximum allowed time to export data.</param>
        /// <param name="maxExportBatchSize">The maximum batch size of every export. It must be smaller or equal to maxQueueSize.</param>
        public BatchingActivityProcessor(ActivityExporter exporter, int maxQueueSize, TimeSpan scheduledDelay, TimeSpan exporterTimeout, int maxExportBatchSize)
        {
            if (maxQueueSize <= 0)
            {
                throw new ArgumentOutOfRangeException(nameof(maxQueueSize));
            }

            if (maxExportBatchSize <= 0 || maxExportBatchSize > maxQueueSize)
            {
                throw new ArgumentOutOfRangeException(nameof(maxExportBatchSize));
            }

            if (scheduledDelay <= TimeSpan.FromMilliseconds(0))
            {
                throw new ArgumentOutOfRangeException(nameof(scheduledDelay));
            }

            this.exporter = exporter ?? throw new ArgumentNullException(nameof(exporter));
            this.maxQueueSize = maxQueueSize;
            this.scheduledDelay = scheduledDelay;
            this.exporterTimeout = exporterTimeout;
            this.maxExportBatchSize = maxExportBatchSize;

            this.exportQueue = new ConcurrentQueue<Activity>();

            this.flushTimer = new System.Timers.Timer
            {
                AutoReset = false,
                Enabled = true,
                Interval = this.scheduledDelay.TotalMilliseconds,
            };

            this.flushTimer.Elapsed += async (sender, args) =>
            {
                bool lockTaken = this.flushLock.Wait(0);
                try
                {
                    if (!lockTaken)
                    {
                        // If the lock was already held, it means a flush is already executing.
                        return;
                    }

                    await this.FlushAsyncInternal(drain: false, lockAlreadyHeld: true, CancellationToken.None).ConfigureAwait(false);
                }
                catch (Exception ex)
                {
                    OpenTelemetrySdkEventSource.Log.SpanProcessorException(nameof(System.Timers.Timer.Elapsed), ex);
                }
                finally
                {
                    if (lockTaken)
                    {
                        this.flushLock.Release();
                    }
                }
            };
        }

        /// <inheritdoc/>
<<<<<<< HEAD
=======
        public override void OnEnd(Activity activity)
        {
            // because of race-condition between checking the size and enqueueing,
            // we might end up with a bit more activities than maxQueueSize.
            // Let's just tolerate it to avoid extra synchronization.
            if (this.currentQueueSize >= this.maxQueueSize)
            {
                OpenTelemetrySdkEventSource.Log.SpanProcessorQueueIsExhausted();
                return;
            }

            var size = Interlocked.Increment(ref this.currentQueueSize);

            this.exportQueue.Enqueue(activity);

            if (size >= this.maxExportBatchSize)
            {
                bool lockTaken = this.flushLock.Wait(0);
                if (lockTaken)
                {
                    Task.Run(async () =>
                    {
                        try
                        {
                            await this.FlushAsyncInternal(drain: false, lockAlreadyHeld: true, CancellationToken.None).ConfigureAwait(false);
                        }
                        catch (Exception ex)
                        {
                            OpenTelemetrySdkEventSource.Log.SpanProcessorException(nameof(this.OnEnd), ex);
                        }
                        finally
                        {
                            this.flushLock.Release();
                        }
                    });
                    return;
                }
            }
        }

        /// <inheritdoc/>
>>>>>>> 6e53eb20
        /// <exception cref="OperationCanceledException">If the <paramref name="cancellationToken"/> is canceled.</exception>
        public override async Task ShutdownAsync(CancellationToken cancellationToken)
        {
            await this.FlushAsyncInternal(drain: true, lockAlreadyHeld: false, cancellationToken).ConfigureAwait(false);

            await this.exporter.ShutdownAsync(cancellationToken).ConfigureAwait(false);

            OpenTelemetrySdkEventSource.Log.ShutdownEvent(this.currentQueueSize);
        }

        /// <inheritdoc/>
        /// <exception cref="OperationCanceledException">If the <paramref name="cancellationToken"/> is canceled.</exception>
        public override async Task ForceFlushAsync(CancellationToken cancellationToken)
        {
            await this.FlushAsyncInternal(drain: true, lockAlreadyHeld: false, cancellationToken).ConfigureAwait(false);

            OpenTelemetrySdkEventSource.Log.ForceFlushCompleted(this.currentQueueSize);
        }

        /// <summary>
        /// Releases the unmanaged resources used by this class and optionally releases the managed resources.
        /// </summary>
        /// <param name="disposing"><see langword="true"/> to release both managed and unmanaged resources; <see langword="false"/> to release only unmanaged resources.</param>
        protected override void Dispose(bool disposing)
        {
            base.Dispose(disposing);

            if (disposing && !this.disposed)
            {
                if (this.exporter is IDisposable disposableExporter)
                {
                    try
                    {
                        disposableExporter.Dispose();
                    }
                    catch (Exception e)
                    {
                        OpenTelemetrySdkEventSource.Log.SpanProcessorException(nameof(this.Dispose), e);
                    }
                }

                this.flushTimer.Dispose();
                this.flushLock.Dispose();
                this.disposed = true;
            }
        }

        /// <inheritdoc/>
        protected override void OnStartInternal(Activity activity)
        {
        }

        /// <inheritdoc/>
        protected override void OnEndInternal(Activity activity)
        {
            // because of race-condition between checking the size and enqueueing,
            // we might end up with a bit more activities than maxQueueSize.
            // Let's just tolerate it to avoid extra synchronization.
            if (this.currentQueueSize >= this.maxQueueSize)
            {
                OpenTelemetrySdkEventSource.Log.SpanProcessorQueueIsExhausted();
                return;
            }

            var size = Interlocked.Increment(ref this.currentQueueSize);

            this.exportQueue.Enqueue(activity);

            if (size >= this.maxExportBatchSize)
            {
                bool lockTaken = this.flushLock.Wait(0);
                if (lockTaken)
                {
                    Task.Run(async () =>
                    {
                        try
                        {
                            await this.FlushAsyncInternal(drain: false, lockAlreadyHeld: true, CancellationToken.None).ConfigureAwait(false);
                        }
                        catch (Exception ex)
                        {
                            OpenTelemetrySdkEventSource.Log.SpanProcessorException(nameof(this.OnEnd), ex);
                        }
                        finally
                        {
                            this.flushLock.Release();
                        }
                    });
                    return;
                }
            }
        }

        private async Task FlushAsyncInternal(bool drain, bool lockAlreadyHeld, CancellationToken cancellationToken)
        {
            if (!lockAlreadyHeld)
            {
                await this.flushLock.WaitAsync(cancellationToken).ConfigureAwait(false);
            }

            try
            {
                this.flushTimer.Enabled = false;

                var queueSize = this.currentQueueSize;
                do
                {
                    using var cts = new CancellationTokenSource(this.exporterTimeout);

                    var linkedCTS = cancellationToken.CanBeCanceled
                        ? CancellationTokenSource.CreateLinkedTokenSource(cancellationToken, cts.Token)
                        : null;

                    int exportedCount;
                    using (linkedCTS)
                    {
                        try
                        {
                            exportedCount = await this.ExportBatchAsync(linkedCTS?.Token ?? cts.Token).ConfigureAwait(false);
                        }
                        catch (OperationCanceledException ocex)
                        {
                            if (cancellationToken.IsCancellationRequested)
                            {
                                // User-supplied cancellation, bubble up the exception.
                                throw ocex;
                            }

                            OpenTelemetrySdkEventSource.Log.SpanExporterTimeout(Math.Min(queueSize, this.maxExportBatchSize));
                            break;
                        }
                    }

                    if (exportedCount == 0)
                    {
                        // Break out of drain loop if nothing is being exported, likely means there is an issue
                        // and we don't want to deadlock.
                        break;
                    }

                    queueSize -= exportedCount;
                }
#pragma warning disable SA1009 // Closing parenthesis should be spaced correctly -> Spacing is for readability
                while (
                    !cancellationToken.IsCancellationRequested &&
                    (
                        (drain && queueSize > 0) // If draining, keep looping until queue is empty.
                      ||
                        (!drain && queueSize >= this.maxExportBatchSize) // If not draining, keep looping while there are batches ready.
                    ));
#pragma warning restore SA1009 // Closing parenthesis should be spaced correctly
            }
            catch (Exception ex) when (!(ex is OperationCanceledException))
            {
                OpenTelemetrySdkEventSource.Log.SpanProcessorException(nameof(this.FlushAsyncInternal), ex);
            }
            finally
            {
                this.flushTimer.Enabled = true;

                if (!lockAlreadyHeld)
                {
                    this.flushLock.Release();
                }
            }
        }

        private async Task<int> ExportBatchAsync(CancellationToken cancellationToken)
        {
            try
            {
                if (this.exportQueue.TryDequeue(out var nextActivity))
                {
                    Interlocked.Decrement(ref this.currentQueueSize);
                    this.batch.Add(nextActivity);
                }
                else
                {
                    // nothing in queue
                    return 0;
                }

                while (this.batch.Count < this.maxExportBatchSize && this.exportQueue.TryDequeue(out nextActivity))
                {
                    Interlocked.Decrement(ref this.currentQueueSize);
                    this.batch.Add(nextActivity);
                }

                var previous = Sdk.SuppressInstrumentation;
                Sdk.SuppressInstrumentation = true;
                var result = await this.exporter.ExportAsync(this.batch, cancellationToken).ConfigureAwait(false);
                Sdk.SuppressInstrumentation = previous;

                if (result != ExportResult.Success)
                {
                    OpenTelemetrySdkEventSource.Log.ExporterErrorResult(result);

                    // we do not support retries for now and leave it up to exporter
                    // as only exporter implementation knows how to retry: which items failed
                    // and what is the reasonable policy for that exporter.
                }

                return this.batch.Count;
            }
            finally
            {
                this.batch.Clear();
            }
        }
    }
}<|MERGE_RESOLUTION|>--- conflicted
+++ resolved
@@ -137,50 +137,6 @@
         }
 
         /// <inheritdoc/>
-<<<<<<< HEAD
-=======
-        public override void OnEnd(Activity activity)
-        {
-            // because of race-condition between checking the size and enqueueing,
-            // we might end up with a bit more activities than maxQueueSize.
-            // Let's just tolerate it to avoid extra synchronization.
-            if (this.currentQueueSize >= this.maxQueueSize)
-            {
-                OpenTelemetrySdkEventSource.Log.SpanProcessorQueueIsExhausted();
-                return;
-            }
-
-            var size = Interlocked.Increment(ref this.currentQueueSize);
-
-            this.exportQueue.Enqueue(activity);
-
-            if (size >= this.maxExportBatchSize)
-            {
-                bool lockTaken = this.flushLock.Wait(0);
-                if (lockTaken)
-                {
-                    Task.Run(async () =>
-                    {
-                        try
-                        {
-                            await this.FlushAsyncInternal(drain: false, lockAlreadyHeld: true, CancellationToken.None).ConfigureAwait(false);
-                        }
-                        catch (Exception ex)
-                        {
-                            OpenTelemetrySdkEventSource.Log.SpanProcessorException(nameof(this.OnEnd), ex);
-                        }
-                        finally
-                        {
-                            this.flushLock.Release();
-                        }
-                    });
-                    return;
-                }
-            }
-        }
-
-        /// <inheritdoc/>
->>>>>>> 6e53eb20
         /// <exception cref="OperationCanceledException">If the <paramref name="cancellationToken"/> is canceled.</exception>
         public override async Task ShutdownAsync(CancellationToken cancellationToken)
         {
@@ -369,18 +325,18 @@
                     this.batch.Add(nextActivity);
                 }
 
-                var previous = Sdk.SuppressInstrumentation;
-                Sdk.SuppressInstrumentation = true;
-                var result = await this.exporter.ExportAsync(this.batch, cancellationToken).ConfigureAwait(false);
-                Sdk.SuppressInstrumentation = previous;
-
-                if (result != ExportResult.Success)
-                {
-                    OpenTelemetrySdkEventSource.Log.ExporterErrorResult(result);
-
-                    // we do not support retries for now and leave it up to exporter
-                    // as only exporter implementation knows how to retry: which items failed
-                    // and what is the reasonable policy for that exporter.
+                using (Sdk.SuppressInstrumentation)
+                {
+                    var result = await this.exporter.ExportAsync(this.batch, cancellationToken).ConfigureAwait(false);
+
+                    if (result != ExportResult.Success)
+                    {
+                        OpenTelemetrySdkEventSource.Log.ExporterErrorResult(result);
+
+                        // we do not support retries for now and leave it up to exporter
+                        // as only exporter implementation knows how to retry: which items failed
+                        // and what is the reasonable policy for that exporter.
+                    }
                 }
 
                 return this.batch.Count;
