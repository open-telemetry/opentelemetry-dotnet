--- conflicted
+++ resolved
@@ -148,116 +148,7 @@
 
         public TracerProvider Build()
         {
-<<<<<<< HEAD
-            this.Sampler = this.Sampler ?? new ParentOrElseSampler(new AlwaysOnSampler());
-
-            var provider = new TracerProviderSdk
-            {
-                Resource = this.Resource,
-                Sampler = this.Sampler,
-                ActivityProcessor = this.ActivityProcessor,
-            };
-
-            var activitySource = new ActivitySourceAdapter(provider.Sampler, provider.ActivityProcessor, provider.Resource);
-
-            if (this.InstrumentationFactories != null)
-            {
-                foreach (var instrumentation in this.InstrumentationFactories)
-                {
-                    provider.Instrumentations.Add(instrumentation.Factory(activitySource));
-                }
-            }
-
-            provider.ActivityListener = new ActivityListener
-            {
-                // Callback when Activity is started.
-                ActivityStarted = (activity) =>
-                {
-                    if (activity.IsAllDataRequested)
-                    {
-                        activity.SetResource(this.Resource);
-                        provider.ActivityProcessor?.OnStart(activity);
-                    }
-                },
-
-                // Callback when Activity is stopped.
-                ActivityStopped = (activity) =>
-                {
-                    if (activity.IsAllDataRequested)
-                    {
-                        provider.ActivityProcessor?.OnEnd(activity);
-                    }
-                },
-
-                // Function which takes ActivitySource and returns true/false to indicate if it should be subscribed to
-                // or not.
-                ShouldListenTo = (activitySource) =>
-                {
-                    if (this.ActivitySourceNames == null)
-                    {
-                        return false;
-                    }
-
-                    return this.ActivitySourceNames.ContainsKey(activitySource.Name);
-                },
-
-                // Setting this to true means TraceId will be always
-                // available in sampling callbacks and will be the actual
-                // traceid used, if activity ends up getting created.
-                AutoGenerateRootContextTraceId = true,
-
-                // This delegate informs ActivitySource about sampling decision when the parent context is an ActivityContext.
-                GetRequestedDataUsingContext = (ref ActivityCreationOptions<ActivityContext> options) => ComputeActivityDataRequest(options, this.Sampler),
-            };
-
-            ActivitySource.AddActivityListener(provider.ActivityListener);
-
-            return provider;
-        }
-
-        internal static ActivityDataRequest ComputeActivityDataRequest(
-            in ActivityCreationOptions<ActivityContext> options,
-            Sampler sampler)
-        {
-            var isRootSpan = /*TODO: Put back once AutoGenerateRootContextTraceId is removed.
-                              options.Parent.TraceId == default ||*/ options.Parent.SpanId == default;
-
-            if (sampler != null)
-            {
-                // As we set ActivityListener.AutoGenerateRootContextTraceId = true,
-                // Parent.TraceId will always be the TraceId of the to-be-created Activity,
-                // if it get created.
-                ActivityTraceId traceId = options.Parent.TraceId;
-
-                var samplingParameters = new SamplingParameters(
-                    options.Parent,
-                    traceId,
-                    options.Name,
-                    options.Kind,
-                    options.Tags,
-                    options.Links);
-
-                var shouldSample = sampler.ShouldSample(samplingParameters);
-
-                var activityDataRequest = shouldSample.Decision switch
-                {
-                    Decision.RecordAndSampled => ActivityDataRequest.AllDataAndRecorded,
-                    Decision.Record => ActivityDataRequest.AllData,
-                    _ => ActivityDataRequest.PropagationData
-                };
-
-                if (activityDataRequest != ActivityDataRequest.PropagationData)
-                {
-                    return activityDataRequest;
-                }
-            }
-
-            return isRootSpan
-                ? ActivityDataRequest.PropagationData
-                : ActivityDataRequest.None;
-=======
             return new TracerProviderSdk(this.sources, this.processors, this.InstrumentationFactories, this.sampler, this.resource);
->>>>>>> 8af9b326
         }
 
         internal readonly struct InstrumentationFactory
