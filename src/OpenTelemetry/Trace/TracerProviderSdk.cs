--- conflicted
+++ resolved
@@ -1,234 +1,226 @@
-﻿// <copyright file="TracerProviderSdk.cs" company="OpenTelemetry Authors">
-// Copyright The OpenTelemetry Authors
-//
-// Licensed under the Apache License, Version 2.0 (the "License");
-// you may not use this file except in compliance with the License.
-// You may obtain a copy of the License at
-//
-//     http://www.apache.org/licenses/LICENSE-2.0
-//
-// Unless required by applicable law or agreed to in writing, software
-// distributed under the License is distributed on an "AS IS" BASIS,
-// WITHOUT WARRANTIES OR CONDITIONS OF ANY KIND, either express or implied.
-// See the License for the specific language governing permissions and
-// limitations under the License.
-// </copyright>
-
-using System;
-using System.Collections.Generic;
-using System.Diagnostics;
-using System.Linq;
-using System.Text.RegularExpressions;
-using OpenTelemetry.Resources;
-
-namespace OpenTelemetry.Trace
-{
-    internal class TracerProviderSdk : TracerProvider
-    {
-        private readonly List<object> instrumentations;
-        private readonly ActivityListener listener;
-        private readonly Resource resource;
-        private readonly Sampler sampler;
-        private ActivityProcessor processor;
-
-        static TracerProviderSdk()
-        {
-            Activity.DefaultIdFormat = ActivityIdFormat.W3C;
-            Activity.ForceDefaultIdFormat = true;
-        }
-
-        internal TracerProviderSdk(
-            IEnumerable<string> sources,
-            List<ActivityProcessor> processors,
-            IEnumerable<TracerProviderBuilder.InstrumentationFactory> instrumentationFactories = null,
-            Sampler sampler = null,
-            Resource resource = null)
-        {
-            foreach (var processor in processors)
-            {
-                this.AddProcessor(processor);
-            }
-
-            this.sampler = sampler;
-
-            this.resource = resource;
-
-            if (instrumentationFactories != null)
-            {
-                // TODO: check if individual element is null
-                this.instrumentations = new List<object>();
-                var adapter = new ActivitySourceAdapter(sampler, this.processor, resource);
-                foreach (var instrumentationFactory in instrumentationFactories)
-                {
-                    this.instrumentations.Add(instrumentationFactory.Factory(adapter));
-                }
-            }
-
-            var listener = new ActivityListener
-            {
-                // Callback when Activity is started.
-                ActivityStarted = (activity) =>
-                {
-                    if (activity.IsAllDataRequested)
-                    {
-                        activity.SetResource(resource);
-                    }
-
-<<<<<<< HEAD
-                    this.ActivityProcessor?.Start(activity);
-=======
-                    this.processor?.OnStart(activity);
->>>>>>> a3bf19d4
-                },
-
-                // Callback when Activity is stopped.
-                ActivityStopped = (activity) =>
-                {
-<<<<<<< HEAD
-                    this.ActivityProcessor?.End(activity);
-=======
-                    this.processor?.OnEnd(activity);
->>>>>>> a3bf19d4
-                },
-
-                // Setting this to true means TraceId will be always
-                // available in sampling callbacks and will be the actual
-                // traceid used, if activity ends up getting created.
-                AutoGenerateRootContextTraceId = true,
-
-                // This delegate informs ActivitySource about sampling decision when the parent context is an ActivityContext.
-                GetRequestedDataUsingContext = (ref ActivityCreationOptions<ActivityContext> options) => ComputeActivityDataRequest(options, sampler),
-            };
-
-            if (sources != null & sources.Any())
-            {
-                // Sources can be null. This happens when user
-                // is only interested in InstrumentationLibraries
-                // which do not depend on ActivitySources.
-
-                var wildcardMode = false;
-
-                // Validation of source name is already done in builder.
-                foreach (var name in sources)
-                {
-                    if (name.Contains('*'))
-                    {
-                        wildcardMode = true;
-                    }
-                }
-
-                if (wildcardMode)
-                {
-                    var pattern = "^(" + string.Join("|", from name in sources select '(' + Regex.Escape(name).Replace("\\*", ".*") + ')') + ")$";
-                    var regex = new Regex(pattern, RegexOptions.Compiled | RegexOptions.IgnoreCase);
-
-                    // Function which takes ActivitySource and returns true/false to indicate if it should be subscribed to
-                    // or not.
-                    listener.ShouldListenTo = (activitySource) => regex.IsMatch(activitySource.Name);
-                }
-                else
-                {
-                    var activitySources = new Dictionary<string, bool>(StringComparer.OrdinalIgnoreCase);
-
-                    foreach (var name in sources)
-                    {
-                        activitySources[name] = true;
-                    }
-
-                    // Function which takes ActivitySource and returns true/false to indicate if it should be subscribed to
-                    // or not.
-                    listener.ShouldListenTo = (activitySource) => activitySources.ContainsKey(activitySource.Name);
-                }
-            }
-
-            ActivitySource.AddActivityListener(listener);
-            this.listener = listener;
-        }
-
-        internal TracerProviderSdk AddProcessor(ActivityProcessor processor)
-        {
-            if (processor == null)
-            {
-                throw new ArgumentNullException(nameof(processor));
-            }
-
-            if (this.processor == null)
-            {
-                this.processor = processor;
-            }
-            else if (this.processor is CompositeActivityProcessor compositeProcessor)
-            {
-                compositeProcessor.AddProcessor(processor);
-            }
-            else
-            {
-                this.processor = new CompositeActivityProcessor(new[]
-                {
-                    this.processor,
-                    processor,
-                });
-            }
-
-            return this;
-        }
-
-        protected override void Dispose(bool disposing)
-        {
-            if (this.instrumentations != null)
-            {
-                foreach (var item in this.instrumentations)
-                {
-                    (item as IDisposable)?.Dispose();
-                }
-
-                this.instrumentations.Clear();
-            }
-
-            (this.sampler as IDisposable)?.Dispose();
-            this.processor?.Dispose();
-
-            // Shutdown the listener last so that anything created while instrumentation cleans up will still be processed.
-            // Redis instrumentation, for example, flushes during dispose which creates Activity objects for any profiling
-            // sessions that were open.
-            this.listener?.Dispose();
-
-            base.Dispose(disposing);
-        }
-
-        private static ActivityDataRequest ComputeActivityDataRequest(
-            in ActivityCreationOptions<ActivityContext> options,
-            Sampler sampler)
-        {
-            var isRootSpan = /*TODO: Put back once AutoGenerateRootContextTraceId is removed.
-                              options.Parent.TraceId == default ||*/ options.Parent.SpanId == default;
-
-            if (sampler != null)
-            {
-                // As we set ActivityListener.AutoGenerateRootContextTraceId = true,
-                // Parent.TraceId will always be the TraceId of the to-be-created Activity,
-                // if it get created.
-                ActivityTraceId traceId = options.Parent.TraceId;
-
-                var samplingParameters = new SamplingParameters(
-                    options.Parent,
-                    traceId,
-                    options.Name,
-                    options.Kind,
-                    options.Tags,
-                    options.Links);
-
-                var shouldSample = sampler.ShouldSample(samplingParameters);
-                if (shouldSample.IsSampled)
-                {
-                    return ActivityDataRequest.AllDataAndRecorded;
-                }
-            }
-
-            // If it is the root span select PropagationData so the trace ID is preserved
-            // even if no activity of the trace is recorded (sampled per OpenTelemetry parlance).
-            return isRootSpan
-                ? ActivityDataRequest.PropagationData
-                : ActivityDataRequest.None;
-        }
-    }
-}
+﻿// <copyright file="TracerProviderSdk.cs" company="OpenTelemetry Authors">
+// Copyright The OpenTelemetry Authors
+//
+// Licensed under the Apache License, Version 2.0 (the "License");
+// you may not use this file except in compliance with the License.
+// You may obtain a copy of the License at
+//
+//     http://www.apache.org/licenses/LICENSE-2.0
+//
+// Unless required by applicable law or agreed to in writing, software
+// distributed under the License is distributed on an "AS IS" BASIS,
+// WITHOUT WARRANTIES OR CONDITIONS OF ANY KIND, either express or implied.
+// See the License for the specific language governing permissions and
+// limitations under the License.
+// </copyright>
+
+using System;
+using System.Collections.Generic;
+using System.Diagnostics;
+using System.Linq;
+using System.Text.RegularExpressions;
+using OpenTelemetry.Resources;
+
+namespace OpenTelemetry.Trace
+{
+    internal class TracerProviderSdk : TracerProvider
+    {
+        private readonly List<object> instrumentations;
+        private readonly ActivityListener listener;
+        private readonly Resource resource;
+        private readonly Sampler sampler;
+        private ActivityProcessor processor;
+
+        static TracerProviderSdk()
+        {
+            Activity.DefaultIdFormat = ActivityIdFormat.W3C;
+            Activity.ForceDefaultIdFormat = true;
+        }
+
+        internal TracerProviderSdk(
+            IEnumerable<string> sources,
+            List<ActivityProcessor> processors,
+            IEnumerable<TracerProviderBuilder.InstrumentationFactory> instrumentationFactories = null,
+            Sampler sampler = null,
+            Resource resource = null)
+        {
+            foreach (var processor in processors)
+            {
+                this.AddProcessor(processor);
+            }
+
+            this.sampler = sampler;
+
+            this.resource = resource;
+
+            if (instrumentationFactories != null)
+            {
+                // TODO: check if individual element is null
+                this.instrumentations = new List<object>();
+                var adapter = new ActivitySourceAdapter(sampler, this.processor, resource);
+                foreach (var instrumentationFactory in instrumentationFactories)
+                {
+                    this.instrumentations.Add(instrumentationFactory.Factory(adapter));
+                }
+            }
+
+            var listener = new ActivityListener
+            {
+                // Callback when Activity is started.
+                ActivityStarted = (activity) =>
+                {
+                    if (activity.IsAllDataRequested)
+                    {
+                        activity.SetResource(resource);
+                    }
+
+                    this.processor?.Start(activity);
+                },
+
+                // Callback when Activity is stopped.
+                ActivityStopped = (activity) =>
+                {
+                    this.processor?.End(activity);
+                },
+
+                // Setting this to true means TraceId will be always
+                // available in sampling callbacks and will be the actual
+                // traceid used, if activity ends up getting created.
+                AutoGenerateRootContextTraceId = true,
+
+                // This delegate informs ActivitySource about sampling decision when the parent context is an ActivityContext.
+                GetRequestedDataUsingContext = (ref ActivityCreationOptions<ActivityContext> options) => ComputeActivityDataRequest(options, sampler),
+            };
+
+            if (sources != null & sources.Any())
+            {
+                // Sources can be null. This happens when user
+                // is only interested in InstrumentationLibraries
+                // which do not depend on ActivitySources.
+
+                var wildcardMode = false;
+
+                // Validation of source name is already done in builder.
+                foreach (var name in sources)
+                {
+                    if (name.Contains('*'))
+                    {
+                        wildcardMode = true;
+                    }
+                }
+
+                if (wildcardMode)
+                {
+                    var pattern = "^(" + string.Join("|", from name in sources select '(' + Regex.Escape(name).Replace("\\*", ".*") + ')') + ")$";
+                    var regex = new Regex(pattern, RegexOptions.Compiled | RegexOptions.IgnoreCase);
+
+                    // Function which takes ActivitySource and returns true/false to indicate if it should be subscribed to
+                    // or not.
+                    listener.ShouldListenTo = (activitySource) => regex.IsMatch(activitySource.Name);
+                }
+                else
+                {
+                    var activitySources = new Dictionary<string, bool>(StringComparer.OrdinalIgnoreCase);
+
+                    foreach (var name in sources)
+                    {
+                        activitySources[name] = true;
+                    }
+
+                    // Function which takes ActivitySource and returns true/false to indicate if it should be subscribed to
+                    // or not.
+                    listener.ShouldListenTo = (activitySource) => activitySources.ContainsKey(activitySource.Name);
+                }
+            }
+
+            ActivitySource.AddActivityListener(listener);
+            this.listener = listener;
+        }
+
+        internal TracerProviderSdk AddProcessor(ActivityProcessor processor)
+        {
+            if (processor == null)
+            {
+                throw new ArgumentNullException(nameof(processor));
+            }
+
+            if (this.processor == null)
+            {
+                this.processor = processor;
+            }
+            else if (this.processor is CompositeActivityProcessor compositeProcessor)
+            {
+                compositeProcessor.AddProcessor(processor);
+            }
+            else
+            {
+                this.processor = new CompositeActivityProcessor(new[]
+                {
+                    this.processor,
+                    processor,
+                });
+            }
+
+            return this;
+        }
+
+        protected override void Dispose(bool disposing)
+        {
+            if (this.instrumentations != null)
+            {
+                foreach (var item in this.instrumentations)
+                {
+                    (item as IDisposable)?.Dispose();
+                }
+
+                this.instrumentations.Clear();
+            }
+
+            (this.sampler as IDisposable)?.Dispose();
+            this.processor?.Dispose();
+
+            // Shutdown the listener last so that anything created while instrumentation cleans up will still be processed.
+            // Redis instrumentation, for example, flushes during dispose which creates Activity objects for any profiling
+            // sessions that were open.
+            this.listener?.Dispose();
+
+            base.Dispose(disposing);
+        }
+
+        private static ActivityDataRequest ComputeActivityDataRequest(
+            in ActivityCreationOptions<ActivityContext> options,
+            Sampler sampler)
+        {
+            var isRootSpan = /*TODO: Put back once AutoGenerateRootContextTraceId is removed.
+                              options.Parent.TraceId == default ||*/ options.Parent.SpanId == default;
+
+            if (sampler != null)
+            {
+                // As we set ActivityListener.AutoGenerateRootContextTraceId = true,
+                // Parent.TraceId will always be the TraceId of the to-be-created Activity,
+                // if it get created.
+                ActivityTraceId traceId = options.Parent.TraceId;
+
+                var samplingParameters = new SamplingParameters(
+                    options.Parent,
+                    traceId,
+                    options.Name,
+                    options.Kind,
+                    options.Tags,
+                    options.Links);
+
+                var shouldSample = sampler.ShouldSample(samplingParameters);
+                if (shouldSample.IsSampled)
+                {
+                    return ActivityDataRequest.AllDataAndRecorded;
+                }
+            }
+
+            // If it is the root span select PropagationData so the trace ID is preserved
+            // even if no activity of the trace is recorded (sampled per OpenTelemetry parlance).
+            return isRootSpan
+                ? ActivityDataRequest.PropagationData
+                : ActivityDataRequest.None;
+        }
+    }
+}