// <copyright file="TracerProviderSdk.cs" company="OpenTelemetry Authors">
// Copyright The OpenTelemetry Authors
//
// Licensed under the Apache License, Version 2.0 (the "License");
// you may not use this file except in compliance with the License.
// You may obtain a copy of the License at
//
//     http://www.apache.org/licenses/LICENSE-2.0
//
// Unless required by applicable law or agreed to in writing, software
// distributed under the License is distributed on an "AS IS" BASIS,
// WITHOUT WARRANTIES OR CONDITIONS OF ANY KIND, either express or implied.
// See the License for the specific language governing permissions and
// limitations under the License.
// </copyright>

#nullable enable

using System;
using System.Collections.Generic;
using System.Diagnostics;
using System.Linq;
using System.Runtime.CompilerServices;
using System.Text;
using Microsoft.Extensions.DependencyInjection;
using OpenTelemetry.Internal;
using OpenTelemetry.Resources;

namespace OpenTelemetry.Trace
{
    internal sealed class TracerProviderSdk : TracerProvider
    {
<<<<<<< HEAD
        internal readonly IServiceProvider? ServiceProvider;
=======
        internal readonly IServiceProvider ServiceProvider;
>>>>>>> 32650555
        internal readonly IDisposable? OwnedServiceProvider;
        internal int ShutdownCount;
        internal bool Disposed;

        private readonly List<object> instrumentations = new();
        private readonly ActivityListener listener;
        private readonly Sampler sampler;
        private readonly Action<Activity> getRequestedDataAction;
        private readonly bool supportLegacyActivity;
        private BaseProcessor<Activity>? processor;

        internal TracerProviderSdk(
            IServiceProvider serviceProvider,
            bool ownsServiceProvider)
        {
            Debug.Assert(serviceProvider != null, "serviceProvider was null");

<<<<<<< HEAD
            var state = serviceProvider!.GetRequiredService<TracerProviderBuilderState>();
            state.CheckForCircularBuild();

            this.ServiceProvider = serviceProvider;
=======
            this.ServiceProvider = serviceProvider!;
>>>>>>> 32650555

            if (ownsServiceProvider)
            {
                this.OwnedServiceProvider = serviceProvider as IDisposable;
                Debug.Assert(this.OwnedServiceProvider != null, "serviceProvider was not IDisposable");
            }

            OpenTelemetrySdkEventSource.Log.TracerProviderSdkEvent("Building TracerProvider.");

<<<<<<< HEAD
=======
            var state = new TracerProviderBuilderState(serviceProvider!);

>>>>>>> 32650555
            TracerProviderBuilderServiceCollectionHelper.InvokeRegisteredConfigureStateCallbacks(
                serviceProvider!,
                state);

            StringBuilder processorsAdded = new StringBuilder();
            StringBuilder instrumentationFactoriesAdded = new StringBuilder();

            if (state.SetErrorStatusOnException)
            {
                state.EnableErrorStatusOnException();
            }

            var resourceBuilder = state.ResourceBuilder ?? ResourceBuilder.CreateDefault();
            resourceBuilder.ServiceProvider = serviceProvider;
            this.Resource = resourceBuilder.Build();

            this.sampler = state.Sampler ?? new ParentBasedSampler(new AlwaysOnSampler());
            this.supportLegacyActivity = state.LegacyActivityOperationNames.Count > 0;

            bool legacyActivityWildcardMode = false;
            var legacyActivityWildcardModeRegex = WildcardHelper.GetWildcardRegex();
            foreach (var legacyName in state.LegacyActivityOperationNames)
            {
                if (WildcardHelper.ContainsWildcard(legacyName))
                {
                    legacyActivityWildcardMode = true;
                    legacyActivityWildcardModeRegex = WildcardHelper.GetWildcardRegex(state.LegacyActivityOperationNames);
                    break;
                }
            }

            foreach (var processor in state.Processors)
            {
                this.AddProcessor(processor);
                processorsAdded.Append(processor.GetType());
                processorsAdded.Append(';');
            }

            foreach (var instrumentation in state.Instrumentation)
            {
                this.instrumentations.Add(instrumentation.Instance);
                instrumentationFactoriesAdded.Append(instrumentation.Name);
                instrumentationFactoriesAdded.Append(';');
            }

            if (processorsAdded.Length != 0)
            {
                processorsAdded.Remove(processorsAdded.Length - 1, 1);
                OpenTelemetrySdkEventSource.Log.TracerProviderSdkEvent($"Processors added = \"{processorsAdded}\".");
            }

            if (instrumentationFactoriesAdded.Length != 0)
            {
                instrumentationFactoriesAdded.Remove(instrumentationFactoriesAdded.Length - 1, 1);
                OpenTelemetrySdkEventSource.Log.TracerProviderSdkEvent($"Instrumentations added = \"{instrumentationFactoriesAdded}\".");
            }

            var listener = new ActivityListener();

            if (this.supportLegacyActivity)
            {
                Func<Activity, bool>? legacyActivityPredicate = null;
                if (legacyActivityWildcardMode)
                {
                    legacyActivityPredicate = activity => legacyActivityWildcardModeRegex.IsMatch(activity.OperationName);
                }
                else
                {
                    legacyActivityPredicate = activity => state.LegacyActivityOperationNames.Contains(activity.OperationName);
                }

                listener.ActivityStarted = activity =>
                {
                    OpenTelemetrySdkEventSource.Log.ActivityStarted(activity);

                    if (string.IsNullOrEmpty(activity.Source.Name))
                    {
                        if (legacyActivityPredicate(activity))
                        {
                            // Legacy activity matches the user configured list.
                            // Call sampler for the legacy activity
                            // unless suppressed.
                            if (!Sdk.SuppressInstrumentation)
                            {
                                this.getRequestedDataAction!(activity);
                            }
                            else
                            {
                                activity.IsAllDataRequested = false;
                            }
                        }
                        else
                        {
                            // Legacy activity doesn't match the user configured list. No need to proceed further.
                            return;
                        }
                    }

                    if (!activity.IsAllDataRequested)
                    {
                        return;
                    }

                    if (SuppressInstrumentationScope.IncrementIfTriggered() == 0)
                    {
                        this.processor?.OnStart(activity);
                    }
                };

                listener.ActivityStopped = activity =>
                {
                    OpenTelemetrySdkEventSource.Log.ActivityStopped(activity);

                    if (string.IsNullOrEmpty(activity.Source.Name) && !legacyActivityPredicate(activity))
                    {
                        // Legacy activity doesn't match the user configured list. No need to proceed further.
                        return;
                    }

                    if (!activity.IsAllDataRequested)
                    {
                        return;
                    }

                    // Spec says IsRecording must be false once span ends.
                    // https://github.com/open-telemetry/opentelemetry-specification/blob/main/specification/trace/api.md#isrecording
                    // However, Activity has slightly different semantic
                    // than Span and we don't have strong reason to do this
                    // now, as Activity anyway allows read/write always.
                    // Intentionally commenting the following line.
                    // activity.IsAllDataRequested = false;

                    if (SuppressInstrumentationScope.DecrementIfTriggered() == 0)
                    {
                        this.processor?.OnEnd(activity);
                    }
                };
            }
            else
            {
                listener.ActivityStarted = activity =>
                {
                    OpenTelemetrySdkEventSource.Log.ActivityStarted(activity);

                    if (activity.IsAllDataRequested && SuppressInstrumentationScope.IncrementIfTriggered() == 0)
                    {
                        this.processor?.OnStart(activity);
                    }
                };

                listener.ActivityStopped = activity =>
                {
                    OpenTelemetrySdkEventSource.Log.ActivityStopped(activity);

                    if (!activity.IsAllDataRequested)
                    {
                        return;
                    }

                    // Spec says IsRecording must be false once span ends.
                    // https://github.com/open-telemetry/opentelemetry-specification/blob/main/specification/trace/api.md#isrecording
                    // However, Activity has slightly different semantic
                    // than Span and we don't have strong reason to do this
                    // now, as Activity anyway allows read/write always.
                    // Intentionally commenting the following line.
                    // activity.IsAllDataRequested = false;

                    if (SuppressInstrumentationScope.DecrementIfTriggered() == 0)
                    {
                        this.processor?.OnEnd(activity);
                    }
                };
            }

            if (this.sampler is AlwaysOnSampler)
            {
                listener.Sample = (ref ActivityCreationOptions<ActivityContext> options) =>
                    !Sdk.SuppressInstrumentation ? ActivitySamplingResult.AllDataAndRecorded : ActivitySamplingResult.None;
                this.getRequestedDataAction = this.RunGetRequestedDataAlwaysOnSampler;
            }
            else if (this.sampler is AlwaysOffSampler)
            {
                listener.Sample = (ref ActivityCreationOptions<ActivityContext> options) =>
                    !Sdk.SuppressInstrumentation ? PropagateOrIgnoreData(options.Parent) : ActivitySamplingResult.None;
                this.getRequestedDataAction = this.RunGetRequestedDataAlwaysOffSampler;
            }
            else
            {
                // This delegate informs ActivitySource about sampling decision when the parent context is an ActivityContext.
                listener.Sample = (ref ActivityCreationOptions<ActivityContext> options) =>
                    !Sdk.SuppressInstrumentation ? ComputeActivitySamplingResult(ref options, this.sampler) : ActivitySamplingResult.None;
                this.getRequestedDataAction = this.RunGetRequestedDataOtherSampler;
            }

            // Sources can be null. This happens when user
            // is only interested in InstrumentationLibraries
            // which do not depend on ActivitySources.
            if (state.Sources.Any())
            {
                // Validation of source name is already done in builder.
                if (state.Sources.Any(s => WildcardHelper.ContainsWildcard(s)))
                {
                    var regex = WildcardHelper.GetWildcardRegex(state.Sources);

                    // Function which takes ActivitySource and returns true/false to indicate if it should be subscribed to
                    // or not.
                    listener.ShouldListenTo = (activitySource) =>
                        this.supportLegacyActivity ?
                        string.IsNullOrEmpty(activitySource.Name) || regex.IsMatch(activitySource.Name) :
                        regex.IsMatch(activitySource.Name);
                }
                else
                {
                    var activitySources = new HashSet<string>(state.Sources, StringComparer.OrdinalIgnoreCase);

                    if (this.supportLegacyActivity)
                    {
                        activitySources.Add(string.Empty);
                    }

                    // Function which takes ActivitySource and returns true/false to indicate if it should be subscribed to
                    // or not.
                    listener.ShouldListenTo = (activitySource) => activitySources.Contains(activitySource.Name);
                }
            }
            else
            {
                if (this.supportLegacyActivity)
                {
                    listener.ShouldListenTo = (activitySource) => string.IsNullOrEmpty(activitySource.Name);
                }
            }

            ActivitySource.AddActivityListener(listener);
            this.listener = listener;
            OpenTelemetrySdkEventSource.Log.TracerProviderSdkEvent("TracerProvider built successfully.");
        }

        internal Resource Resource { get; }

        internal List<object> Instrumentations => this.instrumentations;

        internal BaseProcessor<Activity>? Processor => this.processor;

        internal Sampler Sampler => this.sampler;

        internal TracerProviderSdk AddProcessor(BaseProcessor<Activity> processor)
        {
            Guard.ThrowIfNull(processor);

            processor.SetParentProvider(this);

            if (this.processor == null)
            {
                this.processor = processor;
            }
            else if (this.processor is CompositeProcessor<Activity> compositeProcessor)
            {
                compositeProcessor.AddProcessor(processor);
            }
            else
            {
                var newCompositeProcessor = new CompositeProcessor<Activity>(new[]
                {
                    this.processor,
                });
                newCompositeProcessor.SetParentProvider(this);
                newCompositeProcessor.AddProcessor(processor);
                this.processor = newCompositeProcessor;
            }

            return this;
        }

        internal bool OnForceFlush(int timeoutMilliseconds)
        {
            return this.processor?.ForceFlush(timeoutMilliseconds) ?? true;
        }

        /// <summary>
        /// Called by <c>Shutdown</c>. This function should block the current
        /// thread until shutdown completed or timed out.
        /// </summary>
        /// <param name="timeoutMilliseconds">
        /// The number (non-negative) of milliseconds to wait, or
        /// <c>Timeout.Infinite</c> to wait indefinitely.
        /// </param>
        /// <returns>
        /// Returns <c>true</c> when shutdown succeeded; otherwise, <c>false</c>.
        /// </returns>
        /// <remarks>
        /// This function is called synchronously on the thread which made the
        /// first call to <c>Shutdown</c>. This function should not throw
        /// exceptions.
        /// </remarks>
        internal bool OnShutdown(int timeoutMilliseconds)
        {
            // TO DO Put OnShutdown logic in a task to run within the user provider timeOutMilliseconds
            bool? result;
            if (this.instrumentations != null)
            {
                foreach (var item in this.instrumentations)
                {
                    (item as IDisposable)?.Dispose();
                }

                this.instrumentations.Clear();
            }

            result = this.processor?.Shutdown(timeoutMilliseconds);
            this.listener?.Dispose();
            return result ?? true;
        }

        protected override void Dispose(bool disposing)
        {
            if (!this.Disposed)
            {
                if (disposing)
                {
                    if (this.instrumentations != null)
                    {
                        foreach (var item in this.instrumentations)
                        {
                            (item as IDisposable)?.Dispose();
                        }

                        this.instrumentations.Clear();
                    }

                    (this.sampler as IDisposable)?.Dispose();

                    // Wait for up to 5 seconds grace period
                    this.processor?.Shutdown(5000);
                    this.processor?.Dispose();

                    // Shutdown the listener last so that anything created while instrumentation cleans up will still be processed.
                    // Redis instrumentation, for example, flushes during dispose which creates Activity objects for any profiling
                    // sessions that were open.
                    this.listener?.Dispose();

                    this.OwnedServiceProvider?.Dispose();
                }

                this.Disposed = true;
                OpenTelemetrySdkEventSource.Log.ProviderDisposed(nameof(TracerProvider));
            }

            base.Dispose(disposing);
        }

        private static ActivitySamplingResult ComputeActivitySamplingResult(
            ref ActivityCreationOptions<ActivityContext> options,
            Sampler sampler)
        {
            var samplingParameters = new SamplingParameters(
                options.Parent,
                options.TraceId,
                options.Name,
                options.Kind,
                options.Tags,
                options.Links);

            var samplingResult = sampler.ShouldSample(samplingParameters);

            var activitySamplingResult = samplingResult.Decision switch
            {
                SamplingDecision.RecordAndSample => ActivitySamplingResult.AllDataAndRecorded,
                SamplingDecision.RecordOnly => ActivitySamplingResult.AllData,
                _ => ActivitySamplingResult.PropagationData,
            };

            if (activitySamplingResult != ActivitySamplingResult.PropagationData)
            {
                foreach (var att in samplingResult.Attributes)
                {
                    options.SamplingTags.Add(att.Key, att.Value);
                }

                // https://github.com/open-telemetry/opentelemetry-specification/blob/main/specification/trace/sdk.md#sampler
                // Spec requires clearing Tracestate if empty Tracestate is returned.
                // Since .NET did not have this capability, it'll break
                // existing samplers if we did that. So the following is
                // adopted to remain spec-compliant and backward compat.
                // The behavior is:
                // if sampler returns null, its treated as if it has no intend
                // to change Tracestate. Existing SamplingResult ctors will put null as default TraceStateString,
                // so all existing samplers will get this behavior.
                // if sampler returns non-null, then it'll be used as the
                // new value for Tracestate
                // A sampler can return string.Empty if it intends to clear the state.
                if (samplingResult.TraceStateString != null)
                {
                    options = options with { TraceState = samplingResult.TraceStateString };
                }

                return activitySamplingResult;
            }

            return PropagateOrIgnoreData(options.Parent);
        }

        [MethodImpl(MethodImplOptions.AggressiveInlining)]
        private static ActivitySamplingResult PropagateOrIgnoreData(in ActivityContext parentContext)
        {
            var isRootSpan = parentContext.TraceId == default;

            // If it is the root span or the parent is remote select PropagationData so the trace ID is preserved
            // even if no activity of the trace is recorded (sampled per OpenTelemetry parlance).
            return (isRootSpan || parentContext.IsRemote)
                ? ActivitySamplingResult.PropagationData
                : ActivitySamplingResult.None;
        }

        private void RunGetRequestedDataAlwaysOnSampler(Activity activity)
        {
            activity.IsAllDataRequested = true;
            activity.ActivityTraceFlags |= ActivityTraceFlags.Recorded;
        }

        private void RunGetRequestedDataAlwaysOffSampler(Activity activity)
        {
            activity.IsAllDataRequested = false;
            activity.ActivityTraceFlags &= ~ActivityTraceFlags.Recorded;
        }

        private void RunGetRequestedDataOtherSampler(Activity activity)
        {
            ActivityContext parentContext;

            // Check activity.ParentId alone is sufficient to normally determine if a activity is root or not. But if one uses activity.SetParentId to override the TraceId (without intending to set an actual parent), then additional check of parentspanid being empty is required to confirm if an activity is root or not.
            // This checker can be removed, once Activity exposes an API to customize ID Generation (https://github.com/dotnet/runtime/issues/46704) or issue https://github.com/dotnet/runtime/issues/46706 is addressed.
            if (string.IsNullOrEmpty(activity.ParentId) || activity.ParentSpanId.ToHexString() == "0000000000000000")
            {
                parentContext = default;
            }
            else if (activity.Parent != null)
            {
                parentContext = activity.Parent.Context;
            }
            else
            {
                parentContext = new ActivityContext(
                    activity.TraceId,
                    activity.ParentSpanId,
                    activity.ActivityTraceFlags,
                    activity.TraceStateString,
                    isRemote: true);
            }

            var samplingParameters = new SamplingParameters(
                parentContext,
                activity.TraceId,
                activity.DisplayName,
                activity.Kind,
                activity.TagObjects,
                activity.Links);

            var samplingResult = this.sampler.ShouldSample(samplingParameters);

            switch (samplingResult.Decision)
            {
                case SamplingDecision.Drop:
                    activity.IsAllDataRequested = false;
                    activity.ActivityTraceFlags &= ~ActivityTraceFlags.Recorded;
                    break;
                case SamplingDecision.RecordOnly:
                    activity.IsAllDataRequested = true;
                    activity.ActivityTraceFlags &= ~ActivityTraceFlags.Recorded;
                    break;
                case SamplingDecision.RecordAndSample:
                    activity.IsAllDataRequested = true;
                    activity.ActivityTraceFlags |= ActivityTraceFlags.Recorded;
                    break;
            }

            if (samplingResult.Decision != SamplingDecision.Drop)
            {
                foreach (var att in samplingResult.Attributes)
                {
                    activity.SetTag(att.Key, att.Value);
                }

                if (samplingResult.TraceStateString != null)
                {
                    activity.TraceStateString = samplingResult.TraceStateString;
                }
            }
        }
    }
}<|MERGE_RESOLUTION|>--- conflicted
+++ resolved
@@ -30,11 +30,7 @@
 {
     internal sealed class TracerProviderSdk : TracerProvider
     {
-<<<<<<< HEAD
-        internal readonly IServiceProvider? ServiceProvider;
-=======
         internal readonly IServiceProvider ServiceProvider;
->>>>>>> 32650555
         internal readonly IDisposable? OwnedServiceProvider;
         internal int ShutdownCount;
         internal bool Disposed;
@@ -52,14 +48,10 @@
         {
             Debug.Assert(serviceProvider != null, "serviceProvider was null");
 
-<<<<<<< HEAD
             var state = serviceProvider!.GetRequiredService<TracerProviderBuilderState>();
             state.CheckForCircularBuild();
 
-            this.ServiceProvider = serviceProvider;
-=======
             this.ServiceProvider = serviceProvider!;
->>>>>>> 32650555
 
             if (ownsServiceProvider)
             {
@@ -69,11 +61,6 @@
 
             OpenTelemetrySdkEventSource.Log.TracerProviderSdkEvent("Building TracerProvider.");
 
-<<<<<<< HEAD
-=======
-            var state = new TracerProviderBuilderState(serviceProvider!);
-
->>>>>>> 32650555
             TracerProviderBuilderServiceCollectionHelper.InvokeRegisteredConfigureStateCallbacks(
                 serviceProvider!,
                 state);
