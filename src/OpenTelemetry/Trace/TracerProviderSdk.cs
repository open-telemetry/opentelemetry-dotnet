// <copyright file="TracerProviderSdk.cs" company="OpenTelemetry Authors">
// Copyright The OpenTelemetry Authors
//
// Licensed under the Apache License, Version 2.0 (the "License");
// you may not use this file except in compliance with the License.
// You may obtain a copy of the License at
//
//     http://www.apache.org/licenses/LICENSE-2.0
//
// Unless required by applicable law or agreed to in writing, software
// distributed under the License is distributed on an "AS IS" BASIS,
// WITHOUT WARRANTIES OR CONDITIONS OF ANY KIND, either express or implied.
// See the License for the specific language governing permissions and
// limitations under the License.
// </copyright>

using System;
using System.Collections.Generic;
using System.Diagnostics;
using System.Linq;
using System.Runtime.CompilerServices;
using System.Text.RegularExpressions;
using OpenTelemetry.Internal;
using OpenTelemetry.Resources;

namespace OpenTelemetry.Trace
{
    internal class TracerProviderSdk : TracerProvider
    {
        private readonly List<object> instrumentations = new List<object>();
        private readonly ActivityListener listener;
        private readonly Sampler sampler;
        private readonly ActivitySourceAdapter adapter;
        private BaseProcessor<Activity> processor;

        internal TracerProviderSdk(
            Resource resource,
            IEnumerable<string> sources,
            IEnumerable<TracerProviderBuilder.DiagnosticSourceInstrumentationFactory> diagnosticSourceInstrumentationFactories,
            IEnumerable<TracerProviderBuilder.InstrumentationFactory> instrumentationFactories,
            Sampler sampler,
            List<BaseProcessor<Activity>> processors)
        {
            this.Resource = resource;
            this.sampler = sampler;

            foreach (var processor in processors)
            {
                processor.SetTracerProvider(this);

                this.AddProcessor(processor);
            }

            if (diagnosticSourceInstrumentationFactories.Any())
            {
<<<<<<< HEAD
                this.adapter = new ActivitySourceAdapter(sampler, this.processor);
                foreach (var instrumentationFactory in instrumentationFactories)
=======
                this.adapter = new ActivitySourceAdapter(sampler, this.processor, resource);
                foreach (var instrumentationFactory in diagnosticSourceInstrumentationFactories)
>>>>>>> bebc80f3
                {
                    this.instrumentations.Add(instrumentationFactory.Factory(this.adapter));
                }
            }

            if (instrumentationFactories.Any())
            {
                foreach (var instrumentationFactory in instrumentationFactories)
                {
                    this.instrumentations.Add(instrumentationFactory.Factory());
                }
            }

            var listener = new ActivityListener
            {
                // Callback when Activity is started.
                ActivityStarted = (activity) =>
                {
                    OpenTelemetrySdkEventSource.Log.ActivityStarted(activity);

                    if (!activity.IsAllDataRequested)
                    {
                        return;
                    }

                    if (SuppressInstrumentationScope.IncrementIfTriggered() == 0)
                    {
                        this.processor?.OnStart(activity);
                    }
                },

                // Callback when Activity is stopped.
                ActivityStopped = (activity) =>
                {
                    OpenTelemetrySdkEventSource.Log.ActivityStopped(activity);

                    if (!activity.IsAllDataRequested)
                    {
                        return;
                    }

                    if (SuppressInstrumentationScope.DecrementIfTriggered() == 0)
                    {
                        this.processor?.OnEnd(activity);
                    }
                },
            };

            if (sampler is AlwaysOnSampler)
            {
                listener.Sample = (ref ActivityCreationOptions<ActivityContext> options) =>
                    !Sdk.SuppressInstrumentation ? ActivitySamplingResult.AllDataAndRecorded : ActivitySamplingResult.None;
            }
            else if (sampler is AlwaysOffSampler)
            {
                listener.Sample = (ref ActivityCreationOptions<ActivityContext> options) =>
                    !Sdk.SuppressInstrumentation ? PropagateOrIgnoreData(options.Parent.TraceId) : ActivitySamplingResult.None;
            }
            else
            {
                // This delegate informs ActivitySource about sampling decision when the parent context is an ActivityContext.
                listener.Sample = (ref ActivityCreationOptions<ActivityContext> options) =>
                    !Sdk.SuppressInstrumentation ? ComputeActivitySamplingResult(options, sampler) : ActivitySamplingResult.None;
            }

            if (sources.Any())
            {
                // Sources can be null. This happens when user
                // is only interested in InstrumentationLibraries
                // which do not depend on ActivitySources.

                var wildcardMode = false;

                // Validation of source name is already done in builder.
                foreach (var name in sources)
                {
                    if (name.Contains('*'))
                    {
                        wildcardMode = true;
                    }
                }

                if (wildcardMode)
                {
                    var pattern = "^(" + string.Join("|", from name in sources select '(' + Regex.Escape(name).Replace("\\*", ".*") + ')') + ")$";
                    var regex = new Regex(pattern, RegexOptions.Compiled | RegexOptions.IgnoreCase);

                    // Function which takes ActivitySource and returns true/false to indicate if it should be subscribed to
                    // or not.
                    listener.ShouldListenTo = (activitySource) => regex.IsMatch(activitySource.Name);
                }
                else
                {
                    var activitySources = new Dictionary<string, bool>(StringComparer.OrdinalIgnoreCase);

                    foreach (var name in sources)
                    {
                        activitySources[name] = true;
                    }

                    // Function which takes ActivitySource and returns true/false to indicate if it should be subscribed to
                    // or not.
                    listener.ShouldListenTo = (activitySource) => activitySources.ContainsKey(activitySource.Name);
                }
            }

            ActivitySource.AddActivityListener(listener);
            this.listener = listener;
        }

        internal Resource Resource { get; }

        internal TracerProviderSdk AddProcessor(BaseProcessor<Activity> processor)
        {
            if (processor == null)
            {
                throw new ArgumentNullException(nameof(processor));
            }

            if (this.processor == null)
            {
                this.processor = processor;
            }
            else if (this.processor is CompositeProcessor<Activity> compositeProcessor)
            {
                compositeProcessor.AddProcessor(processor);
            }
            else
            {
                this.processor = new CompositeProcessor<Activity>(new[]
                {
                    this.processor,
                    processor,
                });
            }

            this.adapter?.UpdateProcessor(this.processor);

            return this;
        }

        protected override void Dispose(bool disposing)
        {
            if (this.instrumentations != null)
            {
                foreach (var item in this.instrumentations)
                {
                    (item as IDisposable)?.Dispose();
                }

                this.instrumentations.Clear();
            }

            (this.sampler as IDisposable)?.Dispose();

            // Wait for up to 5 seconds grace period
            this.processor?.Shutdown(5000);
            this.processor?.Dispose();

            // Shutdown the listener last so that anything created while instrumentation cleans up will still be processed.
            // Redis instrumentation, for example, flushes during dispose which creates Activity objects for any profiling
            // sessions that were open.
            this.listener?.Dispose();

            base.Dispose(disposing);
        }

        private static ActivitySamplingResult ComputeActivitySamplingResult(
            in ActivityCreationOptions<ActivityContext> options,
            Sampler sampler)
        {
            var samplingParameters = new SamplingParameters(
                options.Parent,
                options.TraceId,
                options.Name,
                options.Kind,
                options.Tags,
                options.Links);

            var shouldSample = sampler.ShouldSample(samplingParameters);

            var activitySamplingResult = shouldSample.Decision switch
            {
                SamplingDecision.RecordAndSample => ActivitySamplingResult.AllDataAndRecorded,
                SamplingDecision.RecordOnly => ActivitySamplingResult.AllData,
                _ => ActivitySamplingResult.PropagationData
            };

            if (activitySamplingResult != ActivitySamplingResult.PropagationData)
            {
                foreach (var att in shouldSample.Attributes)
                {
                    options.SamplingTags.Add(att.Key, att.Value);
                }

                return activitySamplingResult;
            }

            return PropagateOrIgnoreData(options.Parent.TraceId);
        }

        [MethodImpl(MethodImplOptions.AggressiveInlining)]
        private static ActivitySamplingResult PropagateOrIgnoreData(ActivityTraceId traceId)
        {
            var isRootSpan = traceId == default;

            // If it is the root span select PropagationData so the trace ID is preserved
            // even if no activity of the trace is recorded (sampled per OpenTelemetry parlance).
            return isRootSpan
                ? ActivitySamplingResult.PropagationData
                : ActivitySamplingResult.None;
        }
    }
}<|MERGE_RESOLUTION|>--- conflicted
+++ resolved
@@ -53,13 +53,8 @@
 
             if (diagnosticSourceInstrumentationFactories.Any())
             {
-<<<<<<< HEAD
                 this.adapter = new ActivitySourceAdapter(sampler, this.processor);
-                foreach (var instrumentationFactory in instrumentationFactories)
-=======
-                this.adapter = new ActivitySourceAdapter(sampler, this.processor, resource);
                 foreach (var instrumentationFactory in diagnosticSourceInstrumentationFactories)
->>>>>>> bebc80f3
                 {
                     this.instrumentations.Add(instrumentationFactory.Factory(this.adapter));
                 }
