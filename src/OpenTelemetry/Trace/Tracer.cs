﻿// <copyright file="Tracer.cs" company="OpenTelemetry Authors">
// Copyright 2018, OpenTelemetry Authors
//
// Licensed under the Apache License, Version 2.0 (the "License");
// you may not use this file except in compliance with the License.
// You may obtain a copy of the License at
//
//     http://www.apache.org/licenses/LICENSE-2.0
//
// Unless required by applicable law or agreed to in writing, software
// distributed under the License is distributed on an "AS IS" BASIS,
// WITHOUT WARRANTIES OR CONDITIONS OF ANY KIND, either express or implied.
// See the License for the specific language governing permissions and
// limitations under the License.
// </copyright>
using System;
using System.Collections.Generic;
using System.Diagnostics;
using OpenTelemetry.Context.Propagation;
using OpenTelemetry.Resources;
using OpenTelemetry.Trace.Configuration;
using OpenTelemetry.Trace.Export;
using OpenTelemetry.Trace.Internal;
using OpenTelemetry.Utils;

<<<<<<< HEAD
using System;
using System.Collections.Generic;
using System.Diagnostics;

using OpenTelemetry.Context.Propagation;
using OpenTelemetry.Resources;
using OpenTelemetry.Trace.Configuration;
using OpenTelemetry.Trace.Export;
using OpenTelemetry.Trace.Internal;
using OpenTelemetry.Utils;

=======
>>>>>>> d48e7022
namespace OpenTelemetry.Trace
{
    internal sealed class Tracer : ITracer
    {
        private readonly SpanProcessor spanProcessor;
        private readonly TracerConfiguration tracerConfiguration;

        static Tracer()
        {
            Activity.DefaultIdFormat = ActivityIdFormat.W3C;
            Activity.ForceDefaultIdFormat = true;
        }

        /// <summary>
        /// Creates an instance of <see cref="Tracer"/>.
        /// </summary>
        /// <param name="spanProcessor">Span processor.</param>
        /// <param name="tracerConfiguration">Trace configuration.</param>
        /// <param name="binaryFormat">Binary format context propagator.</param>
        /// <param name="textFormat">Text format context propagator.</param>
        /// <param name="libraryResource">Resource describing the instrumentation library.</param>
        internal Tracer(SpanProcessor spanProcessor, TracerConfiguration tracerConfiguration, IBinaryFormat binaryFormat, ITextFormat textFormat, Resource libraryResource)
        {
            this.spanProcessor = spanProcessor ?? throw new ArgumentNullException(nameof(spanProcessor));
            this.tracerConfiguration = tracerConfiguration ?? throw new ArgumentNullException(nameof(tracerConfiguration));
            this.BinaryFormat = binaryFormat ?? throw new ArgumentNullException(nameof(binaryFormat));
            this.TextFormat = textFormat ?? throw new ArgumentNullException(nameof(textFormat));
            this.LibraryResource = libraryResource ?? throw new ArgumentNullException(nameof(libraryResource));
        }

        public Resource LibraryResource { get; }

        /// <inheritdoc/>
        public ISpan CurrentSpan => CurrentSpanUtils.CurrentSpan;

        /// <inheritdoc/>
        public IBinaryFormat BinaryFormat { get; }

        /// <inheritdoc/>
        public ITextFormat TextFormat { get; }

        public IDisposable WithSpan(ISpan span)
        {
            if (span == null)
            {
                throw new ArgumentNullException(nameof(span));
            }

            return CurrentSpanUtils.WithSpan(span, true);
        }

        /// <inheritdoc/>
        public ISpan StartRootSpan(string operationName, SpanKind kind, DateTimeOffset startTimestamp, IEnumerable<Link> links)
        {
            if (operationName == null)
            {
                throw new ArgumentNullException(nameof(operationName));
            }

            if (startTimestamp == default)
            {
                startTimestamp = PreciseTimestamp.GetUtcNow();
            }

            return Span.CreateRoot(operationName, kind, startTimestamp, links, this.tracerConfiguration, this.spanProcessor, this.LibraryResource);
        }

        /// <inheritdoc/>
        public ISpan StartSpan(string operationName, SpanKind kind, DateTimeOffset startTimestamp, IEnumerable<Link> links)
        {
            return this.StartSpan(operationName, null, kind, startTimestamp, links);
        }

        /// <inheritdoc/>
        public ISpan StartSpan(string operationName, ISpan parent, SpanKind kind, DateTimeOffset startTimestamp, IEnumerable<Link> links)
        {
            if (operationName == null)
            {
                throw new ArgumentNullException(nameof(operationName));
            }

            if (parent == null)
            {
                parent = this.CurrentSpan;
            }

            if (startTimestamp == default)
            {
                startTimestamp = PreciseTimestamp.GetUtcNow();
            }

            return Span.CreateFromParentSpan(operationName, parent, kind, startTimestamp, links, this.tracerConfiguration,
                    this.spanProcessor, this.LibraryResource);
        }

        /// <inheritdoc/>
        public ISpan StartSpan(string operationName, in SpanContext parent, SpanKind kind, DateTimeOffset startTimestamp, IEnumerable<Link> links)
        {
            if (operationName == null)
            {
                throw new ArgumentNullException(nameof(operationName));
            }

            if (startTimestamp == default)
            {
                startTimestamp = PreciseTimestamp.GetUtcNow();
            }

            if (parent != null)
            {
                return Span.CreateFromParentContext(operationName, parent, kind, startTimestamp, links, this.tracerConfiguration,
                    this.spanProcessor, this.LibraryResource);
            }

            return Span.CreateRoot(operationName, kind, startTimestamp, links, this.tracerConfiguration,
                this.spanProcessor, this.LibraryResource);
        }

        /// <inheritdoc/>
        public ISpan StartSpanFromActivity(string operationName, Activity activity, SpanKind kind, IEnumerable<Link> links)
        {
            if (operationName == null)
            {
                throw new ArgumentNullException(nameof(operationName));
            }

            if (activity == null)
            {
                throw new ArgumentNullException(nameof(activity));
            }

            if (activity.IdFormat != ActivityIdFormat.W3C)
            {
                throw new ArgumentException("Current Activity is not in W3C format");
            }

            if (activity.StartTimeUtc == default || activity.Duration != default)
            {
                throw new ArgumentException(
                    "Current Activity is not running: it has not been started or has been stopped");
            }

            return Span.CreateFromActivity(operationName, activity, kind, links, this.tracerConfiguration, this.spanProcessor, this.LibraryResource);
        }
    }
}<|MERGE_RESOLUTION|>--- conflicted
+++ resolved
@@ -13,6 +13,7 @@
 // See the License for the specific language governing permissions and
 // limitations under the License.
 // </copyright>
+
 using System;
 using System.Collections.Generic;
 using System.Diagnostics;
@@ -23,20 +24,6 @@
 using OpenTelemetry.Trace.Internal;
 using OpenTelemetry.Utils;
 
-<<<<<<< HEAD
-using System;
-using System.Collections.Generic;
-using System.Diagnostics;
-
-using OpenTelemetry.Context.Propagation;
-using OpenTelemetry.Resources;
-using OpenTelemetry.Trace.Configuration;
-using OpenTelemetry.Trace.Export;
-using OpenTelemetry.Trace.Internal;
-using OpenTelemetry.Utils;
-
-=======
->>>>>>> d48e7022
 namespace OpenTelemetry.Trace
 {
     internal sealed class Tracer : ITracer
