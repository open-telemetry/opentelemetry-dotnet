--- conflicted
+++ resolved
@@ -56,11 +56,7 @@
                 if (!this.tracerRegistry.TryGetValue(key, out var tracer))
                 {
                     var labels = CreateLibraryResourceLabels(name, version);
-<<<<<<< HEAD
-                    tracer = new Tracer(this.spanProcessor, this.tracerConfiguration, this.binaryFormat, this.textFormat, Resource.Create(labels));
-=======
-                    tracer = new Tracer(this.spanProcessor, this.traceConfig, this.binaryFormat, this.textFormat, new Resource(labels));
->>>>>>> ae98cb8d
+                    tracer = new Tracer(this.spanProcessor, this.tracerConfiguration, this.binaryFormat, this.textFormat, new Resource(labels));
                     this.tracerRegistry.Add(key, tracer);
                 }
                 
