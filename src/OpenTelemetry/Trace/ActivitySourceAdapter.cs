--- conflicted
+++ resolved
@@ -99,13 +99,9 @@
         /// <param name="activity"><see cref="Activity"/> to be stopped.</param>
         public void Stop(Activity activity)
         {
-<<<<<<< HEAD
             if (!Sdk.SuppressInstrumentation)
-=======
-            if (activity?.IsAllDataRequested ?? false)
->>>>>>> 13ce9ef7
             {
-                if (activity.IsAllDataRequested)
+                if (activity?.IsAllDataRequested ?? false)
                 {
                     this.activityProcessor?.OnEnd(activity);
                 }
