﻿// <copyright file="OpenTelemetrySdk.cs" company="OpenTelemetry Authors">
// Copyright The OpenTelemetry Authors
//
// Licensed under the Apache License, Version 2.0 (the "License");
// you may not use this file except in compliance with the License.
// You may obtain a copy of the License at
//
//     http://www.apache.org/licenses/LICENSE-2.0
//
// Unless required by applicable law or agreed to in writing, software
// distributed under the License is distributed on an "AS IS" BASIS,
// WITHOUT WARRANTIES OR CONDITIONS OF ANY KIND, either express or implied.
// See the License for the specific language governing permissions and
// limitations under the License.
// </copyright>

using System;
using System.Collections.Generic;
using System.Diagnostics;
using OpenTelemetry.Trace.Export;
using OpenTelemetry.Trace.Samplers;

namespace OpenTelemetry.Trace.Configuration
{
    public class OpenTelemetrySdk : IDisposable
    {
        public static OpenTelemetrySdk Default = new OpenTelemetrySdk();
        private readonly List<object> instrumentations = new List<object>();
        private ActivityListener listener;

        static OpenTelemetrySdk()
        {
            Activity.DefaultIdFormat = ActivityIdFormat.W3C;
            Activity.ForceDefaultIdFormat = true;
        }

        private OpenTelemetrySdk()
        {
        }

        /// <summary>
        /// Enables OpenTelemetry.
        /// </summary>
        /// <param name="configureOpenTelemetryBuilder">Function that configures OpenTelemetryBuilder.</param>
        /// <returns><see cref="IDisposable"/> to be disposed on application shutdown.</returns>
        /// <remarks>
        /// Basic implementation only. Most logic from TracerBuilder will be ported here.
        /// </remarks>
        public OpenTelemetrySdk EnableOpenTelemetry(Action<OpenTelemetryBuilder> configureOpenTelemetryBuilder)
        {
            var openTelemetryBuilder = new OpenTelemetryBuilder();
            configureOpenTelemetryBuilder(openTelemetryBuilder);

            ActivitySampler sampler = openTelemetryBuilder.Sampler ?? new AlwaysOnActivitySampler();

            ActivityProcessor activityProcessor;
            if (openTelemetryBuilder.ProcessingPipeline == null)
            {
                // if there are no pipelines are configured, use noop processor
                activityProcessor = new NoopActivityProcessor();
            }
            else
            {
                activityProcessor = openTelemetryBuilder.ProcessingPipeline.Build();
            }

            if (openTelemetryBuilder.InstrumentationFactories != null)
            {
                foreach (var instrumentation in openTelemetryBuilder.InstrumentationFactories)
                {
                    this.instrumentations.Add(instrumentation.Factory());
                }
            }

            // This is what subscribes to Activities.
            // Think of this as the replacement for DiagnosticListener.AllListeners.Subscribe(onNext => diagnosticListener.Subscribe(..));
            this.listener = new ActivityListener
            {
                // Callback when Activity is started.
                ActivityStarted = activityProcessor.OnStart,

                // Callback when Activity is started.
                ActivityStopped = activityProcessor.OnEnd,

                // Function which takes ActivitySource and returns true/false to indicate if it should be subscribed to
                // or not
                ShouldListenTo = (activitySource) => openTelemetryBuilder.ActivitySourceNames?.Contains(activitySource.Name.ToUpperInvariant()) ?? false,

                // The following parameter is not used now.
                GetRequestedDataUsingParentId = (ref ActivityCreationOptions<string> options) => ActivityDataRequest.AllData,

                // This delegate informs ActivitySource about sampling decision when the parent context is an ActivityContext.
                GetRequestedDataUsingContext = (ref ActivityCreationOptions<ActivityContext> options) => ComputeActivityDataRequest(options, sampler),
            };

            ActivitySource.AddActivityListener(this.listener);
            return this;
<<<<<<< HEAD
        }

        public void Dispose()
        {
            this.listener.Dispose();

            foreach (var item in this.instrumentations)
            {
                if (item is IDisposable disposable)
                {
                    disposable.Dispose();
                }
            }

            this.instrumentations.Clear();
=======
>>>>>>> 5da574c1
        }

        public void Dispose()
        {
            this.listener.Dispose();

            foreach (var item in this.instrumentations)
            {
                if (item is IDisposable disposable)
                {
                    disposable.Dispose();
                }
            }

            this.instrumentations.Clear();
        }

        internal static ActivityDataRequest ComputeActivityDataRequest(
            in ActivityCreationOptions<ActivityContext> options,
            ActivitySampler sampler)
        {
            var isRootSpan = options.Parent.TraceId == default;

            // This is not going to be the final traceId of the Activity (if one is created), however, it is
            // needed in order for the sampling to work. This differs from other OTel SDKs in which it is
            // the Sampler always receives the actual traceId of a root span/activity.
            ActivityTraceId traceId = !isRootSpan
                ? options.Parent.TraceId
                : ActivityTraceId.CreateRandom();

            var samplingParameters = new ActivitySamplingParameters(
                options.Parent,
                traceId,
                options.Name,
                options.Kind,
                options.Tags,
                options.Links);

            var shouldSample = sampler.ShouldSample(samplingParameters);
            if (shouldSample.IsSampled)
            {
                return ActivityDataRequest.AllDataAndRecorded;
            }

            // If it is the root span select PropagationData so the trace ID is preserved
            // even if no activity of the trace is recorded (sampled per OpenTelemetry parlance).
            return isRootSpan
                ? ActivityDataRequest.PropagationData
                : ActivityDataRequest.None;
        }
    }
}<|MERGE_RESOLUTION|>--- conflicted
+++ resolved
@@ -95,24 +95,6 @@
 
             ActivitySource.AddActivityListener(this.listener);
             return this;
-<<<<<<< HEAD
-        }
-
-        public void Dispose()
-        {
-            this.listener.Dispose();
-
-            foreach (var item in this.instrumentations)
-            {
-                if (item is IDisposable disposable)
-                {
-                    disposable.Dispose();
-                }
-            }
-
-            this.instrumentations.Clear();
-=======
->>>>>>> 5da574c1
         }
 
         public void Dispose()
