--- conflicted
+++ resolved
@@ -32,16 +32,10 @@
         /// <inheritdoc />
         public string Description => $"ProbabilitySampler({this.Probability:F6})";
 
-        /// <inheritdoc />
         public double Probability { get; }
 
-        /// <inheritdoc />
         public long IdUpperBound { get; }
 
-<<<<<<< HEAD
-        /// <inheritdoc />
-        public bool ShouldSample(SpanContext parentContext, TraceId traceId, SpanId spanId, string name, IEnumerable<ILink>links)
-=======
         public static ProbabilitySampler Create(double probability)
         {
             if (probability < 0.0 || probability > 1.0)
@@ -71,8 +65,8 @@
             return new ProbabilitySampler(probability, idUpperBound);
         }
 
-        public bool ShouldSample(SpanContext parentContext, TraceId traceId, SpanId spanId, string name, IEnumerable<ISpan> parentLinks)
->>>>>>> 843fc3e2
+        /// <inheritdoc />
+        public bool ShouldSample(SpanContext parentContext, TraceId traceId, SpanId spanId, string name, IEnumerable<ILink> links)
         {
             // If the parent is sampled keep the sampling decision.
             if (parentContext != null && parentContext.TraceOptions.IsSampled)
