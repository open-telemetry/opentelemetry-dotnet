--- conflicted
+++ resolved
@@ -87,13 +87,8 @@
         this.metricPoints = new MetricPoint[maxMetricPoints];
         this.currentMetricPointBatch = new int[maxMetricPoints];
         this.aggType = aggType;
-<<<<<<< HEAD
         this.OutputDelta = temporality == AggregationTemporality.Delta;
-        this.histogramBounds = metricStreamIdentity.HistogramBucketBounds ?? Metric.DefaultHistogramBounds;
-=======
-        this.outputDelta = temporality == AggregationTemporality.Delta;
         this.histogramBounds = metricStreamIdentity.HistogramBucketBounds ?? FindDefaultHistogramBounds(in metricStreamIdentity);
->>>>>>> c97a233a
         this.exponentialHistogramMaxSize = metricStreamIdentity.ExponentialHistogramMaxSize;
         this.exponentialHistogramMaxScale = metricStreamIdentity.ExponentialHistogramMaxScale;
         this.StartTimeExclusive = DateTimeOffset.UtcNow;
