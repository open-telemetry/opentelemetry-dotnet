--- conflicted
+++ resolved
@@ -11,12 +11,9 @@
 
 internal sealed class AggregatorStore
 {
-<<<<<<< HEAD
     // Constant to account for additional space for overflow attribute and a case with no dimensions.
     internal const int AdditionalReserve = 2;
-=======
     internal readonly HashSet<string>? TagKeysInteresting;
->>>>>>> 44432235
     internal readonly bool OutputDelta;
     internal readonly bool OutputDeltaWithUnusedMetricPointReclaimEnabled;
     internal readonly int CardinalityLimit;
