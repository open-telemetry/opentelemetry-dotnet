--- conflicted
+++ resolved
@@ -56,40 +56,19 @@
             // TODO: Need to map each instrument to metrics (based on View API)
             if (this.instrument.GetType().Name.Contains("Counter"))
             {
-<<<<<<< HEAD
-                // TODO: Need to map each instrument to metrics (based on View API)
-
-                if (this.instrument.GetType().Name.Contains("Counter"))
-                {
-                    metricpairs.Add(new MetricAgg(timeperiod, new SumMetricAggregator(name, this.instrument, dt, tags, true)));
-                }
-                else if (this.instrument.GetType().Name.Contains("Gauge"))
-                {
-                    metricpairs.Add(new MetricAgg(timeperiod, new GaugeMetricAggregator(name, this.instrument, dt, tags)));
-                }
-                else if (this.instrument.GetType().Name.Contains("Histogram"))
-                {
-                    metricpairs.Add(new MetricAgg(timeperiod, new HistogramMetricAggregator(name, this.instrument, dt, tags, false)));
-                }
-                else
-                {
-                    metricpairs.Add(new MetricAgg(timeperiod, new SummaryMetricAggregator(name, this.instrument, dt, tags, false)));
-                }
-=======
-                aggregators.Add(new SumMetricAggregator(name, dt, tags));
+                aggregators.Add(new SumMetricAggregator(name, this.instrument, dt, tags));
             }
             else if (this.instrument.GetType().Name.Contains("Gauge"))
             {
-                aggregators.Add(new GaugeMetricAggregator(name, dt, tags));
+                aggregators.Add(new GaugeMetricAggregator(name, this.instrument, dt, tags));
             }
             else if (this.instrument.GetType().Name.Contains("Histogram"))
             {
-                aggregators.Add(new HistogramMetricAggregator(name, dt, tags));
+                aggregators.Add(new HistogramMetricAggregator(name, this.instrument, dt, tags));
             }
             else
             {
-                aggregators.Add(new SummaryMetricAggregator(name, dt, tags, false));
->>>>>>> a572ad88
+                aggregators.Add(new SummaryMetricAggregator(name, this.instrument, dt, tags, false));
             }
 
             return aggregators.ToArray();
