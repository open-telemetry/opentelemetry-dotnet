--- conflicted
+++ resolved
@@ -413,7 +413,6 @@
             {
                 if (!this.overflowTagMetricPointInitialized)
                 {
-<<<<<<< HEAD
                     var keyValuePairs = new KeyValuePair<string, object>[] { new("otel.metric.overflow", true) };
                     var tags = new Tags(keyValuePairs);
 
@@ -427,9 +426,6 @@
                         this.metricPoints[1] = new MetricPoint(this, this.aggType, keyValuePairs, this.histogramBounds, this.exponentialHistogramMaxSize, this.exponentialHistogramMaxScale);
                     }
 
-=======
-                    this.metricPoints[1] = new MetricPoint(this, this.aggType, new KeyValuePair<string, object?>[] { new("otel.metric.overflow", true) }, this.histogramBounds, this.exponentialHistogramMaxSize, this.exponentialHistogramMaxScale);
->>>>>>> b870ed9b
                     this.overflowTagMetricPointInitialized = true;
                 }
             }
@@ -561,7 +557,6 @@
         return aggregatorIndex;
     }
 
-<<<<<<< HEAD
     [MethodImpl(MethodImplOptions.AggressiveInlining)]
     private int LookupAggregatorStoreForDeltaWithReclaim(KeyValuePair<string, object>[] tagKeysAndValues, int length)
     {
@@ -869,9 +864,6 @@
     }
 
     private void UpdateLong(long value, ReadOnlySpan<KeyValuePair<string, object>> tags)
-=======
-    private void UpdateLong(long value, ReadOnlySpan<KeyValuePair<string, object?>> tags)
->>>>>>> b870ed9b
     {
         try
         {
@@ -1089,12 +1081,8 @@
             return 0;
         }
 
-<<<<<<< HEAD
-        return this.lookupAggregatorStore(tagKeysAndValues, actualLength);
-=======
         Debug.Assert(tagKeysAndValues != null, "tagKeysAndValues was null");
 
         return this.LookupAggregatorStore(tagKeysAndValues!, actualLength);
->>>>>>> b870ed9b
     }
 }