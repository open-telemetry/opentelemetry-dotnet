--- conflicted
+++ resolved
@@ -36,12 +36,8 @@
 
         private readonly AggregationTemporality temporality;
         private readonly bool outputDelta;
-<<<<<<< HEAD
-        private readonly MetricPoint[] metrics;
+        private readonly MetricPoint[] metricPoints;
         private readonly MetricPoint[] batchToProcess;
-=======
-        private readonly MetricPoint[] metricPoints;
->>>>>>> ed814d1d
         private readonly AggregationType aggType;
         private readonly double[] histogramBounds;
         private readonly UpdateLongDelegate updateLongCallback;
@@ -59,12 +55,8 @@
             double[] histogramBounds,
             string[] tagKeysInteresting = null)
         {
-<<<<<<< HEAD
-            this.metrics = new MetricPoint[MaxMetricPoints];
+            this.metricPoints = new MetricPoint[MaxMetricPoints];
             this.batchToProcess = new MetricPoint[MaxMetricPoints];
-=======
-            this.metricPoints = new MetricPoint[MaxMetricPoints];
->>>>>>> ed814d1d
             this.aggType = aggType;
             this.temporality = temporality;
             this.outputDelta = temporality == AggregationTemporality.Delta ? true : false;
@@ -109,15 +101,10 @@
             this.batchSize = 0;
             for (int i = 0; i < MaxMetricPoints; i++)
             {
-<<<<<<< HEAD
-                ref var metricPoint = ref this.metrics[i];
+                ref var metricPoint = ref this.metricPoints[i];
 
                 // TODO: A switch statement is appropriate here.
                 if (metricPoint.MetricPointStatus == MetricPointStatus.Unset)
-=======
-                ref var metricPoint = ref this.metricPoints[i];
-                if (metricPoint.StartTime == default)
->>>>>>> ed814d1d
                 {
                     continue;
                 }
@@ -162,12 +149,7 @@
 
         internal BatchMetricPoint GetMetricPoints()
         {
-<<<<<<< HEAD
             return new BatchMetricPoint(this.batchToProcess, this.batchSize, this.startTimeExclusive, this.endTimeInclusive);
-=======
-            var indexSnapShot = Math.Min(this.metricPointIndex, MaxMetricPoints - 1);
-            return new BatchMetricPoint(this.metricPoints, indexSnapShot + 1, this.startTimeExclusive, this.endTimeInclusive);
->>>>>>> ed814d1d
         }
 
         [MethodImpl(MethodImplOptions.AggressiveInlining)]
