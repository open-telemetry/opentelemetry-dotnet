--- conflicted
+++ resolved
@@ -54,13 +54,9 @@
             AggregationTemporality temporality,
             int maxMetricPoints,
             double[] histogramBounds,
-<<<<<<< HEAD
             int exponentialHistogramMaxBuckets,
-            string[] tagKeysInteresting = null)
-=======
             string[] tagKeysInteresting = null,
             ExemplarFilter exemplarFilter = null)
->>>>>>> c9ec5031
         {
             this.name = name;
             this.maxMetricPoints = maxMetricPoints;
