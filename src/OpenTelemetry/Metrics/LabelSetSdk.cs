--- conflicted
+++ resolved
@@ -68,24 +68,7 @@
                 return orderedList;
             }
 
-<<<<<<< HEAD
-                int dedupedListIndex = 0;
-                dedupedList.Add(orderedList[dedupedListIndex]);
-                for (int i = 1; i < orderedList.Count; i++)
-                {
-                    if (orderedList[i].Key.Equals(orderedList[i - 1].Key))
-                    {
-                        dedupedList[dedupedListIndex] = orderedList[i];
-                    }
-                    else
-                    {
-                        dedupedList.Add(orderedList[i]);
-                        dedupedListIndex++;
-                    }
-                }
-=======
             var dedupedList = new List<KeyValuePair<string, string>>();
->>>>>>> 48dbba33
 
             int dedupedListIndex = 0;
             dedupedList.Add(orderedList[dedupedListIndex]);
