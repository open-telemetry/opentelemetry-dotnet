--- conflicted
+++ resolved
@@ -22,11 +22,16 @@
     internal class MeterProviderBuilderSdk : MeterProviderBuilder
     {
         private readonly List<string> meterSources = new List<string>();
-        private int observationPeriodMilliseconds;
+        private int observationPeriodMilliseconds = 1000;
+        private int exportPeriodMilliseconds = 1000;
 
         internal MeterProviderBuilderSdk()
         {
         }
+
+        internal List<MeasurementProcessor> MeasurementProcessors { get; } = new List<MeasurementProcessor>();
+
+        internal List<ExportMetricProcessor> ExportProcessors { get; } = new List<ExportMetricProcessor>();
 
         public override MeterProviderBuilder AddSource(params string[] names)
         {
@@ -48,31 +53,39 @@
             return this;
         }
 
-<<<<<<< HEAD
-        public MeterProviderBuilderSdk AddProcessor(MeasurementProcessor processor)
-        {
-            this.options.Processors.Add(processor);
-            return this;
-        }
-
-        public MeterProviderBuilderSdk AddExporter(ExportMetricProcessor processor)
-        {
-            this.options.ExportProcessors.Add(processor);
-            return this;
-        }
-
-        public MeterProviderBuilderSdk Verbose(bool verbose)
-=======
         internal MeterProviderBuilderSdk SetObservationPeriod(int periodMilliseconds)
->>>>>>> 4faf1d4e
         {
             this.observationPeriodMilliseconds = periodMilliseconds;
             return this;
         }
 
+        internal MeterProviderBuilderSdk SetExportPeriod(int periodMilliseconds)
+        {
+            this.exportPeriodMilliseconds = periodMilliseconds;
+            return this;
+        }
+
+        internal MeterProviderBuilderSdk AddProcessor(MeasurementProcessor processor)
+        {
+            this.MeasurementProcessors.Add(processor);
+            return this;
+        }
+
+        internal MeterProviderBuilderSdk AddExporter(ExportMetricProcessor processor)
+        {
+            this.ExportProcessors.Add(processor);
+            return this;
+        }
+
         internal MeterProvider Build()
         {
-            return new MeterProviderSdk(this.meterSources, this.observationPeriodMilliseconds);
+            // TODO: Need to review using a struct for BuildOptions
+            return new MeterProviderSdk(
+                this.meterSources,
+                this.observationPeriodMilliseconds,
+                this.exportPeriodMilliseconds,
+                this.MeasurementProcessors.ToArray(),
+                this.ExportProcessors.ToArray());
         }
     }
 }