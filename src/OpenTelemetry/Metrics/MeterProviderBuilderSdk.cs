// <copyright file="MeterProviderBuilderSdk.cs" company="OpenTelemetry Authors">
// Copyright The OpenTelemetry Authors
//
// Licensed under the Apache License, Version 2.0 (the "License");
// you may not use this file except in compliance with the License.
// You may obtain a copy of the License at
//
//     http://www.apache.org/licenses/LICENSE-2.0
//
// Unless required by applicable law or agreed to in writing, software
// distributed under the License is distributed on an "AS IS" BASIS,
// WITHOUT WARRANTIES OR CONDITIONS OF ANY KIND, either express or implied.
// See the License for the specific language governing permissions and
// limitations under the License.
// </copyright>

<<<<<<< HEAD
using System;
using System.Collections.Generic;
using System.Diagnostics.Metrics;
using OpenTelemetry.Resources;

=======
>>>>>>> 38ee521b
namespace OpenTelemetry.Metrics
{
    internal class MeterProviderBuilderSdk : MeterProviderBuilderBase
    {
<<<<<<< HEAD
        private readonly List<InstrumentationFactory> instrumentationFactories = new List<InstrumentationFactory>();
        private readonly List<string> meterSources = new List<string>();
        private readonly List<Func<Instrument, MetricStreamConfig>> viewConfigs = new List<Func<Instrument, MetricStreamConfig>>();
        private ResourceBuilder resourceBuilder = ResourceBuilder.CreateDefault();

        internal MeterProviderBuilderSdk()
        {
        }

        internal List<MetricReader> MetricReaders { get; } = new List<MetricReader>();

        public override MeterProviderBuilder AddInstrumentation<TInstrumentation>(Func<TInstrumentation> instrumentationFactory)
        {
            if (instrumentationFactory == null)
            {
                throw new ArgumentNullException(nameof(instrumentationFactory));
            }

            this.instrumentationFactories.Add(
                new InstrumentationFactory(
                    typeof(TInstrumentation).Name,
                    "semver:" + typeof(TInstrumentation).Assembly.GetName().Version,
                    instrumentationFactory));

            return this;
        }

        public override MeterProviderBuilder AddSource(params string[] names)
        {
            if (names == null)
            {
                throw new ArgumentNullException(nameof(names));
            }

            foreach (var name in names)
            {
                if (string.IsNullOrWhiteSpace(name))
                {
                    throw new ArgumentException($"{nameof(names)} contains null or whitespace string.");
                }

                this.meterSources.Add(name);
            }

            return this;
        }

        internal MeterProviderBuilderSdk AddMetricReader(MetricReader metricReader)
        {
            if (this.MetricReaders.Count >= 1)
            {
                throw new InvalidOperationException("Only one Metricreader is allowed.");
            }

            this.MetricReaders.Add(metricReader);
            return this;
        }

        internal MeterProviderBuilderSdk AddViewCallback(Func<Instrument, MetricStreamConfig> callback)
        {
            this.viewConfigs.Add(callback);
            return this;
        }

        internal MeterProviderBuilderSdk AddView(string name, string meterName, string meterVersion, string instrumentName, InstrumentType instrumentType, string[] tagKeys, Aggregation aggregation, double[] histogramBounds)
        {
            if (string.IsNullOrWhiteSpace(meterName)
                && string.IsNullOrWhiteSpace(meterVersion)
                && string.IsNullOrWhiteSpace(instrumentName)
                && instrumentType == InstrumentType.Invalid)
            {
                throw new ArgumentException("Atleast one instrument selection criteria should be specified.");
            }

            if (histogramBounds != null)
            {
                if (aggregation != Aggregation.Default && aggregation != Aggregation.Histogram)
                {
                    throw new ArgumentException("Histogram bounds are only applicable if Aggregation is Histogram.");
                }
            }

            Func<Instrument, MetricStreamConfig> viewConfig = (instrument) =>
            {
                bool selectCriteriaMeterName = false;
                if (!string.IsNullOrWhiteSpace(meterName)
                && instrument.Meter.Name.StartsWith(meterName, StringComparison.OrdinalIgnoreCase))
                {
                    selectCriteriaMeterName = true;
                }

                bool selectCriteriaMeterVersion = false;
                if (!string.IsNullOrWhiteSpace(meterVersion)
                && instrument.Meter.Version.StartsWith(meterVersion, StringComparison.OrdinalIgnoreCase))
                {
                    selectCriteriaMeterVersion = true;
                }

                bool selectCriteriaInstrumentName = false;
                if (!string.IsNullOrWhiteSpace(instrumentName)
                && instrument.Name.StartsWith(instrumentName, StringComparison.OrdinalIgnoreCase))
                {
                    selectCriteriaInstrumentName = true;
                }

                bool selectCriteriaInstrumentType = false;
                if (instrumentType != InstrumentType.Invalid)
                {
                    var instrumentGenericType = instrument.GetType().GetGenericTypeDefinition();
                    var incomingInstrumentType = InstrumentType.Invalid;
                    if (instrumentGenericType == typeof(Counter<>))
                    {
                        incomingInstrumentType = InstrumentType.Counter;
                    }
                    else if (instrumentGenericType == typeof(ObservableCounter<>))
                    {
                        incomingInstrumentType = InstrumentType.ObservableCounter;
                    }
                    else if (instrumentGenericType == typeof(ObservableGauge<>))
                    {
                        incomingInstrumentType = InstrumentType.ObservableGauge;
                    }
                    else if (instrumentGenericType == typeof(Histogram<>))
                    {
                        incomingInstrumentType = InstrumentType.Histogram;
                    }

                    if (incomingInstrumentType == instrumentType)
                    {
                        selectCriteriaInstrumentType = true;
                    }
                }

                // All criteria must be met.
                var selectInstrument = selectCriteriaMeterName & selectCriteriaMeterVersion & selectCriteriaInstrumentName & selectCriteriaInstrumentType;

                if (selectInstrument)
                {
                    var metricStreamConfig = new MetricStreamConfig();
                    metricStreamConfig.Name = string.IsNullOrWhiteSpace(name) ? instrument.Name : name;
                    metricStreamConfig.Aggregation = aggregation;
                    metricStreamConfig.TagKeys = tagKeys;
                    metricStreamConfig.HistogramBounds = histogramBounds;
                    return metricStreamConfig;
                }
                else
                {
                    return null;
                }
            };

            this.viewConfigs.Add(viewConfig);
            return this;
        }

        internal MeterProviderBuilderSdk SetResourceBuilder(ResourceBuilder resourceBuilder)
        {
            this.resourceBuilder = resourceBuilder ?? throw new ArgumentNullException(nameof(resourceBuilder));
            return this;
        }

        internal MeterProvider Build()
        {
            return new MeterProviderSdk(
                this.resourceBuilder.Build(),
                this.meterSources,
                this.instrumentationFactories,
                this.viewConfigs,
                this.MetricReaders.ToArray());
        }

        // TODO: This is copied from TracerProviderBuilderSdk. Move to common location.
        internal readonly struct InstrumentationFactory
        {
            public readonly string Name;
            public readonly string Version;
            public readonly Func<object> Factory;

            internal InstrumentationFactory(string name, string version, Func<object> factory)
            {
                this.Name = name;
                this.Version = version;
                this.Factory = factory;
            }
        }
=======
        internal MeterProvider BuildSdk() => this.Build();
>>>>>>> 38ee521b
    }
}<|MERGE_RESOLUTION|>--- conflicted
+++ resolved
@@ -14,206 +14,10 @@
 // limitations under the License.
 // </copyright>
 
-<<<<<<< HEAD
-using System;
-using System.Collections.Generic;
-using System.Diagnostics.Metrics;
-using OpenTelemetry.Resources;
-
-=======
->>>>>>> 38ee521b
 namespace OpenTelemetry.Metrics
 {
     internal class MeterProviderBuilderSdk : MeterProviderBuilderBase
     {
-<<<<<<< HEAD
-        private readonly List<InstrumentationFactory> instrumentationFactories = new List<InstrumentationFactory>();
-        private readonly List<string> meterSources = new List<string>();
-        private readonly List<Func<Instrument, MetricStreamConfig>> viewConfigs = new List<Func<Instrument, MetricStreamConfig>>();
-        private ResourceBuilder resourceBuilder = ResourceBuilder.CreateDefault();
-
-        internal MeterProviderBuilderSdk()
-        {
-        }
-
-        internal List<MetricReader> MetricReaders { get; } = new List<MetricReader>();
-
-        public override MeterProviderBuilder AddInstrumentation<TInstrumentation>(Func<TInstrumentation> instrumentationFactory)
-        {
-            if (instrumentationFactory == null)
-            {
-                throw new ArgumentNullException(nameof(instrumentationFactory));
-            }
-
-            this.instrumentationFactories.Add(
-                new InstrumentationFactory(
-                    typeof(TInstrumentation).Name,
-                    "semver:" + typeof(TInstrumentation).Assembly.GetName().Version,
-                    instrumentationFactory));
-
-            return this;
-        }
-
-        public override MeterProviderBuilder AddSource(params string[] names)
-        {
-            if (names == null)
-            {
-                throw new ArgumentNullException(nameof(names));
-            }
-
-            foreach (var name in names)
-            {
-                if (string.IsNullOrWhiteSpace(name))
-                {
-                    throw new ArgumentException($"{nameof(names)} contains null or whitespace string.");
-                }
-
-                this.meterSources.Add(name);
-            }
-
-            return this;
-        }
-
-        internal MeterProviderBuilderSdk AddMetricReader(MetricReader metricReader)
-        {
-            if (this.MetricReaders.Count >= 1)
-            {
-                throw new InvalidOperationException("Only one Metricreader is allowed.");
-            }
-
-            this.MetricReaders.Add(metricReader);
-            return this;
-        }
-
-        internal MeterProviderBuilderSdk AddViewCallback(Func<Instrument, MetricStreamConfig> callback)
-        {
-            this.viewConfigs.Add(callback);
-            return this;
-        }
-
-        internal MeterProviderBuilderSdk AddView(string name, string meterName, string meterVersion, string instrumentName, InstrumentType instrumentType, string[] tagKeys, Aggregation aggregation, double[] histogramBounds)
-        {
-            if (string.IsNullOrWhiteSpace(meterName)
-                && string.IsNullOrWhiteSpace(meterVersion)
-                && string.IsNullOrWhiteSpace(instrumentName)
-                && instrumentType == InstrumentType.Invalid)
-            {
-                throw new ArgumentException("Atleast one instrument selection criteria should be specified.");
-            }
-
-            if (histogramBounds != null)
-            {
-                if (aggregation != Aggregation.Default && aggregation != Aggregation.Histogram)
-                {
-                    throw new ArgumentException("Histogram bounds are only applicable if Aggregation is Histogram.");
-                }
-            }
-
-            Func<Instrument, MetricStreamConfig> viewConfig = (instrument) =>
-            {
-                bool selectCriteriaMeterName = false;
-                if (!string.IsNullOrWhiteSpace(meterName)
-                && instrument.Meter.Name.StartsWith(meterName, StringComparison.OrdinalIgnoreCase))
-                {
-                    selectCriteriaMeterName = true;
-                }
-
-                bool selectCriteriaMeterVersion = false;
-                if (!string.IsNullOrWhiteSpace(meterVersion)
-                && instrument.Meter.Version.StartsWith(meterVersion, StringComparison.OrdinalIgnoreCase))
-                {
-                    selectCriteriaMeterVersion = true;
-                }
-
-                bool selectCriteriaInstrumentName = false;
-                if (!string.IsNullOrWhiteSpace(instrumentName)
-                && instrument.Name.StartsWith(instrumentName, StringComparison.OrdinalIgnoreCase))
-                {
-                    selectCriteriaInstrumentName = true;
-                }
-
-                bool selectCriteriaInstrumentType = false;
-                if (instrumentType != InstrumentType.Invalid)
-                {
-                    var instrumentGenericType = instrument.GetType().GetGenericTypeDefinition();
-                    var incomingInstrumentType = InstrumentType.Invalid;
-                    if (instrumentGenericType == typeof(Counter<>))
-                    {
-                        incomingInstrumentType = InstrumentType.Counter;
-                    }
-                    else if (instrumentGenericType == typeof(ObservableCounter<>))
-                    {
-                        incomingInstrumentType = InstrumentType.ObservableCounter;
-                    }
-                    else if (instrumentGenericType == typeof(ObservableGauge<>))
-                    {
-                        incomingInstrumentType = InstrumentType.ObservableGauge;
-                    }
-                    else if (instrumentGenericType == typeof(Histogram<>))
-                    {
-                        incomingInstrumentType = InstrumentType.Histogram;
-                    }
-
-                    if (incomingInstrumentType == instrumentType)
-                    {
-                        selectCriteriaInstrumentType = true;
-                    }
-                }
-
-                // All criteria must be met.
-                var selectInstrument = selectCriteriaMeterName & selectCriteriaMeterVersion & selectCriteriaInstrumentName & selectCriteriaInstrumentType;
-
-                if (selectInstrument)
-                {
-                    var metricStreamConfig = new MetricStreamConfig();
-                    metricStreamConfig.Name = string.IsNullOrWhiteSpace(name) ? instrument.Name : name;
-                    metricStreamConfig.Aggregation = aggregation;
-                    metricStreamConfig.TagKeys = tagKeys;
-                    metricStreamConfig.HistogramBounds = histogramBounds;
-                    return metricStreamConfig;
-                }
-                else
-                {
-                    return null;
-                }
-            };
-
-            this.viewConfigs.Add(viewConfig);
-            return this;
-        }
-
-        internal MeterProviderBuilderSdk SetResourceBuilder(ResourceBuilder resourceBuilder)
-        {
-            this.resourceBuilder = resourceBuilder ?? throw new ArgumentNullException(nameof(resourceBuilder));
-            return this;
-        }
-
-        internal MeterProvider Build()
-        {
-            return new MeterProviderSdk(
-                this.resourceBuilder.Build(),
-                this.meterSources,
-                this.instrumentationFactories,
-                this.viewConfigs,
-                this.MetricReaders.ToArray());
-        }
-
-        // TODO: This is copied from TracerProviderBuilderSdk. Move to common location.
-        internal readonly struct InstrumentationFactory
-        {
-            public readonly string Name;
-            public readonly string Version;
-            public readonly Func<object> Factory;
-
-            internal InstrumentationFactory(string name, string version, Func<object> factory)
-            {
-                this.Name = name;
-                this.Version = version;
-                this.Factory = factory;
-            }
-        }
-=======
         internal MeterProvider BuildSdk() => this.Build();
->>>>>>> 38ee521b
     }
 }