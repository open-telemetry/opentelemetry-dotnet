// <copyright file="MeterProviderBuilderSdk.cs" company="OpenTelemetry Authors">
// Copyright The OpenTelemetry Authors
//
// Licensed under the Apache License, Version 2.0 (the "License");
// you may not use this file except in compliance with the License.
// You may obtain a copy of the License at
//
//     http://www.apache.org/licenses/LICENSE-2.0
//
// Unless required by applicable law or agreed to in writing, software
// distributed under the License is distributed on an "AS IS" BASIS,
// WITHOUT WARRANTIES OR CONDITIONS OF ANY KIND, either express or implied.
// See the License for the specific language governing permissions and
// limitations under the License.
// </copyright>

using System;
using System.Collections.Generic;
using System.Diagnostics.Metrics;
using OpenTelemetry.Resources;

namespace OpenTelemetry.Metrics
{
    internal class MeterProviderBuilderSdk : MeterProviderBuilder
    {
        private readonly List<InstrumentationFactory> instrumentationFactories = new List<InstrumentationFactory>();
        private readonly List<string> meterSources = new List<string>();
        private ResourceBuilder resourceBuilder = ResourceBuilder.CreateDefault();

        internal MeterProviderBuilderSdk()
        {
        }

        internal List<MeasurementProcessor> MeasurementProcessors { get; } = new List<MeasurementProcessor>();

        internal List<MetricProcessor> MetricProcessors { get; } = new List<MetricProcessor>();

<<<<<<< HEAD
        internal List<MetricView> ViewConfigs { get; } = new List<MetricView>();
=======
        public override MeterProviderBuilder AddInstrumentation<TInstrumentation>(Func<TInstrumentation> instrumentationFactory)
        {
            if (instrumentationFactory == null)
            {
                throw new ArgumentNullException(nameof(instrumentationFactory));
            }

            this.instrumentationFactories.Add(
                new InstrumentationFactory(
                    typeof(TInstrumentation).Name,
                    "semver:" + typeof(TInstrumentation).Assembly.GetName().Version,
                    instrumentationFactory));

            return this;
        }
>>>>>>> d05b8d26

        public override MeterProviderBuilder AddSource(params string[] names)
        {
            if (names == null)
            {
                throw new ArgumentNullException(nameof(names));
            }

            foreach (var name in names)
            {
                if (string.IsNullOrWhiteSpace(name))
                {
                    throw new ArgumentException($"{nameof(names)} contains null or whitespace string.");
                }

                this.meterSources.Add(name);
            }

            return this;
        }

        internal MeterProviderBuilderSdk AddMeasurementProcessor(MeasurementProcessor processor)
        {
            this.MeasurementProcessors.Add(processor);
            return this;
        }

        internal MeterProviderBuilderSdk AddMetricProcessor(MetricProcessor processor)
        {
            this.MetricProcessors.Add(processor);
            return this;
        }

        internal MeterProviderBuilderSdk SetResourceBuilder(ResourceBuilder resourceBuilder)
        {
            this.resourceBuilder = resourceBuilder ?? throw new ArgumentNullException(nameof(resourceBuilder));
            return this;
        }

        internal MeterProviderBuilderSdk AddView(string viewName, string viewDescription, Func<Instrument, bool> selector, Func<IAggregator[]> aggregators, params IViewRule[] rules)
        {
            var viewConfig = new MetricView(viewName, viewDescription, selector, aggregators, rules);
            this.ViewConfigs.Add(viewConfig);
            return this;
        }

        internal MeterProviderBuilderSdk AddView(
            string meterName,
            string meterVersion,
            string instrumentName,
            string instrumentKind,
            Aggregator aggregator,
            object aggregatorParam,
            string viewName,
            string viewDescription,
            string[] attributeKeys,
            string[] extraDimensions)
        {
            Func<Instrument, bool> selectorFunc = (inst) =>
            {
                if (meterName != null && meterName != inst.Meter.Name)
                {
                    return false;
                }

                if (meterVersion != null && meterVersion != inst.Meter.Version)
                {
                    return false;
                }

                if (instrumentName != null && instrumentName != inst.Name)
                {
                    return false;
                }

                if (instrumentKind != null && inst.GetType().Name.StartsWith(instrumentKind))
                {
                    return false;
                }

                return true;
            };

            IAggregator[] aggs;
            var agg = this.CreateAggregator(aggregator, aggregatorParam);
            if (agg != null)
            {
                aggs = new IAggregator[] { agg };
            }
            else
            {
                aggs = new IAggregator[0];
            }

            IViewRule[] rules = null;
            if (attributeKeys != null)
            {
                var rule = new IncludeTagRule((tag) =>
                {
                    foreach (var key in attributeKeys)
                    {
                        if (tag == key)
                        {
                            return true;
                        }
                    }

                    return false;
                });

                rules = new IViewRule[]
                {
                    rule,
                };
            }

            var viewConfig = new MetricView(viewName, viewDescription, selectorFunc, () => aggs, rules);
            this.ViewConfigs.Add(viewConfig);
            return this;
        }

        internal MeterProvider Build()
        {
            return new MeterProviderSdk(
                this.resourceBuilder.Build(),
                this.meterSources,
<<<<<<< HEAD
                this.ViewConfigs.ToArray(),
=======
                this.instrumentationFactories,
>>>>>>> d05b8d26
                this.MeasurementProcessors.ToArray(),
                this.MetricProcessors.ToArray());
        }

<<<<<<< HEAD
        internal IAggregator CreateAggregator(Aggregator aggregator, object aggregatorParam)
        {
            IAggregator agg = null;

            switch (aggregator)
            {
                default:
                case Aggregator.NONE:
                    break;

                case Aggregator.GAUGE:
                    agg = new GaugeMetricAggregator();
                    break;

                case Aggregator.SUM:
                    agg = new SumMetricAggregator(false, false);
                    break;

                case Aggregator.SUM_MONOTONIC:
                    agg = new SumMetricAggregator(false, true);
                    break;

                case Aggregator.SUM_DELTA:
                    agg = new SumMetricAggregator(true, false);
                    break;

                case Aggregator.SUM_DELTA_MONOTONIC:
                    agg = new SumMetricAggregator(true, true);
                    break;

                case Aggregator.SUMMARY:
                    agg = new SummaryMetricAggregator();
                    break;

                case Aggregator.HISTOGRAM:
                case Aggregator.HISTOGRAM_DELTA:
                    {
                        var delta = aggregator == Aggregator.HISTOGRAM_DELTA;

                        double[] bounds;
                        if (aggregatorParam is double[] b)
                        {
                            bounds = b;
                        }
                        else
                        {
                            bounds = new double[] { 0.0 };
                        }

                        agg = new HistogramMetricAggregator(delta, bounds);
                        break;
                    }
            }

            return agg;
=======
        // TODO: This is copied from TracerProviderBuilderSdk. Move to common location.
        internal readonly struct InstrumentationFactory
        {
            public readonly string Name;
            public readonly string Version;
            public readonly Func<object> Factory;

            internal InstrumentationFactory(string name, string version, Func<object> factory)
            {
                this.Name = name;
                this.Version = version;
                this.Factory = factory;
            }
>>>>>>> d05b8d26
        }
    }
}<|MERGE_RESOLUTION|>--- conflicted
+++ resolved
@@ -35,9 +35,8 @@
 
         internal List<MetricProcessor> MetricProcessors { get; } = new List<MetricProcessor>();
 
-<<<<<<< HEAD
         internal List<MetricView> ViewConfigs { get; } = new List<MetricView>();
-=======
+
         public override MeterProviderBuilder AddInstrumentation<TInstrumentation>(Func<TInstrumentation> instrumentationFactory)
         {
             if (instrumentationFactory == null)
@@ -53,7 +52,6 @@
 
             return this;
         }
->>>>>>> d05b8d26
 
         public override MeterProviderBuilder AddSource(params string[] names)
         {
@@ -180,16 +178,12 @@
             return new MeterProviderSdk(
                 this.resourceBuilder.Build(),
                 this.meterSources,
-<<<<<<< HEAD
                 this.ViewConfigs.ToArray(),
-=======
                 this.instrumentationFactories,
->>>>>>> d05b8d26
                 this.MeasurementProcessors.ToArray(),
                 this.MetricProcessors.ToArray());
         }
 
-<<<<<<< HEAD
         internal IAggregator CreateAggregator(Aggregator aggregator, object aggregatorParam)
         {
             IAggregator agg = null;
@@ -245,7 +239,8 @@
             }
 
             return agg;
-=======
+        }
+
         // TODO: This is copied from TracerProviderBuilderSdk. Move to common location.
         internal readonly struct InstrumentationFactory
         {
@@ -259,7 +254,6 @@
                 this.Version = version;
                 this.Factory = factory;
             }
->>>>>>> d05b8d26
         }
     }
 }