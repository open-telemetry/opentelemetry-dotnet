--- conflicted
+++ resolved
@@ -312,11 +312,8 @@
         /// <returns>The supplied <see cref="MeterProviderBuilder"/> for chaining.</returns>
         public static MeterProviderBuilder SetExemplarFilter(this MeterProviderBuilder meterProviderBuilder, ExemplarFilter exemplarFilter)
         {
-<<<<<<< HEAD
-=======
             Guard.ThrowIfNull(exemplarFilter);
 
->>>>>>> 869dccee
             meterProviderBuilder.ConfigureBuilder((sp, builder) =>
             {
                 if (builder is MeterProviderBuilderSdk meterProviderBuilderSdk)
