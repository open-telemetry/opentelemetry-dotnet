--- conflicted
+++ resolved
@@ -34,15 +34,8 @@
 
         private MeterProviderBuilderSdk? builder;
 
-<<<<<<< HEAD
-        public MeterProviderBuilderState(
-            IServiceProvider serviceProvider,
-            MeterProviderSdk provider)
-            : base(serviceProvider, provider)
-=======
         public MeterProviderBuilderState(IServiceProvider serviceProvider)
             : base(serviceProvider)
->>>>>>> 6ce883b7
         {
         }
 
