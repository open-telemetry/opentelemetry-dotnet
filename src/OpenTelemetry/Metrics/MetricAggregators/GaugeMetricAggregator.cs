// <copyright file="GaugeMetricAggregator.cs" company="OpenTelemetry Authors">
// Copyright The OpenTelemetry Authors
//
// Licensed under the Apache License, Version 2.0 (the "License");
// you may not use this file except in compliance with the License.
// You may obtain a copy of the License at
//
//     http://www.apache.org/licenses/LICENSE-2.0
//
// Unless required by applicable law or agreed to in writing, software
// distributed under the License is distributed on an "AS IS" BASIS,
// WITHOUT WARRANTIES OR CONDITIONS OF ANY KIND, either express or implied.
// See the License for the specific language governing permissions and
// limitations under the License.
// </copyright>

using System;
using System.Collections.Generic;
using System.Diagnostics.Metrics;

namespace OpenTelemetry.Metrics
{
    internal class GaugeMetricAggregator : IGaugeMetric, IAggregator
    {
        private readonly object lockUpdate = new object();
        private IDataValue value;

<<<<<<< HEAD
        public GaugeMetricAggregator()
        {
=======
        internal GaugeMetricAggregator(string name, string description, string unit, Meter meter, DateTimeOffset startTimeExclusive, KeyValuePair<string, object>[] attributes)
        {
            this.Name = name;
            this.Description = description;
            this.Unit = unit;
            this.Meter = meter;
            this.StartTimeExclusive = startTimeExclusive;
            this.Attributes = attributes;
>>>>>>> a4d8b350
        }

        public string Name { get; private set; }

        public string Description { get; private set; }

        public string Unit { get; private set; }

        public Meter Meter { get; private set; }

        public DateTimeOffset StartTimeExclusive { get; private set; }

        public DateTimeOffset EndTimeInclusive { get; private set; }

        public KeyValuePair<string, object>[] Attributes { get; private set; }

        public IEnumerable<IExemplar> Exemplars { get; private set; } = new List<IExemplar>();

        public IDataValue LastValue => this.value;

<<<<<<< HEAD
        public void Init(string name, DateTimeOffset startTimeExclusive, KeyValuePair<string, object>[] attributes)
        {
            this.Name = name;
            this.StartTimeExclusive = startTimeExclusive;
            this.EndTimeInclusive = startTimeExclusive;
            this.Attributes = attributes;
        }

        public void Update<T>(DateTimeOffset dt, T value)
=======
        public void Update<T>(T value)
>>>>>>> a4d8b350
            where T : struct
        {
            lock (this.lockUpdate)
            {
                this.value = new DataValue<T>(value);
            }
        }

        public IMetric Collect(DateTimeOffset dt, bool isDelta)
        {
<<<<<<< HEAD
            var cloneItem = new GaugeMetricAggregator();
=======
            var cloneItem = new GaugeMetricAggregator(this.Name, this.Description, this.Unit, this.Meter, this.StartTimeExclusive, this.Attributes);
>>>>>>> a4d8b350

            lock (this.lockUpdate)
            {
                cloneItem.Init(this.Name, this.StartTimeExclusive, this.Attributes);
                cloneItem.Exemplars = this.Exemplars;
                cloneItem.EndTimeInclusive = dt;
                cloneItem.value = this.LastValue;
            }

            return cloneItem;
        }

        public string ToDisplayString()
        {
            return $"Last={this.LastValue.Value}";
        }
    }
}<|MERGE_RESOLUTION|>--- conflicted
+++ resolved
@@ -25,19 +25,8 @@
         private readonly object lockUpdate = new object();
         private IDataValue value;
 
-<<<<<<< HEAD
-        public GaugeMetricAggregator()
+        internal GaugeMetricAggregator()
         {
-=======
-        internal GaugeMetricAggregator(string name, string description, string unit, Meter meter, DateTimeOffset startTimeExclusive, KeyValuePair<string, object>[] attributes)
-        {
-            this.Name = name;
-            this.Description = description;
-            this.Unit = unit;
-            this.Meter = meter;
-            this.StartTimeExclusive = startTimeExclusive;
-            this.Attributes = attributes;
->>>>>>> a4d8b350
         }
 
         public string Name { get; private set; }
@@ -58,19 +47,18 @@
 
         public IDataValue LastValue => this.value;
 
-<<<<<<< HEAD
-        public void Init(string name, DateTimeOffset startTimeExclusive, KeyValuePair<string, object>[] attributes)
+        public void Init(string name, string description, string unit, Meter meter, DateTimeOffset startTimeExclusive, KeyValuePair<string, object>[] attributes)
         {
             this.Name = name;
+            this.Description = description;
+            this.Unit = unit;
+            this.Meter = meter;
             this.StartTimeExclusive = startTimeExclusive;
             this.EndTimeInclusive = startTimeExclusive;
             this.Attributes = attributes;
         }
 
-        public void Update<T>(DateTimeOffset dt, T value)
-=======
         public void Update<T>(T value)
->>>>>>> a4d8b350
             where T : struct
         {
             lock (this.lockUpdate)
@@ -79,17 +67,13 @@
             }
         }
 
-        public IMetric Collect(DateTimeOffset dt, bool isDelta)
+        public IMetric Collect(DateTimeOffset dt)
         {
-<<<<<<< HEAD
             var cloneItem = new GaugeMetricAggregator();
-=======
-            var cloneItem = new GaugeMetricAggregator(this.Name, this.Description, this.Unit, this.Meter, this.StartTimeExclusive, this.Attributes);
->>>>>>> a4d8b350
 
             lock (this.lockUpdate)
             {
-                cloneItem.Init(this.Name, this.StartTimeExclusive, this.Attributes);
+                cloneItem.Init(this.Name, this.Description, this.Unit, this.Meter, this.StartTimeExclusive, this.Attributes);
                 cloneItem.Exemplars = this.Exemplars;
                 cloneItem.EndTimeInclusive = dt;
                 cloneItem.value = this.LastValue;
