--- conflicted
+++ resolved
@@ -24,7 +24,9 @@
     {
         private readonly object lockUpdate = new object();
         private Type valueType;
-<<<<<<< HEAD
+        private long sumLong = 0;
+        private double sumDouble = 0;
+
         private long sumPos = 0;
         private double dsumPos = 0;
         private long countPos = 0;
@@ -32,24 +34,10 @@
         private double dsumNeg = 0;
         private long countNeg = 0;
 
-        public SumMetricAggregator(bool isDelta, bool isMonotonic)
+        internal SumMetricAggregator(bool isDelta, bool isMonotonic)
         {
             this.IsDeltaTemporality = isDelta;
             this.IsMonotonic = isMonotonic;
-=======
-        private long sumLong = 0;
-        private double sumDouble = 0;
-
-        internal SumMetricAggregator(string name, string description, string unit, Meter meter, DateTimeOffset startTimeExclusive, KeyValuePair<string, object>[] attributes)
-        {
-            this.Name = name;
-            this.Description = description;
-            this.Unit = unit;
-            this.Meter = meter;
-            this.StartTimeExclusive = startTimeExclusive;
-            this.Attributes = attributes;
-            this.IsMonotonic = true;
->>>>>>> a4d8b350
         }
 
         public string Name { get; private set; }
@@ -68,7 +56,7 @@
 
         public bool IsDeltaTemporality { get; private set; }
 
-        public bool IsMonotonic { get; }
+        public bool IsMonotonic { get; private set; }
 
         public IEnumerable<IExemplar> Exemplars { get; private set; } = new List<IExemplar>();
 
@@ -89,19 +77,18 @@
             }
         }
 
-<<<<<<< HEAD
-        public void Init(string name, DateTimeOffset startTimeExclusive, KeyValuePair<string, object>[] attributes)
+        public void Init(string name, string description, string unit, Meter meter, DateTimeOffset startTimeExclusive, KeyValuePair<string, object>[] attributes)
         {
             this.Name = name;
+            this.Description = description;
+            this.Unit = unit;
+            this.Meter = meter;
             this.StartTimeExclusive = startTimeExclusive;
             this.EndTimeInclusive = startTimeExclusive;
             this.Attributes = attributes;
         }
 
-        public void Update<T>(DateTimeOffset dt, T value)
-=======
         public void Update<T>(T value)
->>>>>>> a4d8b350
             where T : struct
         {
             lock (this.lockUpdate)
@@ -141,25 +128,21 @@
             }
         }
 
-        public IMetric Collect(DateTimeOffset dt, bool isDelta)
+        public IMetric Collect(DateTimeOffset dt)
         {
-<<<<<<< HEAD
             var cloneItem = new SumMetricAggregator(this.IsDeltaTemporality, this.IsMonotonic);
-=======
-            var cloneItem = new SumMetricAggregator(this.Name, this.Description, this.Unit, this.Meter, this.StartTimeExclusive, this.Attributes);
->>>>>>> a4d8b350
 
             lock (this.lockUpdate)
             {
-                cloneItem.Init(this.Name, this.StartTimeExclusive, this.Attributes);
+                cloneItem.Init(this.Name, this.Description, this.Unit, this.Meter, this.StartTimeExclusive, this.Attributes);
                 cloneItem.Exemplars = this.Exemplars;
                 cloneItem.EndTimeInclusive = dt;
                 cloneItem.valueType = this.valueType;
                 cloneItem.sumLong = this.sumLong;
                 cloneItem.sumDouble = this.sumDouble;
-                cloneItem.IsDeltaTemporality = isDelta;
+                cloneItem.IsDeltaTemporality = this.IsDeltaTemporality;
 
-                if (isDelta)
+                if (this.IsDeltaTemporality)
                 {
                     this.StartTimeExclusive = dt;
                     this.sumLong = 0;
