// <copyright file="SumMetricAggregator.cs" company="OpenTelemetry Authors">
// Copyright The OpenTelemetry Authors
//
// Licensed under the Apache License, Version 2.0 (the "License");
// you may not use this file except in compliance with the License.
// You may obtain a copy of the License at
//
//     http://www.apache.org/licenses/LICENSE-2.0
//
// Unless required by applicable law or agreed to in writing, software
// distributed under the License is distributed on an "AS IS" BASIS,
// WITHOUT WARRANTIES OR CONDITIONS OF ANY KIND, either express or implied.
// See the License for the specific language governing permissions and
// limitations under the License.
// </copyright>

using System;
using System.Collections.Generic;
using System.Diagnostics.Metrics;

namespace OpenTelemetry.Metrics
{
    internal class SumMetricAggregator : ISumMetric, IAggregator
    {
        private readonly object lockUpdate = new object();
        private Type valueType;
        private long sumLong = 0;
        private double sumDouble = 0;

<<<<<<< HEAD
        internal SumMetricAggregator(string name, Instrument instrument, DateTimeOffset startTimeExclusive, KeyValuePair<string, object>[] attributes, bool isDelta)
=======
        internal SumMetricAggregator(string name, DateTimeOffset startTimeExclusive, KeyValuePair<string, object>[] attributes)
>>>>>>> a572ad88
        {
            this.Name = name;
            this.Instrument = instrument;
            this.StartTimeExclusive = startTimeExclusive;
            this.Attributes = attributes;
            this.IsMonotonic = true;
        }

        public string Name { get; private set; }

        public Instrument Instrument { get; private set; }

        public DateTimeOffset StartTimeExclusive { get; private set; }

        public DateTimeOffset EndTimeInclusive { get; private set; }

        public KeyValuePair<string, object>[] Attributes { get; private set; }

        public bool IsDeltaTemporality { get; private set; }

        public bool IsMonotonic { get; }

        public IEnumerable<IExemplar> Exemplars { get; private set; } = new List<IExemplar>();

        public IDataValue Sum
        {
            get
            {
                if (this.valueType == typeof(long))
                {
                    return new DataValue(this.sumLong);
                }
                else if (this.valueType == typeof(double))
                {
                    return new DataValue(this.sumDouble);
                }

                throw new Exception("Unsupported Type");
            }
        }

        public void Update<T>(T value)
            where T : struct
        {
            lock (this.lockUpdate)
            {
                if (typeof(T) == typeof(long))
                {
                    this.valueType = typeof(T);
                    var val = (long)(object)value;
                    if (val < 0)
                    {
                        // TODO: log?
                        // Also, this validation can be done in earlier stage.
                    }
                    else
                    {
                        this.sumLong += val;
                    }
                }
                else if (typeof(T) == typeof(double))
                {
                    this.valueType = typeof(T);
                    var val = (double)(object)value;
                    if (val < 0)
                    {
                        // TODO: log?
                        // Also, this validation can be done in earlier stage.
                    }
                    else
                    {
                        this.sumDouble += val;
                    }
                }
                else
                {
                    throw new Exception("Unsupported Type");
                }
            }
        }

        public IMetric Collect(DateTimeOffset dt, bool isDelta)
        {
<<<<<<< HEAD
            var cloneItem = new SumMetricAggregator(this.Name, this.Instrument, this.StartTimeExclusive, this.Attributes, this.IsDeltaTemporality);
=======
            var cloneItem = new SumMetricAggregator(this.Name, this.StartTimeExclusive, this.Attributes);
>>>>>>> a572ad88

            lock (this.lockUpdate)
            {
                cloneItem.Exemplars = this.Exemplars;
                cloneItem.EndTimeInclusive = dt;
                cloneItem.valueType = this.valueType;
                cloneItem.sumLong = this.sumLong;
                cloneItem.sumDouble = this.sumDouble;
                cloneItem.IsDeltaTemporality = isDelta;

                if (isDelta)
                {
                    this.StartTimeExclusive = dt;
                    this.sumLong = 0;
                    this.sumDouble = 0;
                }
            }

            return cloneItem;
        }

        public string ToDisplayString()
        {
            return $"Sum={this.Sum.Value}";
        }
    }
}<|MERGE_RESOLUTION|>--- conflicted
+++ resolved
@@ -27,11 +27,7 @@
         private long sumLong = 0;
         private double sumDouble = 0;
 
-<<<<<<< HEAD
-        internal SumMetricAggregator(string name, Instrument instrument, DateTimeOffset startTimeExclusive, KeyValuePair<string, object>[] attributes, bool isDelta)
-=======
-        internal SumMetricAggregator(string name, DateTimeOffset startTimeExclusive, KeyValuePair<string, object>[] attributes)
->>>>>>> a572ad88
+        internal SumMetricAggregator(string name, Instrument instrument, DateTimeOffset startTimeExclusive, KeyValuePair<string, object>[] attributes)
         {
             this.Name = name;
             this.Instrument = instrument;
@@ -115,11 +111,7 @@
 
         public IMetric Collect(DateTimeOffset dt, bool isDelta)
         {
-<<<<<<< HEAD
-            var cloneItem = new SumMetricAggregator(this.Name, this.Instrument, this.StartTimeExclusive, this.Attributes, this.IsDeltaTemporality);
-=======
-            var cloneItem = new SumMetricAggregator(this.Name, this.StartTimeExclusive, this.Attributes);
->>>>>>> a572ad88
+            var cloneItem = new SumMetricAggregator(this.Name, this.Instrument, this.StartTimeExclusive, this.Attributes);
 
             lock (this.lockUpdate)
             {
