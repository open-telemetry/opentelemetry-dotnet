--- conflicted
+++ resolved
@@ -42,9 +42,6 @@
             this.Meter = meter;
             this.StartTimeExclusive = startTimeExclusive;
             this.Attributes = attributes;
-<<<<<<< HEAD
-            this.MetricType = MetricType.Histogram;
-=======
 
             if (boundaries.Length == 0)
             {
@@ -53,7 +50,6 @@
 
             this.boundaries = boundaries;
             this.buckets = this.InitializeBucket(boundaries);
->>>>>>> d6d815e6
         }
 
         public string Name { get; private set; }
