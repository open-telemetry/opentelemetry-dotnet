--- conflicted
+++ resolved
@@ -16,20 +16,17 @@
 
 using System;
 using System.Collections.Generic;
+using System.Diagnostics.Metrics;
 
 namespace OpenTelemetry.Metrics
 {
     public interface IAggregator
     {
-<<<<<<< HEAD
-        void Init(string name, DateTimeOffset startTimeExclusive, KeyValuePair<string, object>[] attributes);
+        void Init(string name, string description, string unit, Meter meter, DateTimeOffset startTimeExclusive, KeyValuePair<string, object>[] attributes);
 
-        void Update<T>(DateTimeOffset dt, T value)
-=======
         void Update<T>(T value)
->>>>>>> a4d8b350
             where T : struct;
 
-        IMetric Collect(DateTimeOffset dt, bool isDelta);
+        IMetric Collect(DateTimeOffset dt);
     }
 }