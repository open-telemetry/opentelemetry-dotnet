// <copyright file="MetricReaderExt.cs" company="OpenTelemetry Authors">
// Copyright The OpenTelemetry Authors
//
// Licensed under the Apache License, Version 2.0 (the "License");
// you may not use this file except in compliance with the License.
// You may obtain a copy of the License at
//
//     http://www.apache.org/licenses/LICENSE-2.0
//
// Unless required by applicable law or agreed to in writing, software
// distributed under the License is distributed on an "AS IS" BASIS,
// WITHOUT WARRANTIES OR CONDITIONS OF ANY KIND, either express or implied.
// See the License for the specific language governing permissions and
// limitations under the License.
// </copyright>

using System;
using System.Collections.Concurrent;
using System.Collections.Generic;
using System.Diagnostics.Metrics;
using OpenTelemetry.Internal;

namespace OpenTelemetry.Metrics
{
    /// <summary>
    /// MetricReader base class.
    /// </summary>
    public abstract partial class MetricReader
    {
        private readonly HashSet<string> metricStreamNames = new(StringComparer.OrdinalIgnoreCase);
        private readonly ConcurrentDictionary<MetricStreamIdentity, Metric> instrumentIdentityToMetric = new();
        private readonly object instrumentCreationLock = new();
        private int maxMetricStreams;
        private int maxMetricPointsPerMetricStream;
        private Metric[] metrics;
        private Metric[] metricsCurrentBatch;
        private int metricIndex = -1;

        internal AggregationTemporality GetAggregationTemporality(Type instrumentType)
        {
            return this.temporalityFunc(instrumentType);
        }

        internal Metric AddMetricWithNoViews(Instrument instrument)
        {
            var metricStreamIdentity = new MetricStreamIdentity(instrument, metricStreamConfiguration: null);
            lock (this.instrumentCreationLock)
            {
                if (this.instrumentIdentityToMetric.TryGetValue(metricStreamIdentity, out var existingMetric))
                {
                    return existingMetric;
                }

                if (this.metricStreamNames.Contains(metricStreamIdentity.MetricStreamName))
                {
                    OpenTelemetrySdkEventSource.Log.DuplicateMetricInstrument(
                        metricStreamIdentity.InstrumentName,
                        metricStreamIdentity.MeterName,
                        "Metric instrument has the same name as an existing one but differs by description, unit, or instrument type. Measurements from this instrument will still be exported but may result in conflicts.",
                        "Either change the name of the instrument or use MeterProviderBuilder.AddView to resolve the conflict.");
                }

                var index = ++this.metricIndex;
                if (index >= this.maxMetricStreams)
                {
                    OpenTelemetrySdkEventSource.Log.MetricInstrumentIgnored(metricStreamIdentity.InstrumentName, metricStreamIdentity.MeterName, "Maximum allowed Metric streams for the provider exceeded.", "Use MeterProviderBuilder.AddView to drop unused instruments. Or use MeterProviderBuilder.SetMaxMetricStreams to configure MeterProvider to allow higher limit.");
                    return null;
                }
                else
                {
                    Metric metric = null;
                    try
                    {
                        metric = new Metric(metricStreamIdentity, this.GetAggregationTemporality(metricStreamIdentity.InstrumentType), this.maxMetricPointsPerMetricStream);
                    }
                    catch (NotSupportedException nse)
                    {
                        // TODO: This allocates string even if none listening.
                        // Could be improved with separate Event.
                        // Also the message could call out what Instruments
                        // and types (eg: int, long etc) are supported.
                        OpenTelemetrySdkEventSource.Log.MetricInstrumentIgnored(metricStreamIdentity.InstrumentName, metricStreamIdentity.MeterName, "Unsupported instrument. Details: " + nse.Message, "Switch to a supported instrument type.");
                        return null;
                    }

                    this.instrumentIdentityToMetric[metricStreamIdentity] = metric;
                    this.metrics[index] = metric;
                    this.metricStreamNames.Add(metricStreamIdentity.MetricStreamName);
                    return metric;
                }
            }
        }

        internal void RecordSingleStreamLongMeasurement(Metric metric, long value, ReadOnlySpan<KeyValuePair<string, object>> tags)
        {
            metric.UpdateLong(value, tags);
        }

        internal void RecordSingleStreamDoubleMeasurement(Metric metric, double value, ReadOnlySpan<KeyValuePair<string, object>> tags)
        {
            metric.UpdateDouble(value, tags);
        }

        internal List<Metric> AddMetricsListWithViews(Instrument instrument, List<MetricStreamConfiguration> metricStreamConfigs)
        {
            var maxCountMetricsToBeCreated = metricStreamConfigs.Count;

            // Create list with initial capacity as the max metric count.
            // Due to duplicate/max limit, we may not end up using them
            // all, and that memory is wasted until Meter disposed.
            // TODO: Revisit to see if we need to do metrics.TrimExcess()
            var metrics = new List<Metric>(maxCountMetricsToBeCreated);
            lock (this.instrumentCreationLock)
            {
                for (int i = 0; i < maxCountMetricsToBeCreated; i++)
                {
                    var metricStreamConfig = metricStreamConfigs[i];
                    var metricStreamIdentity = new MetricStreamIdentity(instrument, metricStreamConfig);

                    if (!MeterProviderBuilderSdk.IsValidInstrumentName(metricStreamIdentity.InstrumentName))
                    {
                        OpenTelemetrySdkEventSource.Log.MetricInstrumentIgnored(
                            metricStreamIdentity.InstrumentName,
                            metricStreamIdentity.MeterName,
                            "Metric name is invalid.",
                            "The name must comply with the OpenTelemetry specification.");

                        continue;
                    }

                    if (this.instrumentIdentityToMetric.TryGetValue(metricStreamIdentity, out var existingMetric))
                    {
                        metrics.Add(existingMetric);
                        continue;
                    }

                    if (this.metricStreamNames.Contains(metricStreamIdentity.MetricStreamName))
                    {
                        OpenTelemetrySdkEventSource.Log.DuplicateMetricInstrument(
                            metricStreamIdentity.InstrumentName,
                            metricStreamIdentity.MeterName,
                            "Metric instrument has the same name as an existing one but differs by description, unit, or instrument type. Measurements from this instrument will still be exported but may result in conflicts.",
                            "Either change the name of the instrument or use MeterProviderBuilder.AddView to resolve the conflict.");
                    }

                    if (metricStreamConfig == MetricStreamConfiguration.Drop)
                    {
                        OpenTelemetrySdkEventSource.Log.MetricInstrumentIgnored(metricStreamIdentity.InstrumentName, metricStreamIdentity.MeterName, "View configuration asks to drop this instrument.", "Modify view configuration to allow this instrument, if desired.");
                        continue;
                    }

                    var index = ++this.metricIndex;
                    if (index >= this.maxMetricStreams)
                    {
                        OpenTelemetrySdkEventSource.Log.MetricInstrumentIgnored(metricStreamIdentity.InstrumentName, metricStreamIdentity.MeterName, "Maximum allowed Metric streams for the provider exceeded.", "Use MeterProviderBuilder.AddView to drop unused instruments. Or use MeterProviderBuilder.SetMaxMetricStreams to configure MeterProvider to allow higher limit.");
                    }
                    else
                    {
                        Metric metric;
<<<<<<< HEAD
                        var metricDescription = metricStreamConfig?.Description ?? instrument.Description;
                        string[] tagKeysInteresting = metricStreamConfig?.TagKeys;
                        double[] histogramBucketBounds = null;
                        bool histogramRecordMinMax = true;

                        if (metricStreamConfig is HistogramConfiguration histogramConfig)
                        {
                            histogramRecordMinMax = histogramConfig.RecordMinMax;
                            if (metricStreamConfig is ExplicitBucketHistogramConfiguration explicitBucketHistogramConfiguration)
                            {
                                histogramBucketBounds = explicitBucketHistogramConfiguration.Boundaries;
                            }
                        }

                        metric = new Metric(instrument, this.Temporality, metricName, metricDescription, this.maxMetricPointsPerMetricStream, histogramBucketBounds, tagKeysInteresting, histogramRecordMinMax);
=======
                        metric = new Metric(metricStreamIdentity, this.GetAggregationTemporality(metricStreamIdentity.InstrumentType), this.maxMetricPointsPerMetricStream, metricStreamIdentity.HistogramBucketBounds, metricStreamIdentity.TagKeys);
>>>>>>> f4dddbe7

                        this.instrumentIdentityToMetric[metricStreamIdentity] = metric;
                        this.metrics[index] = metric;
                        metrics.Add(metric);
                        this.metricStreamNames.Add(metricStreamIdentity.MetricStreamName);
                    }
                }

                return metrics;
            }
        }

        internal void RecordLongMeasurement(List<Metric> metrics, long value, ReadOnlySpan<KeyValuePair<string, object>> tags)
        {
            if (metrics.Count == 1)
            {
                // special casing the common path
                // as this is faster than the
                // foreach, when count is 1.
                metrics[0].UpdateLong(value, tags);
            }
            else
            {
                foreach (var metric in metrics)
                {
                    metric.UpdateLong(value, tags);
                }
            }
        }

        internal void RecordDoubleMeasurement(List<Metric> metrics, double value, ReadOnlySpan<KeyValuePair<string, object>> tags)
        {
            if (metrics.Count == 1)
            {
                // special casing the common path
                // as this is faster than the
                // foreach, when count is 1.
                metrics[0].UpdateDouble(value, tags);
            }
            else
            {
                foreach (var metric in metrics)
                {
                    metric.UpdateDouble(value, tags);
                }
            }
        }

        internal void CompleteSingleStreamMeasurement(Metric metric)
        {
            metric.InstrumentDisposed = true;
        }

        internal void CompleteMeasurement(List<Metric> metrics)
        {
            foreach (var metric in metrics)
            {
                metric.InstrumentDisposed = true;
            }
        }

        internal void SetMaxMetricStreams(int maxMetricStreams)
        {
            this.maxMetricStreams = maxMetricStreams;
            this.metrics = new Metric[maxMetricStreams];
            this.metricsCurrentBatch = new Metric[maxMetricStreams];
        }

        internal void SetMaxMetricPointsPerMetricStream(int maxMetricPointsPerMetricStream)
        {
            this.maxMetricPointsPerMetricStream = maxMetricPointsPerMetricStream;
        }

        private Batch<Metric> GetMetricsBatch()
        {
            try
            {
                var indexSnapshot = Math.Min(this.metricIndex, this.maxMetricStreams - 1);
                var target = indexSnapshot + 1;
                int metricCountCurrentBatch = 0;
                for (int i = 0; i < target; i++)
                {
                    var metric = this.metrics[i];
                    int metricPointSize = 0;
                    if (metric != null)
                    {
                        if (metric.InstrumentDisposed)
                        {
                            metricPointSize = metric.Snapshot();
                            this.instrumentIdentityToMetric.TryRemove(metric.InstrumentIdentity, out var _);
                            this.metrics[i] = null;
                        }
                        else
                        {
                            metricPointSize = metric.Snapshot();
                        }

                        if (metricPointSize > 0)
                        {
                            this.metricsCurrentBatch[metricCountCurrentBatch++] = metric;
                        }
                    }
                }

                return (metricCountCurrentBatch > 0) ? new Batch<Metric>(this.metricsCurrentBatch, metricCountCurrentBatch) : default;
            }
            catch (Exception ex)
            {
                OpenTelemetrySdkEventSource.Log.MetricReaderException(nameof(this.GetMetricsBatch), ex);
                return default;
            }
        }
    }
}<|MERGE_RESOLUTION|>--- conflicted
+++ resolved
@@ -157,25 +157,9 @@
                     else
                     {
                         Metric metric;
-<<<<<<< HEAD
-                        var metricDescription = metricStreamConfig?.Description ?? instrument.Description;
-                        string[] tagKeysInteresting = metricStreamConfig?.TagKeys;
-                        double[] histogramBucketBounds = null;
-                        bool histogramRecordMinMax = true;
-
-                        if (metricStreamConfig is HistogramConfiguration histogramConfig)
-                        {
-                            histogramRecordMinMax = histogramConfig.RecordMinMax;
-                            if (metricStreamConfig is ExplicitBucketHistogramConfiguration explicitBucketHistogramConfiguration)
-                            {
-                                histogramBucketBounds = explicitBucketHistogramConfiguration.Boundaries;
-                            }
-                        }
-
-                        metric = new Metric(instrument, this.Temporality, metricName, metricDescription, this.maxMetricPointsPerMetricStream, histogramBucketBounds, tagKeysInteresting, histogramRecordMinMax);
-=======
-                        metric = new Metric(metricStreamIdentity, this.GetAggregationTemporality(metricStreamIdentity.InstrumentType), this.maxMetricPointsPerMetricStream, metricStreamIdentity.HistogramBucketBounds, metricStreamIdentity.TagKeys);
->>>>>>> f4dddbe7
+                        bool histogramRecordMinMax = (metricStreamConfig as HistogramConfiguration).RecordMinMax;
+
+                        metric = new Metric(metricStreamIdentity, this.GetAggregationTemporality(metricStreamIdentity.InstrumentType), this.maxMetricPointsPerMetricStream, metricStreamIdentity.HistogramBucketBounds, metricStreamIdentity.TagKeys, histogramRecordMinMax);
 
                         this.instrumentIdentityToMetric[metricStreamIdentity] = metric;
                         this.metrics[index] = metric;
