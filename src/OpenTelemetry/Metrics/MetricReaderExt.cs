// Copyright The OpenTelemetry Authors
// SPDX-License-Identifier: Apache-2.0

using System.Collections.Concurrent;
using System.Diagnostics;
using System.Diagnostics.CodeAnalysis;
using System.Diagnostics.Metrics;
using OpenTelemetry.Internal;

namespace OpenTelemetry.Metrics;

/// <summary>
/// MetricReader base class.
/// </summary>
public abstract partial class MetricReader
{
    private readonly HashSet<string> metricStreamNames = new(StringComparer.OrdinalIgnoreCase);
    private readonly ConcurrentDictionary<MetricStreamIdentity, Metric> instrumentIdentityToMetric = new();
    private readonly object instrumentCreationLock = new();
    private int metricLimit;
    private int cardinalityLimit;
    private Metric?[]? metrics;
    private Metric[]? metricsCurrentBatch;
    private int metricIndex = -1;
    private bool emitOverflowAttribute;
    private bool reclaimUnusedMetricPoints;
    private ExemplarFilterType? exemplarFilter;

    internal static void DeactivateMetric(Metric metric)
    {
        if (metric.Active)
        {
            // TODO: This will cause the metric to be removed from the storage
            // array during the next collect/export. If this happens often we
            // will run out of storage. Would it be better instead to set the
            // end time on the metric and keep it around so it can be
            // reactivated?
            metric.Active = false;

            OpenTelemetrySdkEventSource.Log.MetricInstrumentDeactivated(
                metric.Name,
                metric.MeterName);
        }
    }

    internal AggregationTemporality GetAggregationTemporality(Type instrumentType)
    {
        return this.temporalityFunc(instrumentType);
    }

    internal virtual List<Metric> AddMetricWithNoViews(Instrument instrument)
    {
        Debug.Assert(instrument != null, "instrument was null");
        Debug.Assert(this.metrics != null, "this.metrics was null");

        var metricStreamIdentity = new MetricStreamIdentity(instrument!, metricStreamConfiguration: null);
        lock (this.instrumentCreationLock)
        {
            if (this.TryGetExistingMetric(in metricStreamIdentity, out var existingMetric))
            {
                return new() { existingMetric };
            }

            var index = ++this.metricIndex;
            if (index >= this.metricLimit)
            {
                OpenTelemetrySdkEventSource.Log.MetricInstrumentIgnored(metricStreamIdentity.InstrumentName, metricStreamIdentity.MeterName, "Maximum allowed Metric streams for the provider exceeded.", "Use MeterProviderBuilder.AddView to drop unused instruments. Or use MeterProviderBuilder.SetMaxMetricStreams to configure MeterProvider to allow higher limit.");
                return new();
            }
            else
            {
                Metric? metric = null;
                try
                {
                    metric = new Metric(metricStreamIdentity, this.GetAggregationTemporality(metricStreamIdentity.InstrumentType), this.cardinalityLimit, this.emitOverflowAttribute, this.reclaimUnusedMetricPoints, this.exemplarFilter);
                }
                catch (NotSupportedException nse)
                {
                    // TODO: This allocates string even if none listening.
                    // Could be improved with separate Event.
                    // Also the message could call out what Instruments
                    // and types (eg: int, long etc) are supported.
                    OpenTelemetrySdkEventSource.Log.MetricInstrumentIgnored(metricStreamIdentity.InstrumentName, metricStreamIdentity.MeterName, "Unsupported instrument. Details: " + nse.Message, "Switch to a supported instrument type.");
                    return new();
                }

                this.instrumentIdentityToMetric[metricStreamIdentity] = metric;
                this.metrics![index] = metric;

                this.CreateOrUpdateMetricStreamRegistration(in metricStreamIdentity);

                return new() { metric };
            }
        }
    }

    internal virtual List<Metric> AddMetricWithViews(Instrument instrument, List<MetricStreamConfiguration?> metricStreamConfigs)
    {
        Debug.Assert(instrument != null, "instrument was null");
        Debug.Assert(metricStreamConfigs != null, "metricStreamConfigs was null");
        Debug.Assert(this.metrics != null, "this.metrics was null");

        var maxCountMetricsToBeCreated = metricStreamConfigs!.Count;

        // Create list with initial capacity as the max metric count.
        // Due to duplicate/max limit, we may not end up using them
        // all, and that memory is wasted until Meter disposed.
        // TODO: Revisit to see if we need to do metrics.TrimExcess()
        var metrics = new List<Metric>(maxCountMetricsToBeCreated);
        lock (this.instrumentCreationLock)
        {
            for (int i = 0; i < maxCountMetricsToBeCreated; i++)
            {
                var metricStreamConfig = metricStreamConfigs[i];
                var metricStreamIdentity = new MetricStreamIdentity(instrument!, metricStreamConfig);

                if (!MeterProviderBuilderSdk.IsValidInstrumentName(metricStreamIdentity.InstrumentName))
                {
                    OpenTelemetrySdkEventSource.Log.MetricInstrumentIgnored(
                        metricStreamIdentity.InstrumentName,
                        metricStreamIdentity.MeterName,
                        "Metric name is invalid.",
                        "The name must comply with the OpenTelemetry specification.");

                    continue;
                }

                if (this.TryGetExistingMetric(in metricStreamIdentity, out var existingMetric))
                {
                    metrics.Add(existingMetric);
                    continue;
                }

                if (metricStreamConfig == MetricStreamConfiguration.Drop)
                {
                    OpenTelemetrySdkEventSource.Log.MetricInstrumentIgnored(metricStreamIdentity.InstrumentName, metricStreamIdentity.MeterName, "View configuration asks to drop this instrument.", "Modify view configuration to allow this instrument, if desired.");
                    continue;
                }

                var index = ++this.metricIndex;
                if (index >= this.metricLimit)
                {
                    OpenTelemetrySdkEventSource.Log.MetricInstrumentIgnored(metricStreamIdentity.InstrumentName, metricStreamIdentity.MeterName, "Maximum allowed Metric streams for the provider exceeded.", "Use MeterProviderBuilder.AddView to drop unused instruments. Or use MeterProviderBuilder.SetMaxMetricStreams to configure MeterProvider to allow higher limit.");
                }
                else
                {
                    Metric metric = new(
                        metricStreamIdentity,
                        this.GetAggregationTemporality(metricStreamIdentity.InstrumentType),
                        metricStreamConfig?.CardinalityLimit ?? this.cardinalityLimit,
                        this.emitOverflowAttribute,
                        this.reclaimUnusedMetricPoints,
                        this.exemplarFilter,
                        metricStreamConfig?.ExemplarReservoirFactory);

                    this.instrumentIdentityToMetric[metricStreamIdentity] = metric;
                    this.metrics![index] = metric;
                    metrics.Add(metric);

                    this.CreateOrUpdateMetricStreamRegistration(in metricStreamIdentity);
                }
            }

            return metrics;
        }
    }

    internal void ApplyParentProviderSettings(
        int metricLimit,
        int cardinalityLimit,
        bool emitOverflowAttribute,
        bool reclaimUnusedMetricPoints,
        ExemplarFilterType? exemplarFilter)
    {
        this.metricLimit = metricLimit;
        this.metrics = new Metric[metricLimit];
        this.metricsCurrentBatch = new Metric[metricLimit];
        this.cardinalityLimit = cardinalityLimit;
        this.reclaimUnusedMetricPoints = reclaimUnusedMetricPoints;
        this.exemplarFilter = exemplarFilter;
<<<<<<< HEAD
        this.emitOverflowAttribute = isEmitOverflowAttributeKeySet;
=======

        if (emitOverflowAttribute)
        {
            // We need at least two metric points. One is reserved for zero tags and the other one for overflow attribute
            if (cardinalityLimit > 1)
            {
                this.emitOverflowAttribute = true;
            }
        }
>>>>>>> 123c0b4b
    }

    private bool TryGetExistingMetric(in MetricStreamIdentity metricStreamIdentity, [NotNullWhen(true)] out Metric? existingMetric)
        => this.instrumentIdentityToMetric.TryGetValue(metricStreamIdentity, out existingMetric)
            && existingMetric.Active;

    private void CreateOrUpdateMetricStreamRegistration(in MetricStreamIdentity metricStreamIdentity)
    {
        if (!this.metricStreamNames.Add(metricStreamIdentity.MetricStreamName))
        {
            // TODO: If a metric is deactivated and then reactivated we log the
            // same warning as if it was a duplicate.
            OpenTelemetrySdkEventSource.Log.DuplicateMetricInstrument(
                metricStreamIdentity.InstrumentName,
                metricStreamIdentity.MeterName,
                "Metric instrument has the same name as an existing one but differs by description, unit, or instrument type. Measurements from this instrument will still be exported but may result in conflicts.",
                "Either change the name of the instrument or use MeterProviderBuilder.AddView to resolve the conflict.");
        }
    }

    private Batch<Metric> GetMetricsBatch()
    {
        Debug.Assert(this.metrics != null, "this.metrics was null");
        Debug.Assert(this.metricsCurrentBatch != null, "this.metricsCurrentBatch was null");

        try
        {
            var indexSnapshot = Math.Min(this.metricIndex, this.metricLimit - 1);
            var target = indexSnapshot + 1;
            int metricCountCurrentBatch = 0;
            for (int i = 0; i < target; i++)
            {
                ref var metric = ref this.metrics![i];
                if (metric != null)
                {
                    int metricPointSize = metric.Snapshot();

                    if (metricPointSize > 0)
                    {
                        this.metricsCurrentBatch![metricCountCurrentBatch++] = metric;
                    }

                    if (!metric.Active)
                    {
                        this.RemoveMetric(ref metric);
                    }
                }
            }

            return (metricCountCurrentBatch > 0) ? new Batch<Metric>(this.metricsCurrentBatch!, metricCountCurrentBatch) : default;
        }
        catch (Exception ex)
        {
            OpenTelemetrySdkEventSource.Log.MetricReaderException(nameof(this.GetMetricsBatch), ex);
            return default;
        }
    }

    private void RemoveMetric(ref Metric? metric)
    {
        Debug.Assert(metric != null, "metric was null");

        // TODO: This logic removes the metric. If the same
        // metric is published again we will create a new metric
        // for it. If this happens often we will run out of
        // storage. Instead, should we keep the metric around
        // and set a new start time + reset its data if it comes
        // back?

        OpenTelemetrySdkEventSource.Log.MetricInstrumentRemoved(metric!.Name, metric.MeterName);

        var result = this.instrumentIdentityToMetric.TryRemove(metric.InstrumentIdentity, out var _);
        Debug.Assert(result, "result was false");

        // Note: metric is a reference to the array storage so
        // this clears the metric out of the array.
        metric = null;
    }
}<|MERGE_RESOLUTION|>--- conflicted
+++ resolved
@@ -176,21 +176,9 @@
         this.metrics = new Metric[metricLimit];
         this.metricsCurrentBatch = new Metric[metricLimit];
         this.cardinalityLimit = cardinalityLimit;
+        this.emitOverflowAttribute = emitOverflowAttribute;
         this.reclaimUnusedMetricPoints = reclaimUnusedMetricPoints;
         this.exemplarFilter = exemplarFilter;
-<<<<<<< HEAD
-        this.emitOverflowAttribute = isEmitOverflowAttributeKeySet;
-=======
-
-        if (emitOverflowAttribute)
-        {
-            // We need at least two metric points. One is reserved for zero tags and the other one for overflow attribute
-            if (cardinalityLimit > 1)
-            {
-                this.emitOverflowAttribute = true;
-            }
-        }
->>>>>>> 123c0b4b
     }
 
     private bool TryGetExistingMetric(in MetricStreamIdentity metricStreamIdentity, [NotNullWhen(true)] out Metric? existingMetric)
