// <copyright file="MetricReaderExt.cs" company="OpenTelemetry Authors">
// Copyright The OpenTelemetry Authors
//
// Licensed under the Apache License, Version 2.0 (the "License");
// you may not use this file except in compliance with the License.
// You may obtain a copy of the License at
//
//     http://www.apache.org/licenses/LICENSE-2.0
//
// Unless required by applicable law or agreed to in writing, software
// distributed under the License is distributed on an "AS IS" BASIS,
// WITHOUT WARRANTIES OR CONDITIONS OF ANY KIND, either express or implied.
// See the License for the specific language governing permissions and
// limitations under the License.
// </copyright>

using System;
using System.Collections.Concurrent;
using System.Collections.Generic;
using System.Diagnostics.Metrics;
using OpenTelemetry.Internal;

namespace OpenTelemetry.Metrics
{
    /// <summary>
    /// MetricReader base class.
    /// </summary>
    public abstract partial class MetricReader
    {
        private readonly HashSet<string> metricStreamNames = new(StringComparer.OrdinalIgnoreCase);
        private readonly ConcurrentDictionary<MetricStreamIdentity, Metric> instrumentIdentityToMetric = new();
        private readonly object instrumentCreationLock = new();
        private int maxMetricStreams;
        private int maxMetricPointsPerMetricStream;
        private Metric[] metrics;
        private Metric[] metricsCurrentBatch;
        private int metricIndex = -1;

        internal Metric AddMetricWithNoViews(Instrument instrument)
        {
            var meterName = instrument.Meter.Name;
            var meterVersion = instrument.Meter.Version;
            var metricName = instrument.Name;
            var metricStreamName = $"{meterName}.{meterVersion}.{metricName}";
            var metricStreamIdentity = new MetricStreamIdentity(instrument.Meter, metricName, instrument.Unit, instrument.Description, instrument.GetType(), null, null);
            lock (this.instrumentCreationLock)
            {
                if (this.instrumentIdentityToMetric.TryGetValue(metricStreamIdentity, out var existingMetric))
                {
                    return existingMetric;
                }

                if (this.metricStreamNames.Contains(metricStreamName))
                {
                    OpenTelemetrySdkEventSource.Log.DuplicateMetricInstrument(
                        metricName,
                        meterName,
                        "Metric instrument has the same name as an existing one but differs by description, unit, or instrument type. Measurements from this instrument will still be exported but may result in conflicts.",
                        "Either change the name of the instrument or use MeterProviderBuilder.AddView to resolve the conflict.");
                }

                var index = ++this.metricIndex;
                if (index >= this.maxMetricStreams)
                {
                    OpenTelemetrySdkEventSource.Log.MetricInstrumentIgnored(metricName, instrument.Meter.Name, "Maximum allowed Metric streams for the provider exceeded.", "Use MeterProviderBuilder.AddView to drop unused instruments. Or use MeterProviderBuilder.SetMaxMetricStreams to configure MeterProvider to allow higher limit.");
                    return null;
                }
                else
                {
<<<<<<< HEAD
                    var metric = new Metric(metricStreamIdentity, this.Temporality, this.maxMetricPointsPerMetricStream);
                    this.instrumentIdentityToMetric[metricStreamIdentity] = metric;
=======
                    Metric metric = null;
                    try
                    {
                        metric = new Metric(instrumentIdentity, this.Temporality, this.maxMetricPointsPerMetricStream);
                    }
                    catch (NotSupportedException nse)
                    {
                        // TODO: This allocates string even if none listening.
                        // Could be improved with separate Event.
                        // Also the message could call out what Instruments
                        // and types (eg: int, long etc) are supported.
                        OpenTelemetrySdkEventSource.Log.MetricInstrumentIgnored(metricName, instrument.Meter.Name, "Unsupported instrument. Details: " + nse.Message, "Switch to a supported instrument type.");
                        return null;
                    }

                    this.instrumentIdentityToMetric[instrumentIdentity] = metric;
>>>>>>> 3e522b7e
                    this.metrics[index] = metric;
                    this.metricStreamNames.Add(metricStreamName);
                    return metric;
                }
            }
        }

        internal void RecordSingleStreamLongMeasurement(Metric metric, long value, ReadOnlySpan<KeyValuePair<string, object>> tags)
        {
            metric.UpdateLong(value, tags);
        }

        internal void RecordSingleStreamDoubleMeasurement(Metric metric, double value, ReadOnlySpan<KeyValuePair<string, object>> tags)
        {
            metric.UpdateDouble(value, tags);
        }

        internal List<Metric> AddMetricsListWithViews(Instrument instrument, List<MetricStreamConfiguration> metricStreamConfigs)
        {
            var maxCountMetricsToBeCreated = metricStreamConfigs.Count;

            // Create list with initial capacity as the max metric count.
            // Due to duplicate/max limit, we may not end up using them
            // all, and that memory is wasted until Meter disposed.
            // TODO: Revisit to see if we need to do metrics.TrimExcess()
            var metrics = new List<Metric>(maxCountMetricsToBeCreated);
            lock (this.instrumentCreationLock)
            {
                for (int i = 0; i < maxCountMetricsToBeCreated; i++)
                {
                    var metricStreamConfig = metricStreamConfigs[i];
                    var meterName = instrument.Meter.Name;
                    var meterVersion = instrument.Meter.Version;
                    var metricName = metricStreamConfig?.Name ?? instrument.Name;
                    var metricStreamName = $"{meterName}.{meterVersion}.{metricName}";
                    var metricDescription = metricStreamConfig?.Description ?? instrument.Description;
                    var tagKeysInteresting = metricStreamConfig?.TagKeys;
                    var histogramBucketBounds = (metricStreamConfig is ExplicitBucketHistogramConfiguration histogramConfig
                            && histogramConfig.Boundaries != null) ? histogramConfig.Boundaries : null;
                    var metricStreamIdentity = new MetricStreamIdentity(instrument.Meter, metricName, instrument.Unit, metricDescription, instrument.GetType(), tagKeysInteresting, histogramBucketBounds);

                    if (!MeterProviderBuilderSdk.IsValidInstrumentName(metricName))
                    {
                        OpenTelemetrySdkEventSource.Log.MetricInstrumentIgnored(
                            metricName,
                            instrument.Meter.Name,
                            "Metric name is invalid.",
                            "The name must comply with the OpenTelemetry specification.");

                        continue;
                    }

                    if (this.instrumentIdentityToMetric.TryGetValue(metricStreamIdentity, out var existingMetric))
                    {
                        // The list of metrics may already contain a matching metric with the same
                        // identity when a single instrument is selected by multiple views.
                        if (!metrics.Contains(existingMetric))
                        {
                            metrics.Add(existingMetric);
                        }

                        continue;
                    }

                    if (this.metricStreamNames.Contains(metricStreamName))
                    {
                        OpenTelemetrySdkEventSource.Log.DuplicateMetricInstrument(
                            metricName,
                            meterName,
                            "Metric instrument has the same name as an existing one but differs by description, unit, or instrument type. Measurements from this instrument will still be exported but may result in conflicts.",
                            "Either change the name of the instrument or use MeterProviderBuilder.AddView to resolve the conflict.");
                    }

                    if (metricStreamConfig == MetricStreamConfiguration.Drop)
                    {
                        OpenTelemetrySdkEventSource.Log.MetricInstrumentIgnored(metricName, instrument.Meter.Name, "View configuration asks to drop this instrument.", "Modify view configuration to allow this instrument, if desired.");
                        continue;
                    }

                    var index = ++this.metricIndex;
                    if (index >= this.maxMetricStreams)
                    {
                        OpenTelemetrySdkEventSource.Log.MetricInstrumentIgnored(metricName, instrument.Meter.Name, "Maximum allowed Metric streams for the provider exceeded.", "Use MeterProviderBuilder.AddView to drop unused instruments. Or use MeterProviderBuilder.SetMaxMetricStreams to configure MeterProvider to allow higher limit.");
                    }
                    else
                    {
                        Metric metric;
<<<<<<< HEAD
                        metric = new Metric(metricStreamIdentity, this.Temporality, this.maxMetricPointsPerMetricStream, histogramBucketBounds, tagKeysInteresting);
=======
                        string[] tagKeysInteresting = metricStreamConfig?.CopiedTagKeys;
                        double[] histogramBucketBounds = (metricStreamConfig is ExplicitBucketHistogramConfiguration histogramConfig
                            && histogramConfig.CopiedBoundaries != null) ? histogramConfig.CopiedBoundaries : null;
                        metric = new Metric(instrumentIdentity, this.Temporality, this.maxMetricPointsPerMetricStream, histogramBucketBounds, tagKeysInteresting);
>>>>>>> 3e522b7e

                        this.instrumentIdentityToMetric[metricStreamIdentity] = metric;
                        this.metrics[index] = metric;
                        metrics.Add(metric);
                        this.metricStreamNames.Add(metricStreamName);
                    }
                }

                return metrics;
            }
        }

        internal void RecordLongMeasurement(List<Metric> metrics, long value, ReadOnlySpan<KeyValuePair<string, object>> tags)
        {
            if (metrics.Count == 1)
            {
                // special casing the common path
                // as this is faster than the
                // foreach, when count is 1.
                metrics[0].UpdateLong(value, tags);
            }
            else
            {
                foreach (var metric in metrics)
                {
                    metric.UpdateLong(value, tags);
                }
            }
        }

        internal void RecordDoubleMeasurement(List<Metric> metrics, double value, ReadOnlySpan<KeyValuePair<string, object>> tags)
        {
            if (metrics.Count == 1)
            {
                // special casing the common path
                // as this is faster than the
                // foreach, when count is 1.
                metrics[0].UpdateDouble(value, tags);
            }
            else
            {
                foreach (var metric in metrics)
                {
                    metric.UpdateDouble(value, tags);
                }
            }
        }

        internal void CompleteSingleStreamMeasurement(Metric metric)
        {
            metric.InstrumentDisposed = true;
        }

        internal void CompleteMeasurement(List<Metric> metrics)
        {
            foreach (var metric in metrics)
            {
                metric.InstrumentDisposed = true;
            }
        }

        internal void SetMaxMetricStreams(int maxMetricStreams)
        {
            this.maxMetricStreams = maxMetricStreams;
            this.metrics = new Metric[maxMetricStreams];
            this.metricsCurrentBatch = new Metric[maxMetricStreams];
        }

        internal void SetMaxMetricPointsPerMetricStream(int maxMetricPointsPerMetricStream)
        {
            this.maxMetricPointsPerMetricStream = maxMetricPointsPerMetricStream;
        }

        private Batch<Metric> GetMetricsBatch()
        {
            try
            {
                var indexSnapshot = Math.Min(this.metricIndex, this.maxMetricStreams - 1);
                var target = indexSnapshot + 1;
                int metricCountCurrentBatch = 0;
                for (int i = 0; i < target; i++)
                {
                    var metric = this.metrics[i];
                    int metricPointSize = 0;
                    if (metric != null)
                    {
                        if (metric.InstrumentDisposed)
                        {
                            metricPointSize = metric.Snapshot();
                            this.instrumentIdentityToMetric.TryRemove(metric.InstrumentIdentity, out var _);
                            this.metrics[i] = null;
                        }
                        else
                        {
                            metricPointSize = metric.Snapshot();
                        }

                        if (metricPointSize > 0)
                        {
                            this.metricsCurrentBatch[metricCountCurrentBatch++] = metric;
                        }
                    }
                }

                return (metricCountCurrentBatch > 0) ? new Batch<Metric>(this.metricsCurrentBatch, metricCountCurrentBatch) : default;
            }
            catch (Exception ex)
            {
                OpenTelemetrySdkEventSource.Log.MetricReaderException(nameof(this.GetMetricsBatch), ex);
                return default;
            }
        }
    }
}<|MERGE_RESOLUTION|>--- conflicted
+++ resolved
@@ -67,14 +67,10 @@
                 }
                 else
                 {
-<<<<<<< HEAD
-                    var metric = new Metric(metricStreamIdentity, this.Temporality, this.maxMetricPointsPerMetricStream);
-                    this.instrumentIdentityToMetric[metricStreamIdentity] = metric;
-=======
                     Metric metric = null;
                     try
                     {
-                        metric = new Metric(instrumentIdentity, this.Temporality, this.maxMetricPointsPerMetricStream);
+                        metric = new Metric(metricStreamIdentity, this.Temporality, this.maxMetricPointsPerMetricStream);
                     }
                     catch (NotSupportedException nse)
                     {
@@ -86,8 +82,7 @@
                         return null;
                     }
 
-                    this.instrumentIdentityToMetric[instrumentIdentity] = metric;
->>>>>>> 3e522b7e
+                    this.instrumentIdentityToMetric[metricStreamIdentity] = metric;
                     this.metrics[index] = metric;
                     this.metricStreamNames.Add(metricStreamName);
                     return metric;
@@ -124,9 +119,9 @@
                     var metricName = metricStreamConfig?.Name ?? instrument.Name;
                     var metricStreamName = $"{meterName}.{meterVersion}.{metricName}";
                     var metricDescription = metricStreamConfig?.Description ?? instrument.Description;
-                    var tagKeysInteresting = metricStreamConfig?.TagKeys;
+                    var tagKeysInteresting = metricStreamConfig?.CopiedTagKeys;
                     var histogramBucketBounds = (metricStreamConfig is ExplicitBucketHistogramConfiguration histogramConfig
-                            && histogramConfig.Boundaries != null) ? histogramConfig.Boundaries : null;
+                        && histogramConfig.CopiedBoundaries != null) ? histogramConfig.CopiedBoundaries : null;
                     var metricStreamIdentity = new MetricStreamIdentity(instrument.Meter, metricName, instrument.Unit, metricDescription, instrument.GetType(), tagKeysInteresting, histogramBucketBounds);
 
                     if (!MeterProviderBuilderSdk.IsValidInstrumentName(metricName))
@@ -175,14 +170,7 @@
                     else
                     {
                         Metric metric;
-<<<<<<< HEAD
                         metric = new Metric(metricStreamIdentity, this.Temporality, this.maxMetricPointsPerMetricStream, histogramBucketBounds, tagKeysInteresting);
-=======
-                        string[] tagKeysInteresting = metricStreamConfig?.CopiedTagKeys;
-                        double[] histogramBucketBounds = (metricStreamConfig is ExplicitBucketHistogramConfiguration histogramConfig
-                            && histogramConfig.CopiedBoundaries != null) ? histogramConfig.CopiedBoundaries : null;
-                        metric = new Metric(instrumentIdentity, this.Temporality, this.maxMetricPointsPerMetricStream, histogramBucketBounds, tagKeysInteresting);
->>>>>>> 3e522b7e
 
                         this.instrumentIdentityToMetric[metricStreamIdentity] = metric;
                         this.metrics[index] = metric;
