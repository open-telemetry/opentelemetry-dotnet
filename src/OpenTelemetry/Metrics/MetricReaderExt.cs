--- conflicted
+++ resolved
@@ -156,17 +156,8 @@
                     }
                     else
                     {
-                        Metric metric;
-<<<<<<< HEAD
                         bool histogramRecordMinMax = (metricStreamConfig as HistogramConfiguration).RecordMinMax;
-
-=======
-                        var histogramConfig = metricStreamConfig as HistogramConfiguration;
-                        bool histogramRecordMinMax = histogramConfig != null
-                            ? histogramConfig.RecordMinMax
-                            : false;
->>>>>>> f7eb0663
-                        metric = new Metric(metricStreamIdentity, this.GetAggregationTemporality(metricStreamIdentity.InstrumentType), this.maxMetricPointsPerMetricStream, metricStreamIdentity.HistogramBucketBounds, metricStreamIdentity.TagKeys, histogramRecordMinMax);
+                        Metric metric = new(metricStreamIdentity, this.GetAggregationTemporality(metricStreamIdentity.InstrumentType), this.maxMetricPointsPerMetricStream, metricStreamIdentity.HistogramBucketBounds, metricStreamIdentity.TagKeys, histogramRecordMinMax);
 
                         this.instrumentIdentityToMetric[metricStreamIdentity] = metric;
                         this.metrics[index] = metric;
