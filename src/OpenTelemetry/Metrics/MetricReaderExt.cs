--- conflicted
+++ resolved
@@ -157,11 +157,7 @@
                     else
                     {
                         Metric metric;
-<<<<<<< HEAD
-                        metric = new Metric(metricStreamIdentity, this.GetAggregationTemporality(metricStreamIdentity.InstrumentType), this.maxMetricPointsPerMetricStream, histogramBucketBounds, tagKeysInteresting);
-=======
-                        metric = new Metric(metricStreamIdentity, this.Temporality, this.maxMetricPointsPerMetricStream, metricStreamIdentity.HistogramBucketBounds, metricStreamIdentity.TagKeys);
->>>>>>> 879d3c91
+                        metric = new Metric(metricStreamIdentity, this.GetAggregationTemporality(metricStreamIdentity.InstrumentType), this.maxMetricPointsPerMetricStream, metricStreamIdentity.HistogramBucketBounds, metricStreamIdentity.TagKeys);
 
                         this.instrumentIdentityToMetric[metricStreamIdentity] = metric;
                         this.metrics[index] = metric;
