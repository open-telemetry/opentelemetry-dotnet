// <copyright file="BatchMetricPoint.cs" company="OpenTelemetry Authors">
// Copyright The OpenTelemetry Authors
//
// Licensed under the Apache License, Version 2.0 (the "License");
// you may not use this file except in compliance with the License.
// You may obtain a copy of the License at
//
//     http://www.apache.org/licenses/LICENSE-2.0
//
// Unless required by applicable law or agreed to in writing, software
// distributed under the License is distributed on an "AS IS" BASIS,
// WITHOUT WARRANTIES OR CONDITIONS OF ANY KIND, either express or implied.
// See the License for the specific language governing permissions and
// limitations under the License.
// </copyright>

using System;
using System.Collections;
<<<<<<< HEAD
=======
using System.Diagnostics;
using OpenTelemetry.Internal;
>>>>>>> dd10802e

namespace OpenTelemetry.Metrics
{
    public readonly struct BatchMetricPoint : IDisposable
    {
        private readonly MetricPoint[] metricsPoints;
        private readonly int[] metricPointsToProcess;
        private readonly long targetCount;
        private readonly DateTimeOffset start;
        private readonly DateTimeOffset end;

        internal BatchMetricPoint(MetricPoint[] metricsPoints, int[] metricPointsToProcess, long targetCount, DateTimeOffset start, DateTimeOffset end)
        {
<<<<<<< HEAD
            this.metricsPoints = metricsPoints ?? throw new ArgumentNullException(nameof(metricsPoints));
            this.metricPointsToProcess = metricPointsToProcess;
            this.targetCount = targetCount;
=======
            Debug.Assert(maxSize > 0, $"{nameof(maxSize)} should be a positive number.");
            Guard.Null(metricsPoints, nameof(metricsPoints));

            this.metricsPoints = metricsPoints;
            this.targetCount = maxSize;
>>>>>>> dd10802e
            this.start = start;
            this.end = end;
        }

        /// <inheritdoc/>
        public void Dispose()
        {
        }

        /// <summary>
        /// Returns an enumerator that iterates through the <see cref="Batch{T}"/>.
        /// </summary>
        /// <returns><see cref="Enumerator"/>.</returns>
        public Enumerator GetEnumerator()
        {
            return new Enumerator(this.metricsPoints, this.metricPointsToProcess, this.targetCount, this.start, this.end);
        }

        /// <summary>
        /// Enumerates the elements of a <see cref="Batch{T}"/>.
        /// </summary>
        public struct Enumerator : IEnumerator
        {
            private readonly MetricPoint[] metricsPoints;
            private readonly int[] metricPointsToProcess;
            private readonly DateTimeOffset start;
            private readonly DateTimeOffset end;
            private long targetCount;
            private long index;

            internal Enumerator(MetricPoint[] metricsPoints, int[] metricPointsToProcess, long targetCount, DateTimeOffset start, DateTimeOffset end)
            {
                this.metricsPoints = metricsPoints;
                this.metricPointsToProcess = metricPointsToProcess;
                this.targetCount = targetCount;
                this.index = -1;
                this.start = start;
                this.end = end;
            }

            public ref MetricPoint Current
            {
                get
                {
                    return ref this.metricsPoints[this.metricPointsToProcess[this.index]];
                }
            }

            /// <inheritdoc/>
            object IEnumerator.Current => this.Current;

            public void Dispose()
            {
            }

            /// <inheritdoc/>
            public bool MoveNext()
            {
                while (++this.index < this.targetCount)
                {
                    ref var metricPoint = ref this.metricsPoints[this.metricPointsToProcess[this.index]];
                    if (metricPoint.MetricPointStatus == MetricPointStatus.Unset)
                    {
                        continue;
                    }

                    metricPoint.StartTime = this.start;
                    metricPoint.EndTime = this.end;
                    return true;
                }

                return false;
            }

            /// <inheritdoc/>
            public void Reset()
                => throw new NotSupportedException();
        }
    }
}<|MERGE_RESOLUTION|>--- conflicted
+++ resolved
@@ -16,11 +16,8 @@
 
 using System;
 using System.Collections;
-<<<<<<< HEAD
-=======
 using System.Diagnostics;
 using OpenTelemetry.Internal;
->>>>>>> dd10802e
 
 namespace OpenTelemetry.Metrics
 {
@@ -34,17 +31,11 @@
 
         internal BatchMetricPoint(MetricPoint[] metricsPoints, int[] metricPointsToProcess, long targetCount, DateTimeOffset start, DateTimeOffset end)
         {
-<<<<<<< HEAD
-            this.metricsPoints = metricsPoints ?? throw new ArgumentNullException(nameof(metricsPoints));
-            this.metricPointsToProcess = metricPointsToProcess;
-            this.targetCount = targetCount;
-=======
-            Debug.Assert(maxSize > 0, $"{nameof(maxSize)} should be a positive number.");
             Guard.Null(metricsPoints, nameof(metricsPoints));
 
             this.metricsPoints = metricsPoints;
-            this.targetCount = maxSize;
->>>>>>> dd10802e
+            this.metricPointsToProcess = metricPointsToProcess;
+            this.targetCount = targetCount;
             this.start = start;
             this.end = end;
         }
