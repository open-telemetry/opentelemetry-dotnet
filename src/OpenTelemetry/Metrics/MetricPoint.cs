// <copyright file="MetricPoint.cs" company="OpenTelemetry Authors">
// Copyright The OpenTelemetry Authors
//
// Licensed under the Apache License, Version 2.0 (the "License");
// you may not use this file except in compliance with the License.
// You may obtain a copy of the License at
//
//     http://www.apache.org/licenses/LICENSE-2.0
//
// Unless required by applicable law or agreed to in writing, software
// distributed under the License is distributed on an "AS IS" BASIS,
// WITHOUT WARRANTIES OR CONDITIONS OF ANY KIND, either express or implied.
// See the License for the specific language governing permissions and
// limitations under the License.
// </copyright>

#nullable enable

using System.Diagnostics;
using System.Runtime.CompilerServices;

namespace OpenTelemetry.Metrics;

/// <summary>
/// Represents a metric data point.
/// </summary>
public struct MetricPoint
{
<<<<<<< HEAD
    /// <summary>
    /// Represents a metric data point.
    /// </summary>
    public struct MetricPoint
    {
        // Represents the number of update threads using this MetricPoint at any given point of time.
        // If the value is equal to int.MinValue which is -2147483648, it means that this MetricPoint is available for reuse.
        // We never increment the ReferenceCount for MetricPoint with no tags (index == 0) but we always decrement it (in the Update methods).
        // This should be fine. ReferenceCount doesn't matter for MetricPoint with no tags as it is never reclaimed.
        internal int ReferenceCount;

        // When the AggregatorStore is reclaiming MetricPoints, this serves the purpose of validating the a given thread is using the right
        // MetricPoint for update by checking it against what as added in the Dictionary. Also, when a thread finds out that the MetricPoint
        // that its using is already reclaimed, this helps avoid sorting of the tags for adding a new Dictionary entry.
        internal LookupData? LookupData;

        // TODO: Ask spec to define a default value for this.
        private const int DefaultSimpleReservoirPoolSize = 10;
=======
    private const int DefaultSimpleReservoirPoolSize = 1;
>>>>>>> 72d0a6c9

    private readonly AggregatorStore aggregatorStore;

    private readonly AggregationType aggType;

    private MetricPointOptionalComponents? mpComponents;

    // Represents temporality adjusted "value" for double/long metric types or "count" when histogram
    private MetricPointValueStorage runningValue;

    // Represents either "value" for double/long metric types or "count" when histogram
    private MetricPointValueStorage snapshotValue;

    private MetricPointValueStorage deltaLastValue;

<<<<<<< HEAD
        internal MetricPoint(
            AggregatorStore aggregatorStore,
            AggregationType aggType,
            KeyValuePair<string, object>[] tagKeysAndValues,
            double[] histogramExplicitBounds,
            int exponentialHistogramMaxSize,
            int exponentialHistogramMaxScale,
            LookupData? lookupData = null)
        {
            Debug.Assert(aggregatorStore != null, "AggregatorStore was null.");
            Debug.Assert(histogramExplicitBounds != null, "Histogram explicit Bounds was null.");

            if (aggregatorStore!.OutputDelta)
            {
                Debug.Assert(lookupData != null, "LookupData was null.");
            }

            this.aggType = aggType;
            this.Tags = new ReadOnlyTagCollection(tagKeysAndValues);
            this.runningValue = default;
            this.snapshotValue = default;
            this.deltaLastValue = default;
            this.MetricPointStatus = MetricPointStatus.NoCollectPending;
            this.ReferenceCount = 0;
            this.LookupData = lookupData;

            ExemplarReservoir? reservoir = null;
            if (this.aggType == AggregationType.HistogramWithBuckets ||
                this.aggType == AggregationType.HistogramWithMinMaxBuckets)
=======
    internal MetricPoint(
        AggregatorStore aggregatorStore,
        AggregationType aggType,
        KeyValuePair<string, object>[] tagKeysAndValues,
        double[] histogramExplicitBounds,
        int exponentialHistogramMaxSize,
        int exponentialHistogramMaxScale)
    {
        Debug.Assert(aggregatorStore != null, "AggregatorStore was null.");
        Debug.Assert(histogramExplicitBounds != null, "Histogram explicit Bounds was null.");

        this.aggType = aggType;
        this.Tags = new ReadOnlyTagCollection(tagKeysAndValues);
        this.runningValue = default;
        this.snapshotValue = default;
        this.deltaLastValue = default;
        this.MetricPointStatus = MetricPointStatus.NoCollectPending;

        ExemplarReservoir? reservoir = null;
        if (this.aggType == AggregationType.HistogramWithBuckets ||
            this.aggType == AggregationType.HistogramWithMinMaxBuckets)
        {
            this.mpComponents = new MetricPointOptionalComponents();
            this.mpComponents.HistogramBuckets = new HistogramBuckets(histogramExplicitBounds);
            if (aggregatorStore!.IsExemplarEnabled())
>>>>>>> 72d0a6c9
            {
                reservoir = new AlignedHistogramBucketExemplarReservoir(histogramExplicitBounds!.Length);
            }
        }
        else if (this.aggType == AggregationType.Histogram ||
                 this.aggType == AggregationType.HistogramWithMinMax)
        {
            this.mpComponents = new MetricPointOptionalComponents();
            this.mpComponents.HistogramBuckets = new HistogramBuckets(null);
        }
        else if (this.aggType == AggregationType.Base2ExponentialHistogram ||
            this.aggType == AggregationType.Base2ExponentialHistogramWithMinMax)
        {
            this.mpComponents = new MetricPointOptionalComponents();
            this.mpComponents.Base2ExponentialBucketHistogram = new Base2ExponentialBucketHistogram(exponentialHistogramMaxSize, exponentialHistogramMaxScale);
        }
        else
        {
            this.mpComponents = null;
        }

        if (aggregatorStore!.IsExemplarEnabled() && reservoir == null)
        {
            reservoir = new SimpleExemplarReservoir(DefaultSimpleReservoirPoolSize);
        }

        if (reservoir != null)
        {
            if (this.mpComponents == null)
            {
                this.mpComponents = new MetricPointOptionalComponents();
            }

            this.mpComponents.ExemplarReservoir = reservoir;
        }

        // Note: Intentionally set last because this is used to detect valid MetricPoints.
        this.aggregatorStore = aggregatorStore;
    }

    /// <summary>
    /// Gets the tags associated with the metric point.
    /// </summary>
    public readonly ReadOnlyTagCollection Tags
    {
        [MethodImpl(MethodImplOptions.AggressiveInlining)]
        get;
    }

    /// <summary>
    /// Gets the start time (UTC) associated with the metric point.
    /// </summary>
    public readonly DateTimeOffset StartTime => this.aggregatorStore.StartTimeExclusive;

    /// <summary>
    /// Gets the end time (UTC) associated with the metric point.
    /// </summary>
    public readonly DateTimeOffset EndTime => this.aggregatorStore.EndTimeInclusive;

    internal MetricPointStatus MetricPointStatus
    {
        [MethodImpl(MethodImplOptions.AggressiveInlining)]
        readonly get;

        [MethodImpl(MethodImplOptions.AggressiveInlining)]
        private set;
    }

    internal readonly bool IsInitialized => this.aggregatorStore != null;

    /// <summary>
    /// Gets the sum long value associated with the metric point.
    /// </summary>
    /// <remarks>
    /// Applies to <see cref="MetricType.LongSum"/> metric type.
    /// </remarks>
    /// <returns>Long sum value.</returns>
    [MethodImpl(MethodImplOptions.AggressiveInlining)]
    public readonly long GetSumLong()
    {
        if (this.aggType != AggregationType.LongSumIncomingDelta && this.aggType != AggregationType.LongSumIncomingCumulative)
        {
            this.ThrowNotSupportedMetricTypeException(nameof(this.GetSumLong));
        }

        return this.snapshotValue.AsLong;
    }

    /// <summary>
    /// Gets the sum double value associated with the metric point.
    /// </summary>
    /// <remarks>
    /// Applies to <see cref="MetricType.DoubleSum"/> metric type.
    /// </remarks>
    /// <returns>Double sum value.</returns>
    [MethodImpl(MethodImplOptions.AggressiveInlining)]
    public readonly double GetSumDouble()
    {
        if (this.aggType != AggregationType.DoubleSumIncomingDelta && this.aggType != AggregationType.DoubleSumIncomingCumulative)
        {
            this.ThrowNotSupportedMetricTypeException(nameof(this.GetSumDouble));
        }

        return this.snapshotValue.AsDouble;
    }

    /// <summary>
    /// Gets the last long value of the gauge associated with the metric point.
    /// </summary>
    /// <remarks>
    /// Applies to <see cref="MetricType.LongGauge"/> metric type.
    /// </remarks>
    /// <returns>Long gauge value.</returns>
    [MethodImpl(MethodImplOptions.AggressiveInlining)]
    public readonly long GetGaugeLastValueLong()
    {
        if (this.aggType != AggregationType.LongGauge)
        {
            this.ThrowNotSupportedMetricTypeException(nameof(this.GetGaugeLastValueLong));
        }

        return this.snapshotValue.AsLong;
    }

    /// <summary>
    /// Gets the last double value of the gauge associated with the metric point.
    /// </summary>
    /// <remarks>
    /// Applies to <see cref="MetricType.DoubleGauge"/> metric type.
    /// </remarks>
    /// <returns>Double gauge value.</returns>
    [MethodImpl(MethodImplOptions.AggressiveInlining)]
    public readonly double GetGaugeLastValueDouble()
    {
        if (this.aggType != AggregationType.DoubleGauge)
        {
            this.ThrowNotSupportedMetricTypeException(nameof(this.GetGaugeLastValueDouble));
        }

        return this.snapshotValue.AsDouble;
    }

    /// <summary>
    /// Gets the count value of the histogram associated with the metric point.
    /// </summary>
    /// <remarks>
    /// Applies to <see cref="MetricType.Histogram"/> metric type.
    /// </remarks>
    /// <returns>Count value.</returns>
    [MethodImpl(MethodImplOptions.AggressiveInlining)]
    public readonly long GetHistogramCount()
    {
        if (this.aggType != AggregationType.HistogramWithBuckets &&
            this.aggType != AggregationType.Histogram &&
            this.aggType != AggregationType.HistogramWithMinMaxBuckets &&
            this.aggType != AggregationType.HistogramWithMinMax &&
            this.aggType != AggregationType.Base2ExponentialHistogram &&
            this.aggType != AggregationType.Base2ExponentialHistogramWithMinMax)
        {
            this.ThrowNotSupportedMetricTypeException(nameof(this.GetHistogramCount));
        }

        return this.snapshotValue.AsLong;
    }

    /// <summary>
    /// Gets the sum value of the histogram associated with the metric point.
    /// </summary>
    /// <remarks>
    /// Applies to <see cref="MetricType.Histogram"/> metric type.
    /// </remarks>
    /// <returns>Sum value.</returns>
    [MethodImpl(MethodImplOptions.AggressiveInlining)]
    public readonly double GetHistogramSum()
    {
        if (this.aggType != AggregationType.HistogramWithBuckets &&
            this.aggType != AggregationType.Histogram &&
            this.aggType != AggregationType.HistogramWithMinMaxBuckets &&
            this.aggType != AggregationType.HistogramWithMinMax &&
            this.aggType != AggregationType.Base2ExponentialHistogram &&
            this.aggType != AggregationType.Base2ExponentialHistogramWithMinMax)
        {
            this.ThrowNotSupportedMetricTypeException(nameof(this.GetHistogramSum));
        }

        return this.mpComponents!.HistogramBuckets != null
            ? this.mpComponents.HistogramBuckets.SnapshotSum
            : this.mpComponents.Base2ExponentialBucketHistogram.SnapshotSum;
    }

    /// <summary>
    /// Gets the buckets of the histogram associated with the metric point.
    /// </summary>
    /// <remarks>
    /// Applies to <see cref="MetricType.Histogram"/> metric type.
    /// </remarks>
    /// <returns><see cref="HistogramBuckets"/>.</returns>
    [MethodImpl(MethodImplOptions.AggressiveInlining)]
    public readonly HistogramBuckets GetHistogramBuckets()
    {
        if (this.aggType != AggregationType.HistogramWithBuckets &&
            this.aggType != AggregationType.Histogram &&
            this.aggType != AggregationType.HistogramWithMinMaxBuckets &&
            this.aggType != AggregationType.HistogramWithMinMax)
        {
            this.ThrowNotSupportedMetricTypeException(nameof(this.GetHistogramBuckets));
        }

        return this.mpComponents!.HistogramBuckets;
    }

    /// <summary>
    /// Gets the exponential histogram data associated with the metric point.
    /// </summary>
    /// <remarks>
    /// Applies to <see cref="MetricType.Histogram"/> metric type.
    /// </remarks>
    /// <returns><see cref="ExponentialHistogramData"/>.</returns>
    [MethodImpl(MethodImplOptions.AggressiveInlining)]
    public ExponentialHistogramData GetExponentialHistogramData()
    {
        if (this.aggType != AggregationType.Base2ExponentialHistogram &&
            this.aggType != AggregationType.Base2ExponentialHistogramWithMinMax)
        {
            this.ThrowNotSupportedMetricTypeException(nameof(this.GetExponentialHistogramData));
        }

        return this.mpComponents!.Base2ExponentialBucketHistogram.GetExponentialHistogramData();
    }

    /// <summary>
    /// Gets the Histogram Min and Max values.
    /// </summary>
    /// <param name="min"> The histogram minimum value.</param>
    /// <param name="max"> The histogram maximum value.</param>
    /// <returns>True if minimum and maximum value exist, false otherwise.</returns>
    [MethodImpl(MethodImplOptions.AggressiveInlining)]
    public bool TryGetHistogramMinMaxValues(out double min, out double max)
    {
        if (this.aggType == AggregationType.HistogramWithMinMax ||
                        this.aggType == AggregationType.HistogramWithMinMaxBuckets)
        {
            Debug.Assert(this.mpComponents!.HistogramBuckets != null, "histogramBuckets was null");

            min = this.mpComponents!.HistogramBuckets!.SnapshotMin;
            max = this.mpComponents!.HistogramBuckets!.SnapshotMax;
            return true;
        }

        if (this.aggType == AggregationType.Base2ExponentialHistogramWithMinMax)
        {
            Debug.Assert(this.mpComponents!.Base2ExponentialBucketHistogram != null, "base2ExponentialBucketHistogram was null");

            min = this.mpComponents!.Base2ExponentialBucketHistogram!.SnapshotMin;
            max = this.mpComponents!.Base2ExponentialBucketHistogram!.SnapshotMax;
            return true;
        }

        min = 0;
        max = 0;
        return false;
    }

#if EXPOSE_EXPERIMENTAL_FEATURES
    /// <summary>
    /// Gets the exemplars associated with the metric point.
    /// </summary>
    /// <remarks><inheritdoc cref="Exemplar" path="/remarks"/></remarks>
    /// <returns><see cref="Exemplar"/>.</returns>
    [MethodImpl(MethodImplOptions.AggressiveInlining)]
    public
#else
    /// <summary>
    /// Gets the exemplars associated with the metric point.
    /// </summary>
    /// <returns><see cref="Exemplar"/>.</returns>
    [MethodImpl(MethodImplOptions.AggressiveInlining)]
    internal
#endif
        readonly Exemplar[] GetExemplars()
    {
        // TODO: Do not expose Exemplar data structure (array now)
        return this.mpComponents?.Exemplars ?? Array.Empty<Exemplar>();
    }

    internal readonly MetricPoint Copy()
    {
        MetricPoint copy = this;
        copy.mpComponents = this.mpComponents?.Copy();
        return copy;
    }

    internal void Update(long number)
    {
        switch (this.aggType)
        {
            case AggregationType.LongSumIncomingDelta:
                {
                    Interlocked.Add(ref this.runningValue.AsLong, number);
                    break;
                }

            case AggregationType.LongSumIncomingCumulative:
                {
                    Interlocked.Exchange(ref this.runningValue.AsLong, number);
                    break;
                }

            case AggregationType.LongGauge:
                {
                    Interlocked.Exchange(ref this.runningValue.AsLong, number);
                    break;
                }

            case AggregationType.Histogram:
                {
                    this.UpdateHistogram((double)number);
                    break;
                }

            case AggregationType.HistogramWithMinMax:
                {
                    this.UpdateHistogramWithMinMax((double)number);
                    break;
                }

            case AggregationType.HistogramWithBuckets:
                {
                    this.UpdateHistogramWithBuckets((double)number);
                    break;
                }

            case AggregationType.HistogramWithMinMaxBuckets:
                {
                    this.UpdateHistogramWithBucketsAndMinMax((double)number);
                    break;
                }

            case AggregationType.Base2ExponentialHistogram:
                {
                    this.UpdateBase2ExponentialHistogram((double)number);
                    break;
                }

            case AggregationType.Base2ExponentialHistogramWithMinMax:
                {
                    this.UpdateBase2ExponentialHistogramWithMinMax((double)number);
                    break;
                }
        }

        // There is a race with Snapshot:
        // Update() updates the value
        // Snapshot snapshots the value
        // Snapshot sets status to NoCollectPending
        // Update sets status to CollectPending -- this is not right as the Snapshot
        // already included the updated value.
        // In the absence of any new Update call until next Snapshot,
        // this results in exporting an Update even though
        // it had no update.
        // TODO: For Delta, this can be mitigated
        // by ignoring Zero points
        this.MetricPointStatus = MetricPointStatus.CollectPending;
    }

    internal void UpdateWithExemplar(long number, ReadOnlySpan<KeyValuePair<string, object>> tags, bool isSampled)
    {
        switch (this.aggType)
        {
            case AggregationType.LongSumIncomingDelta:
                {
                    AcquireLock(ref this.mpComponents!.IsCriticalSectionOccupied);

                    unchecked
                    {
                        this.runningValue.AsLong += number;
                    }

                    if (isSampled)
                    {
                        // TODO: Need to ensure that the lock is always released.
                        // A custom implementation of `ExemplarReservoir.Offer` might throw an exception.
                        this.mpComponents.ExemplarReservoir.Offer(number, tags);
                    }

                    ReleaseLock(ref this.mpComponents!.IsCriticalSectionOccupied);

                    break;
                }

            case AggregationType.LongSumIncomingCumulative:
                {
                    AcquireLock(ref this.mpComponents!.IsCriticalSectionOccupied);

                    this.runningValue.AsLong = number;

                    // TODO: Need to ensure that the lock is always released.
                    // A custom implementation of `ExemplarReservoir.Offer` might throw an exception.
                    this.mpComponents.ExemplarReservoir.Offer(number, tags);

                    ReleaseLock(ref this.mpComponents!.IsCriticalSectionOccupied);

                    break;
                }

            case AggregationType.LongGauge:
                {
                    AcquireLock(ref this.mpComponents!.IsCriticalSectionOccupied);

                    this.runningValue.AsLong = number;

                    // TODO: Need to ensure that the lock is always released.
                    // A custom implementation of `ExemplarReservoir.Offer` might throw an exception.
                    this.mpComponents.ExemplarReservoir.Offer(number, tags);

                    ReleaseLock(ref this.mpComponents!.IsCriticalSectionOccupied);

                    break;
                }

            case AggregationType.Histogram:
                {
                    this.UpdateHistogram((double)number, tags, true);
                    break;
                }

            case AggregationType.HistogramWithMinMax:
                {
                    this.UpdateHistogramWithMinMax((double)number, tags, true);
                    break;
                }

            case AggregationType.HistogramWithBuckets:
                {
                    this.UpdateHistogramWithBuckets((double)number, tags, true);
                    break;
                }

            case AggregationType.HistogramWithMinMaxBuckets:
                {
                    this.UpdateHistogramWithBucketsAndMinMax((double)number, tags, true);
                    break;
                }

            case AggregationType.Base2ExponentialHistogram:
                {
                    this.UpdateBase2ExponentialHistogram((double)number, tags, true);
                    break;
                }

            case AggregationType.Base2ExponentialHistogramWithMinMax:
                {
                    this.UpdateBase2ExponentialHistogramWithMinMax((double)number, tags, true);
                    break;
                }
        }

        // There is a race with Snapshot:
        // Update() updates the value
        // Snapshot snapshots the value
        // Snapshot sets status to NoCollectPending
        // Update sets status to CollectPending -- this is not right as the Snapshot
        // already included the updated value.
        // In the absence of any new Update call until next Snapshot,
        // this results in exporting an Update even though
        // it had no update.
        // TODO: For Delta, this can be mitigated
        // by ignoring Zero points
        this.MetricPointStatus = MetricPointStatus.CollectPending;
    }

    internal void Update(double number)
    {
        switch (this.aggType)
        {
            case AggregationType.DoubleSumIncomingDelta:
                {
                    double initValue, newValue;
                    var sw = default(SpinWait);
                    while (true)
                    {
                        initValue = this.runningValue.AsDouble;

                        unchecked
                        {
                            newValue = initValue + number;
                        }

                        if (initValue == Interlocked.CompareExchange(ref this.runningValue.AsDouble, newValue, initValue))
                        {
                            break;
                        }

                        sw.SpinOnce();
                    }

                    break;
                }

            case AggregationType.DoubleSumIncomingCumulative:
                {
                    Interlocked.Exchange(ref this.runningValue.AsDouble, number);
                    break;
                }

            case AggregationType.DoubleGauge:
                {
                    Interlocked.Exchange(ref this.runningValue.AsDouble, number);
                    break;
                }

            case AggregationType.Histogram:
                {
                    this.UpdateHistogram(number);
                    break;
                }

            case AggregationType.HistogramWithMinMax:
                {
                    this.UpdateHistogramWithMinMax(number);
                    break;
                }

            case AggregationType.HistogramWithBuckets:
                {
                    this.UpdateHistogramWithBuckets(number);
                    break;
                }

            case AggregationType.HistogramWithMinMaxBuckets:
                {
                    this.UpdateHistogramWithBucketsAndMinMax(number);
                    break;
                }

            case AggregationType.Base2ExponentialHistogram:
                {
                    this.UpdateBase2ExponentialHistogram(number);
                    break;
                }

            case AggregationType.Base2ExponentialHistogramWithMinMax:
                {
                    this.UpdateBase2ExponentialHistogramWithMinMax(number);
                    break;
                }
        }

        // There is a race with Snapshot:
        // Update() updates the value
        // Snapshot snapshots the value
        // Snapshot sets status to NoCollectPending
        // Update sets status to CollectPending -- this is not right as the Snapshot
        // already included the updated value.
        // In the absence of any new Update call until next Snapshot,
        // this results in exporting an Update even though
        // it had no update.
        // TODO: For Delta, this can be mitigated
        // by ignoring Zero points
        this.MetricPointStatus = MetricPointStatus.CollectPending;
    }

    internal void UpdateWithExemplar(double number, ReadOnlySpan<KeyValuePair<string, object>> tags, bool isSampled)
    {
        switch (this.aggType)
        {
            case AggregationType.DoubleSumIncomingDelta:
                {
                    AcquireLock(ref this.mpComponents!.IsCriticalSectionOccupied);

                    unchecked
                    {
                        this.runningValue.AsDouble += number;
                    }

                    if (isSampled)
                    {
                        // TODO: Need to ensure that the lock is always released.
                        // A custom implementation of `ExemplarReservoir.Offer` might throw an exception.
                        this.mpComponents.ExemplarReservoir.Offer(number, tags);
                    }

                    ReleaseLock(ref this.mpComponents!.IsCriticalSectionOccupied);

                    break;
                }

            case AggregationType.DoubleSumIncomingCumulative:
                {
                    AcquireLock(ref this.mpComponents!.IsCriticalSectionOccupied);

                    unchecked
                    {
                        this.runningValue.AsDouble = number;
                    }

                    // TODO: Need to ensure that the lock is always released.
                    // A custom implementation of `ExemplarReservoir.Offer` might throw an exception.
                    this.mpComponents.ExemplarReservoir.Offer(number, tags);

                    ReleaseLock(ref this.mpComponents!.IsCriticalSectionOccupied);

                    break;
                }

            case AggregationType.DoubleGauge:
                {
                    AcquireLock(ref this.mpComponents!.IsCriticalSectionOccupied);

                    unchecked
                    {
                        this.runningValue.AsDouble = number;
                    }

<<<<<<< HEAD
            // There is a race with Snapshot:
            // Update() updates the value
            // Snapshot snapshots the value
            // Snapshot sets status to NoCollectPending
            // Update sets status to CollectPending -- this is not right as the Snapshot
            // already included the updated value.
            // In the absence of any new Update call until next Snapshot,
            // this results in exporting an Update even though
            // it had no update.
            // TODO: For Delta, this can be mitigated
            // by ignoring Zero points
            this.MetricPointStatus = MetricPointStatus.CollectPending;

            if (this.aggregatorStore.OutputDelta)
            {
                Interlocked.Decrement(ref this.ReferenceCount);
            }
=======
                    // TODO: Need to ensure that the lock is always released.
                    // A custom implementation of `ExemplarReservoir.Offer` might throw an exception.
                    this.mpComponents.ExemplarReservoir.Offer(number, tags);

                    ReleaseLock(ref this.mpComponents!.IsCriticalSectionOccupied);

                    break;
                }

            case AggregationType.Histogram:
                {
                    this.UpdateHistogram(number, tags, true);
                    break;
                }

            case AggregationType.HistogramWithMinMax:
                {
                    this.UpdateHistogramWithMinMax(number, tags, true);
                    break;
                }

            case AggregationType.HistogramWithBuckets:
                {
                    this.UpdateHistogramWithBuckets(number, tags, true);
                    break;
                }

            case AggregationType.HistogramWithMinMaxBuckets:
                {
                    this.UpdateHistogramWithBucketsAndMinMax(number, tags, true);
                    break;
                }

            case AggregationType.Base2ExponentialHistogram:
                {
                    this.UpdateBase2ExponentialHistogram(number, tags, true);
                    break;
                }

            case AggregationType.Base2ExponentialHistogramWithMinMax:
                {
                    this.UpdateBase2ExponentialHistogramWithMinMax(number, tags, true);
                    break;
                }
>>>>>>> 72d0a6c9
        }

        // There is a race with Snapshot:
        // Update() updates the value
        // Snapshot snapshots the value
        // Snapshot sets status to NoCollectPending
        // Update sets status to CollectPending -- this is not right as the Snapshot
        // already included the updated value.
        // In the absence of any new Update call until next Snapshot,
        // this results in exporting an Update even though
        // it had no update.
        // TODO: For Delta, this can be mitigated
        // by ignoring Zero points
        this.MetricPointStatus = MetricPointStatus.CollectPending;
    }

    internal void TakeSnapshot(bool outputDelta)
    {
        switch (this.aggType)
        {
            case AggregationType.LongSumIncomingDelta:
            case AggregationType.LongSumIncomingCumulative:
                {
                    if (outputDelta)
                    {
                        long initValue = Interlocked.Read(ref this.runningValue.AsLong);
                        this.snapshotValue.AsLong = initValue - this.deltaLastValue.AsLong;
                        this.deltaLastValue.AsLong = initValue;
                        this.MetricPointStatus = MetricPointStatus.NoCollectPending;

                        // Check again if value got updated, if yes reset status.
                        // This ensures no Updates get Lost.
                        if (initValue != Interlocked.Read(ref this.runningValue.AsLong))
                        {
                            this.MetricPointStatus = MetricPointStatus.CollectPending;
                        }
                    }
                    else
                    {
                        this.snapshotValue.AsLong = Interlocked.Read(ref this.runningValue.AsLong);
                    }

                    break;
                }

            case AggregationType.DoubleSumIncomingDelta:
            case AggregationType.DoubleSumIncomingCumulative:
                {
                    if (outputDelta)
                    {
                        // TODO:
                        // Is this thread-safe way to read double?
                        // As long as the value is not -ve infinity,
                        // the exchange (to 0.0) will never occur,
                        // but we get the original value atomically.
                        double initValue = Interlocked.CompareExchange(ref this.runningValue.AsDouble, 0.0, double.NegativeInfinity);
                        this.snapshotValue.AsDouble = initValue - this.deltaLastValue.AsDouble;
                        this.deltaLastValue.AsDouble = initValue;
                        this.MetricPointStatus = MetricPointStatus.NoCollectPending;

                        // Check again if value got updated, if yes reset status.
                        // This ensures no Updates get Lost.
                        if (initValue != Interlocked.CompareExchange(ref this.runningValue.AsDouble, 0.0, double.NegativeInfinity))
                        {
                            this.MetricPointStatus = MetricPointStatus.CollectPending;
                        }
                    }
                    else
                    {
                        // TODO:
                        // Is this thread-safe way to read double?
                        // As long as the value is not -ve infinity,
                        // the exchange (to 0.0) will never occur,
                        // but we get the original value atomically.
                        this.snapshotValue.AsDouble = Interlocked.CompareExchange(ref this.runningValue.AsDouble, 0.0, double.NegativeInfinity);
                    }

                    break;
                }

            case AggregationType.LongGauge:
                {
                    this.snapshotValue.AsLong = Interlocked.Read(ref this.runningValue.AsLong);
                    this.MetricPointStatus = MetricPointStatus.NoCollectPending;

                    // Check again if value got updated, if yes reset status.
                    // This ensures no Updates get Lost.
                    if (this.snapshotValue.AsLong != Interlocked.Read(ref this.runningValue.AsLong))
                    {
                        this.MetricPointStatus = MetricPointStatus.CollectPending;
                    }

                    break;
                }

            case AggregationType.DoubleGauge:
                {
                    // TODO:
                    // Is this thread-safe way to read double?
                    // As long as the value is not -ve infinity,
                    // the exchange (to 0.0) will never occur,
                    // but we get the original value atomically.
                    this.snapshotValue.AsDouble = Interlocked.CompareExchange(ref this.runningValue.AsDouble, 0.0, double.NegativeInfinity);
                    this.MetricPointStatus = MetricPointStatus.NoCollectPending;

                    // Check again if value got updated, if yes reset status.
                    // This ensures no Updates get Lost.
                    if (this.snapshotValue.AsDouble != Interlocked.CompareExchange(ref this.runningValue.AsDouble, 0.0, double.NegativeInfinity))
                    {
                        this.MetricPointStatus = MetricPointStatus.CollectPending;
                    }

                    break;
                }

            case AggregationType.HistogramWithBuckets:
                {
                    var histogramBuckets = this.mpComponents!.HistogramBuckets;

                    AcquireLock(ref histogramBuckets.IsCriticalSectionOccupied);

                    this.snapshotValue.AsLong = this.runningValue.AsLong;
                    histogramBuckets.SnapshotSum = histogramBuckets.RunningSum;

                    if (outputDelta)
                    {
                        this.runningValue.AsLong = 0;
                        histogramBuckets.RunningSum = 0;
                    }

                    for (int i = 0; i < histogramBuckets.RunningBucketCounts.Length; i++)
                    {
                        histogramBuckets.SnapshotBucketCounts[i] = histogramBuckets.RunningBucketCounts[i];
                        if (outputDelta)
                        {
                            histogramBuckets.RunningBucketCounts[i] = 0;
                        }
                    }

                    this.mpComponents.Exemplars = this.mpComponents.ExemplarReservoir?.Collect(this.Tags, outputDelta);

                    this.MetricPointStatus = MetricPointStatus.NoCollectPending;

                    ReleaseLock(ref histogramBuckets.IsCriticalSectionOccupied);

                    break;
                }

            case AggregationType.Histogram:
                {
                    var histogramBuckets = this.mpComponents!.HistogramBuckets;

                    AcquireLock(ref histogramBuckets.IsCriticalSectionOccupied);
                    this.snapshotValue.AsLong = this.runningValue.AsLong;
                    histogramBuckets.SnapshotSum = histogramBuckets.RunningSum;

                    if (outputDelta)
                    {
                        this.runningValue.AsLong = 0;
                        histogramBuckets.RunningSum = 0;
                    }

<<<<<<< HEAD
            // There is a race with Snapshot:
            // Update() updates the value
            // Snapshot snapshots the value
            // Snapshot sets status to NoCollectPending
            // Update sets status to CollectPending -- this is not right as the Snapshot
            // already included the updated value.
            // In the absence of any new Update call until next Snapshot,
            // this results in exporting an Update even though
            // it had no update.
            // TODO: For Delta, this can be mitigated
            // by ignoring Zero points
            this.MetricPointStatus = MetricPointStatus.CollectPending;

            if (this.aggregatorStore.OutputDelta)
            {
                Interlocked.Decrement(ref this.ReferenceCount);
            }
        }
=======
                    this.MetricPointStatus = MetricPointStatus.NoCollectPending;
>>>>>>> 72d0a6c9

                    ReleaseLock(ref histogramBuckets.IsCriticalSectionOccupied);

                    break;
                }

            case AggregationType.HistogramWithMinMaxBuckets:
                {
                    var histogramBuckets = this.mpComponents!.HistogramBuckets;

                    AcquireLock(ref histogramBuckets.IsCriticalSectionOccupied);

                    this.snapshotValue.AsLong = this.runningValue.AsLong;
                    histogramBuckets.SnapshotSum = histogramBuckets.RunningSum;
                    histogramBuckets.SnapshotMin = histogramBuckets.RunningMin;
                    histogramBuckets.SnapshotMax = histogramBuckets.RunningMax;

                    if (outputDelta)
                    {
                        this.runningValue.AsLong = 0;
                        histogramBuckets.RunningSum = 0;
                        histogramBuckets.RunningMin = double.PositiveInfinity;
                        histogramBuckets.RunningMax = double.NegativeInfinity;
                    }

                    for (int i = 0; i < histogramBuckets.RunningBucketCounts.Length; i++)
                    {
                        histogramBuckets.SnapshotBucketCounts[i] = histogramBuckets.RunningBucketCounts[i];
                        if (outputDelta)
                        {
                            histogramBuckets.RunningBucketCounts[i] = 0;
                        }
                    }

                    this.mpComponents.Exemplars = this.mpComponents.ExemplarReservoir?.Collect(this.Tags, outputDelta);
                    this.MetricPointStatus = MetricPointStatus.NoCollectPending;

                    ReleaseLock(ref histogramBuckets.IsCriticalSectionOccupied);

                    break;
                }

            case AggregationType.HistogramWithMinMax:
                {
                    var histogramBuckets = this.mpComponents!.HistogramBuckets;

                    AcquireLock(ref histogramBuckets.IsCriticalSectionOccupied);

                    this.snapshotValue.AsLong = this.runningValue.AsLong;
                    histogramBuckets.SnapshotSum = histogramBuckets.RunningSum;
                    histogramBuckets.SnapshotMin = histogramBuckets.RunningMin;
                    histogramBuckets.SnapshotMax = histogramBuckets.RunningMax;

                    if (outputDelta)
                    {
                        this.runningValue.AsLong = 0;
                        histogramBuckets.RunningSum = 0;
                        histogramBuckets.RunningMin = double.PositiveInfinity;
                        histogramBuckets.RunningMax = double.NegativeInfinity;
                    }

                    this.MetricPointStatus = MetricPointStatus.NoCollectPending;

                    ReleaseLock(ref histogramBuckets.IsCriticalSectionOccupied);

                    break;
                }

            case AggregationType.Base2ExponentialHistogram:
                {
                    var histogram = this.mpComponents!.Base2ExponentialBucketHistogram;

                    AcquireLock(ref histogram.IsCriticalSectionOccupied);

                    this.snapshotValue.AsLong = this.runningValue.AsLong;
                    histogram.SnapshotSum = histogram.RunningSum;
                    histogram.Snapshot();

                    if (outputDelta)
                    {
                        this.runningValue.AsLong = 0;
                        histogram.RunningSum = 0;
                        histogram.Reset();
                    }

                    this.MetricPointStatus = MetricPointStatus.NoCollectPending;

                    ReleaseLock(ref histogram.IsCriticalSectionOccupied);

                    break;
                }

            case AggregationType.Base2ExponentialHistogramWithMinMax:
                {
                    var histogram = this.mpComponents!.Base2ExponentialBucketHistogram;

                    AcquireLock(ref histogram.IsCriticalSectionOccupied);

                    this.snapshotValue.AsLong = this.runningValue.AsLong;
                    histogram.SnapshotSum = histogram.RunningSum;
                    histogram.Snapshot();
                    histogram.SnapshotMin = histogram.RunningMin;
                    histogram.SnapshotMax = histogram.RunningMax;

                    if (outputDelta)
                    {
                        this.runningValue.AsLong = 0;
                        histogram.RunningSum = 0;
                        histogram.Reset();
                        histogram.RunningMin = double.PositiveInfinity;
                        histogram.RunningMax = double.NegativeInfinity;
                    }

                    this.MetricPointStatus = MetricPointStatus.NoCollectPending;

                    ReleaseLock(ref histogram.IsCriticalSectionOccupied);

                    break;
                }
        }
    }

    internal void TakeSnapshotWithExemplar(bool outputDelta)
    {
        switch (this.aggType)
        {
            case AggregationType.LongSumIncomingDelta:
            case AggregationType.LongSumIncomingCumulative:
                {
                    AcquireLock(ref this.mpComponents!.IsCriticalSectionOccupied);

                    if (outputDelta)
                    {
                        long initValue = this.runningValue.AsLong;
                        this.snapshotValue.AsLong = initValue - this.deltaLastValue.AsLong;
                        this.deltaLastValue.AsLong = initValue;
                        this.MetricPointStatus = MetricPointStatus.NoCollectPending;
                    }
                    else
                    {
                        this.snapshotValue.AsLong = this.runningValue.AsLong;
                    }

                    this.mpComponents.Exemplars = this.mpComponents.ExemplarReservoir?.Collect(this.Tags, outputDelta);

                    ReleaseLock(ref this.mpComponents!.IsCriticalSectionOccupied);

                    break;
                }

            case AggregationType.DoubleSumIncomingDelta:
            case AggregationType.DoubleSumIncomingCumulative:
                {
                    AcquireLock(ref this.mpComponents!.IsCriticalSectionOccupied);

                    if (outputDelta)
                    {
                        double initValue = this.runningValue.AsDouble;
                        this.snapshotValue.AsDouble = initValue - this.deltaLastValue.AsDouble;
                        this.deltaLastValue.AsDouble = initValue;
                        this.MetricPointStatus = MetricPointStatus.NoCollectPending;
                    }
                    else
                    {
                        this.snapshotValue.AsDouble = this.runningValue.AsDouble;
                    }

<<<<<<< HEAD
            // There is a race with Snapshot:
            // Update() updates the value
            // Snapshot snapshots the value
            // Snapshot sets status to NoCollectPending
            // Update sets status to CollectPending -- this is not right as the Snapshot
            // already included the updated value.
            // In the absence of any new Update call until next Snapshot,
            // this results in exporting an Update even though
            // it had no update.
            // TODO: For Delta, this can be mitigated
            // by ignoring Zero points
            this.MetricPointStatus = MetricPointStatus.CollectPending;

            if (this.aggregatorStore.OutputDelta)
            {
                Interlocked.Decrement(ref this.ReferenceCount);
            }
        }
=======
                    this.mpComponents.Exemplars = this.mpComponents.ExemplarReservoir?.Collect(this.Tags, outputDelta);
>>>>>>> 72d0a6c9

                    ReleaseLock(ref this.mpComponents!.IsCriticalSectionOccupied);

                    break;
                }

            case AggregationType.LongGauge:
                {
                    AcquireLock(ref this.mpComponents!.IsCriticalSectionOccupied);

                    this.snapshotValue.AsLong = this.runningValue.AsLong;
                    this.MetricPointStatus = MetricPointStatus.NoCollectPending;
                    this.mpComponents.Exemplars = this.mpComponents.ExemplarReservoir?.Collect(this.Tags, outputDelta);

                    ReleaseLock(ref this.mpComponents!.IsCriticalSectionOccupied);

                    break;
                }

            case AggregationType.DoubleGauge:
                {
                    AcquireLock(ref this.mpComponents!.IsCriticalSectionOccupied);

                    this.snapshotValue.AsDouble = this.runningValue.AsDouble;
                    this.MetricPointStatus = MetricPointStatus.NoCollectPending;
                    this.mpComponents.Exemplars = this.mpComponents.ExemplarReservoir?.Collect(this.Tags, outputDelta);

                    ReleaseLock(ref this.mpComponents!.IsCriticalSectionOccupied);

                    break;
                }

            case AggregationType.HistogramWithBuckets:
                {
                    var histogramBuckets = this.mpComponents!.HistogramBuckets;

                    AcquireLock(ref histogramBuckets.IsCriticalSectionOccupied);

<<<<<<< HEAD
            // There is a race with Snapshot:
            // Update() updates the value
            // Snapshot snapshots the value
            // Snapshot sets status to NoCollectPending
            // Update sets status to CollectPending -- this is not right as the Snapshot
            // already included the updated value.
            // In the absence of any new Update call until next Snapshot,
            // this results in exporting an Update even though
            // it had no update.
            // TODO: For Delta, this can be mitigated
            // by ignoring Zero points
            this.MetricPointStatus = MetricPointStatus.CollectPending;

            if (this.aggregatorStore.OutputDelta)
            {
                Interlocked.Decrement(ref this.ReferenceCount);
            }
        }
=======
                    this.snapshotValue.AsLong = this.runningValue.AsLong;
                    histogramBuckets.SnapshotSum = histogramBuckets.RunningSum;
>>>>>>> 72d0a6c9

                    if (outputDelta)
                    {
                        this.runningValue.AsLong = 0;
                        histogramBuckets.RunningSum = 0;
                    }

                    for (int i = 0; i < histogramBuckets.RunningBucketCounts.Length; i++)
                    {
                        histogramBuckets.SnapshotBucketCounts[i] = histogramBuckets.RunningBucketCounts[i];
                        if (outputDelta)
                        {
                            histogramBuckets.RunningBucketCounts[i] = 0;
                        }
                    }

                    this.mpComponents.Exemplars = this.mpComponents.ExemplarReservoir?.Collect(this.Tags, outputDelta);

                    this.MetricPointStatus = MetricPointStatus.NoCollectPending;

                    ReleaseLock(ref histogramBuckets.IsCriticalSectionOccupied);

                    break;
                }

            case AggregationType.Histogram:
                {
                    var histogramBuckets = this.mpComponents!.HistogramBuckets;

                    AcquireLock(ref histogramBuckets.IsCriticalSectionOccupied);

                    this.snapshotValue.AsLong = this.runningValue.AsLong;
                    histogramBuckets.SnapshotSum = histogramBuckets.RunningSum;

                    if (outputDelta)
                    {
                        this.runningValue.AsLong = 0;
                        histogramBuckets.RunningSum = 0;
                    }

                    this.mpComponents.Exemplars = this.mpComponents.ExemplarReservoir?.Collect(this.Tags, outputDelta);
                    this.MetricPointStatus = MetricPointStatus.NoCollectPending;

                    ReleaseLock(ref histogramBuckets.IsCriticalSectionOccupied);

                    break;
                }

            case AggregationType.HistogramWithMinMaxBuckets:
                {
                    var histogramBuckets = this.mpComponents!.HistogramBuckets;

                    AcquireLock(ref histogramBuckets.IsCriticalSectionOccupied);

                    this.snapshotValue.AsLong = this.runningValue.AsLong;
                    histogramBuckets.SnapshotSum = histogramBuckets.RunningSum;
                    histogramBuckets.SnapshotMin = histogramBuckets.RunningMin;
                    histogramBuckets.SnapshotMax = histogramBuckets.RunningMax;

                    if (outputDelta)
                    {
                        this.runningValue.AsLong = 0;
                        histogramBuckets.RunningSum = 0;
                        histogramBuckets.RunningMin = double.PositiveInfinity;
                        histogramBuckets.RunningMax = double.NegativeInfinity;
                    }

                    for (int i = 0; i < histogramBuckets.RunningBucketCounts.Length; i++)
                    {
                        histogramBuckets.SnapshotBucketCounts[i] = histogramBuckets.RunningBucketCounts[i];
                        if (outputDelta)
                        {
                            histogramBuckets.RunningBucketCounts[i] = 0;
                        }
                    }

                    this.mpComponents.Exemplars = this.mpComponents.ExemplarReservoir?.Collect(this.Tags, outputDelta);
                    this.MetricPointStatus = MetricPointStatus.NoCollectPending;

                    ReleaseLock(ref histogramBuckets.IsCriticalSectionOccupied);

                    break;
                }

            case AggregationType.HistogramWithMinMax:
                {
                    var histogramBuckets = this.mpComponents!.HistogramBuckets;

                    AcquireLock(ref histogramBuckets.IsCriticalSectionOccupied);

                    this.snapshotValue.AsLong = this.runningValue.AsLong;
                    histogramBuckets.SnapshotSum = histogramBuckets.RunningSum;
                    histogramBuckets.SnapshotMin = histogramBuckets.RunningMin;
                    histogramBuckets.SnapshotMax = histogramBuckets.RunningMax;

                    if (outputDelta)
                    {
                        this.runningValue.AsLong = 0;
                        histogramBuckets.RunningSum = 0;
                        histogramBuckets.RunningMin = double.PositiveInfinity;
                        histogramBuckets.RunningMax = double.NegativeInfinity;
                    }

                    this.mpComponents.Exemplars = this.mpComponents.ExemplarReservoir?.Collect(this.Tags, outputDelta);
                    this.MetricPointStatus = MetricPointStatus.NoCollectPending;

                    ReleaseLock(ref histogramBuckets.IsCriticalSectionOccupied);

                    break;
                }

            case AggregationType.Base2ExponentialHistogram:
                {
                    var histogram = this.mpComponents!.Base2ExponentialBucketHistogram;

                    AcquireLock(ref histogram.IsCriticalSectionOccupied);

                    this.snapshotValue.AsLong = this.runningValue.AsLong;
                    histogram.SnapshotSum = histogram.RunningSum;
                    histogram.Snapshot();

                    if (outputDelta)
                    {
                        this.runningValue.AsLong = 0;
                        histogram.RunningSum = 0;
                        histogram.Reset();
                    }

                    this.MetricPointStatus = MetricPointStatus.NoCollectPending;

                    ReleaseLock(ref histogram.IsCriticalSectionOccupied);

                    break;
                }

            case AggregationType.Base2ExponentialHistogramWithMinMax:
                {
                    var histogram = this.mpComponents!.Base2ExponentialBucketHistogram;

                    AcquireLock(ref histogram.IsCriticalSectionOccupied);

                    this.snapshotValue.AsLong = this.runningValue.AsLong;
                    histogram.SnapshotSum = histogram.RunningSum;
                    histogram.Snapshot();
                    histogram.SnapshotMin = histogram.RunningMin;
                    histogram.SnapshotMax = histogram.RunningMax;

                    if (outputDelta)
                    {
                        this.runningValue.AsLong = 0;
                        histogram.RunningSum = 0;
                        histogram.Reset();
                        histogram.RunningMin = double.PositiveInfinity;
                        histogram.RunningMax = double.NegativeInfinity;
                    }

                    this.MetricPointStatus = MetricPointStatus.NoCollectPending;

                    ReleaseLock(ref histogram.IsCriticalSectionOccupied);

                    break;
                }
        }
    }

    private static void AcquireLock(ref int isCriticalSectionOccupied)
    {
        var sw = default(SpinWait);
        while (Interlocked.Exchange(ref isCriticalSectionOccupied, 1) != 0)
        {
            sw.SpinOnce();
        }
    }

    private static void ReleaseLock(ref int isCriticalSectionOccupied)
    {
        Interlocked.Exchange(ref isCriticalSectionOccupied, 0);
    }

    private void UpdateHistogram(double number, ReadOnlySpan<KeyValuePair<string, object>> tags = default, bool reportExemplar = false)
    {
        var histogramBuckets = this.mpComponents!.HistogramBuckets;

        AcquireLock(ref histogramBuckets.IsCriticalSectionOccupied);

        unchecked
        {
            this.runningValue.AsLong++;
            histogramBuckets.RunningSum += number;
        }

        if (reportExemplar)
        {
            // TODO: Need to ensure that the lock is always released.
            // A custom implementation of `ExemplarReservoir.Offer` might throw an exception.
            this.mpComponents.ExemplarReservoir.Offer(number, tags);
        }

        ReleaseLock(ref histogramBuckets.IsCriticalSectionOccupied);
    }

    private void UpdateHistogramWithMinMax(double number, ReadOnlySpan<KeyValuePair<string, object>> tags = default, bool reportExemplar = false)
    {
        var histogramBuckets = this.mpComponents!.HistogramBuckets;

        AcquireLock(ref histogramBuckets.IsCriticalSectionOccupied);

        unchecked
        {
            this.runningValue.AsLong++;
            histogramBuckets.RunningSum += number;
            histogramBuckets.RunningMin = Math.Min(histogramBuckets.RunningMin, number);
            histogramBuckets.RunningMax = Math.Max(histogramBuckets.RunningMax, number);
        }

        if (reportExemplar)
        {
            // TODO: Need to ensure that the lock is always released.
            // A custom implementation of `ExemplarReservoir.Offer` might throw an exception.
            this.mpComponents.ExemplarReservoir.Offer(number, tags);
        }

        ReleaseLock(ref histogramBuckets.IsCriticalSectionOccupied);
    }

    private void UpdateHistogramWithBuckets(double number, ReadOnlySpan<KeyValuePair<string, object>> tags = default, bool reportExemplar = false)
    {
        var histogramBuckets = this.mpComponents!.HistogramBuckets;
        int i = histogramBuckets.FindBucketIndex(number);

        AcquireLock(ref histogramBuckets.IsCriticalSectionOccupied);

        unchecked
        {
            this.runningValue.AsLong++;
            histogramBuckets.RunningSum += number;
            histogramBuckets.RunningBucketCounts[i]++;
            if (reportExemplar)
            {
                // TODO: Need to ensure that the lock is always released.
                // A custom implementation of `ExemplarReservoir.Offer` might throw an exception.
                this.mpComponents.ExemplarReservoir.Offer(number, tags, i);
            }
        }

        ReleaseLock(ref histogramBuckets.IsCriticalSectionOccupied);
    }

    private void UpdateHistogramWithBucketsAndMinMax(double number, ReadOnlySpan<KeyValuePair<string, object>> tags = default, bool reportExemplar = false)
    {
        var histogramBuckets = this.mpComponents!.HistogramBuckets;
        int i = histogramBuckets.FindBucketIndex(number);

        AcquireLock(ref histogramBuckets.IsCriticalSectionOccupied);

        unchecked
        {
            this.runningValue.AsLong++;
            histogramBuckets.RunningSum += number;
            histogramBuckets.RunningBucketCounts[i]++;
            if (reportExemplar)
            {
                // TODO: Need to ensure that the lock is always released.
                // A custom implementation of `ExemplarReservoir.Offer` might throw an exception.
                this.mpComponents.ExemplarReservoir.Offer(number, tags, i);
            }

            histogramBuckets.RunningMin = Math.Min(histogramBuckets.RunningMin, number);
            histogramBuckets.RunningMax = Math.Max(histogramBuckets.RunningMax, number);
        }

        ReleaseLock(ref histogramBuckets.IsCriticalSectionOccupied);
    }

#pragma warning disable IDE0060 // Remove unused parameter: Exemplars for exponential histograms will be a follow up PR
    private void UpdateBase2ExponentialHistogram(double number, ReadOnlySpan<KeyValuePair<string, object>> tags = default, bool reportExemplar = false)
#pragma warning restore IDE0060 // Remove unused parameter
    {
        if (number < 0)
        {
            return;
        }

        var histogram = this.mpComponents!.Base2ExponentialBucketHistogram;

        AcquireLock(ref histogram.IsCriticalSectionOccupied);

        unchecked
        {
            this.runningValue.AsLong++;
            histogram.RunningSum += number;
            histogram.Record(number);
        }

        ReleaseLock(ref histogram.IsCriticalSectionOccupied);
    }

#pragma warning disable IDE0060 // Remove unused parameter: Exemplars for exponential histograms will be a follow up PR
    private void UpdateBase2ExponentialHistogramWithMinMax(double number, ReadOnlySpan<KeyValuePair<string, object>> tags = default, bool reportExemplar = false)
#pragma warning restore IDE0060 // Remove unused parameter
    {
        if (number < 0)
        {
            return;
        }

        var histogram = this.mpComponents!.Base2ExponentialBucketHistogram;

        AcquireLock(ref histogram.IsCriticalSectionOccupied);

        unchecked
        {
            this.runningValue.AsLong++;
            histogram.RunningSum += number;
            histogram.Record(number);

            histogram.RunningMin = Math.Min(histogram.RunningMin, number);
            histogram.RunningMax = Math.Max(histogram.RunningMax, number);
        }

        ReleaseLock(ref histogram.IsCriticalSectionOccupied);
    }

    [MethodImpl(MethodImplOptions.NoInlining)]
    private readonly void ThrowNotSupportedMetricTypeException(string methodName)
    {
        throw new NotSupportedException($"{methodName} is not supported for this metric type.");
    }
}<|MERGE_RESOLUTION|>--- conflicted
+++ resolved
@@ -26,28 +26,18 @@
 /// </summary>
 public struct MetricPoint
 {
-<<<<<<< HEAD
-    /// <summary>
-    /// Represents a metric data point.
-    /// </summary>
-    public struct MetricPoint
-    {
-        // Represents the number of update threads using this MetricPoint at any given point of time.
-        // If the value is equal to int.MinValue which is -2147483648, it means that this MetricPoint is available for reuse.
-        // We never increment the ReferenceCount for MetricPoint with no tags (index == 0) but we always decrement it (in the Update methods).
-        // This should be fine. ReferenceCount doesn't matter for MetricPoint with no tags as it is never reclaimed.
-        internal int ReferenceCount;
-
-        // When the AggregatorStore is reclaiming MetricPoints, this serves the purpose of validating the a given thread is using the right
-        // MetricPoint for update by checking it against what as added in the Dictionary. Also, when a thread finds out that the MetricPoint
-        // that its using is already reclaimed, this helps avoid sorting of the tags for adding a new Dictionary entry.
-        internal LookupData? LookupData;
-
-        // TODO: Ask spec to define a default value for this.
-        private const int DefaultSimpleReservoirPoolSize = 10;
-=======
+    // Represents the number of update threads using this MetricPoint at any given point of time.
+    // If the value is equal to int.MinValue which is -2147483648, it means that this MetricPoint is available for reuse.
+    // We never increment the ReferenceCount for MetricPoint with no tags (index == 0) but we always decrement it (in the Update methods).
+    // This should be fine. ReferenceCount doesn't matter for MetricPoint with no tags as it is never reclaimed.
+    internal int ReferenceCount;
+
+    // When the AggregatorStore is reclaiming MetricPoints, this serves the purpose of validating the a given thread is using the right
+    // MetricPoint for update by checking it against what as added in the Dictionary. Also, when a thread finds out that the MetricPoint
+    // that its using is already reclaimed, this helps avoid sorting of the tags for adding a new Dictionary entry.
+    internal LookupData? LookupData;
+
     private const int DefaultSimpleReservoirPoolSize = 1;
->>>>>>> 72d0a6c9
 
     private readonly AggregatorStore aggregatorStore;
 
@@ -63,47 +53,22 @@
 
     private MetricPointValueStorage deltaLastValue;
 
-<<<<<<< HEAD
-        internal MetricPoint(
-            AggregatorStore aggregatorStore,
-            AggregationType aggType,
-            KeyValuePair<string, object>[] tagKeysAndValues,
-            double[] histogramExplicitBounds,
-            int exponentialHistogramMaxSize,
-            int exponentialHistogramMaxScale,
-            LookupData? lookupData = null)
-        {
-            Debug.Assert(aggregatorStore != null, "AggregatorStore was null.");
-            Debug.Assert(histogramExplicitBounds != null, "Histogram explicit Bounds was null.");
-
-            if (aggregatorStore!.OutputDelta)
-            {
-                Debug.Assert(lookupData != null, "LookupData was null.");
-            }
-
-            this.aggType = aggType;
-            this.Tags = new ReadOnlyTagCollection(tagKeysAndValues);
-            this.runningValue = default;
-            this.snapshotValue = default;
-            this.deltaLastValue = default;
-            this.MetricPointStatus = MetricPointStatus.NoCollectPending;
-            this.ReferenceCount = 0;
-            this.LookupData = lookupData;
-
-            ExemplarReservoir? reservoir = null;
-            if (this.aggType == AggregationType.HistogramWithBuckets ||
-                this.aggType == AggregationType.HistogramWithMinMaxBuckets)
-=======
     internal MetricPoint(
         AggregatorStore aggregatorStore,
         AggregationType aggType,
         KeyValuePair<string, object>[] tagKeysAndValues,
         double[] histogramExplicitBounds,
         int exponentialHistogramMaxSize,
-        int exponentialHistogramMaxScale)
+        int exponentialHistogramMaxScale,
+        LookupData? lookupData = null)
     {
         Debug.Assert(aggregatorStore != null, "AggregatorStore was null.");
         Debug.Assert(histogramExplicitBounds != null, "Histogram explicit Bounds was null.");
+
+        if (aggregatorStore!.OutputDelta)
+        {
+            Debug.Assert(lookupData != null, "LookupData was null.");
+        }
 
         this.aggType = aggType;
         this.Tags = new ReadOnlyTagCollection(tagKeysAndValues);
@@ -111,6 +76,8 @@
         this.snapshotValue = default;
         this.deltaLastValue = default;
         this.MetricPointStatus = MetricPointStatus.NoCollectPending;
+        this.ReferenceCount = 0;
+        this.LookupData = lookupData;
 
         ExemplarReservoir? reservoir = null;
         if (this.aggType == AggregationType.HistogramWithBuckets ||
@@ -119,7 +86,6 @@
             this.mpComponents = new MetricPointOptionalComponents();
             this.mpComponents.HistogramBuckets = new HistogramBuckets(histogramExplicitBounds);
             if (aggregatorStore!.IsExemplarEnabled())
->>>>>>> 72d0a6c9
             {
                 reservoir = new AlignedHistogramBucketExemplarReservoir(histogramExplicitBounds!.Length);
             }
@@ -392,12 +358,12 @@
     [MethodImpl(MethodImplOptions.AggressiveInlining)]
     public
 #else
-    /// <summary>
-    /// Gets the exemplars associated with the metric point.
-    /// </summary>
-    /// <returns><see cref="Exemplar"/>.</returns>
-    [MethodImpl(MethodImplOptions.AggressiveInlining)]
-    internal
+/// <summary>
+/// Gets the exemplars associated with the metric point.
+/// </summary>
+/// <returns><see cref="Exemplar"/>.</returns>
+[MethodImpl(MethodImplOptions.AggressiveInlining)]
+internal
 #endif
         readonly Exemplar[] GetExemplars()
     {
@@ -483,6 +449,11 @@
         // TODO: For Delta, this can be mitigated
         // by ignoring Zero points
         this.MetricPointStatus = MetricPointStatus.CollectPending;
+
+        if (this.aggregatorStore.OutputDelta)
+        {
+            Interlocked.Decrement(ref this.ReferenceCount);
+        }
     }
 
     internal void UpdateWithExemplar(long number, ReadOnlySpan<KeyValuePair<string, object>> tags, bool isSampled)
@@ -589,6 +560,11 @@
         // TODO: For Delta, this can be mitigated
         // by ignoring Zero points
         this.MetricPointStatus = MetricPointStatus.CollectPending;
+
+        if (this.aggregatorStore.OutputDelta)
+        {
+            Interlocked.Decrement(ref this.ReferenceCount);
+        }
     }
 
     internal void Update(double number)
@@ -680,6 +656,11 @@
         // TODO: For Delta, this can be mitigated
         // by ignoring Zero points
         this.MetricPointStatus = MetricPointStatus.CollectPending;
+
+        if (this.aggregatorStore.OutputDelta)
+        {
+            Interlocked.Decrement(ref this.ReferenceCount);
+        }
     }
 
     internal void UpdateWithExemplar(double number, ReadOnlySpan<KeyValuePair<string, object>> tags, bool isSampled)
@@ -734,25 +715,6 @@
                         this.runningValue.AsDouble = number;
                     }
 
-<<<<<<< HEAD
-            // There is a race with Snapshot:
-            // Update() updates the value
-            // Snapshot snapshots the value
-            // Snapshot sets status to NoCollectPending
-            // Update sets status to CollectPending -- this is not right as the Snapshot
-            // already included the updated value.
-            // In the absence of any new Update call until next Snapshot,
-            // this results in exporting an Update even though
-            // it had no update.
-            // TODO: For Delta, this can be mitigated
-            // by ignoring Zero points
-            this.MetricPointStatus = MetricPointStatus.CollectPending;
-
-            if (this.aggregatorStore.OutputDelta)
-            {
-                Interlocked.Decrement(ref this.ReferenceCount);
-            }
-=======
                     // TODO: Need to ensure that the lock is always released.
                     // A custom implementation of `ExemplarReservoir.Offer` might throw an exception.
                     this.mpComponents.ExemplarReservoir.Offer(number, tags);
@@ -797,7 +759,6 @@
                     this.UpdateBase2ExponentialHistogramWithMinMax(number, tags, true);
                     break;
                 }
->>>>>>> 72d0a6c9
         }
 
         // There is a race with Snapshot:
@@ -812,6 +773,11 @@
         // TODO: For Delta, this can be mitigated
         // by ignoring Zero points
         this.MetricPointStatus = MetricPointStatus.CollectPending;
+
+        if (this.aggregatorStore.OutputDelta)
+        {
+            Interlocked.Decrement(ref this.ReferenceCount);
+        }
     }
 
     internal void TakeSnapshot(bool outputDelta)
@@ -960,28 +926,7 @@
                         histogramBuckets.RunningSum = 0;
                     }
 
-<<<<<<< HEAD
-            // There is a race with Snapshot:
-            // Update() updates the value
-            // Snapshot snapshots the value
-            // Snapshot sets status to NoCollectPending
-            // Update sets status to CollectPending -- this is not right as the Snapshot
-            // already included the updated value.
-            // In the absence of any new Update call until next Snapshot,
-            // this results in exporting an Update even though
-            // it had no update.
-            // TODO: For Delta, this can be mitigated
-            // by ignoring Zero points
-            this.MetricPointStatus = MetricPointStatus.CollectPending;
-
-            if (this.aggregatorStore.OutputDelta)
-            {
-                Interlocked.Decrement(ref this.ReferenceCount);
-            }
-        }
-=======
-                    this.MetricPointStatus = MetricPointStatus.NoCollectPending;
->>>>>>> 72d0a6c9
+                    this.MetricPointStatus = MetricPointStatus.NoCollectPending;
 
                     ReleaseLock(ref histogramBuckets.IsCriticalSectionOccupied);
 
@@ -1149,28 +1094,7 @@
                         this.snapshotValue.AsDouble = this.runningValue.AsDouble;
                     }
 
-<<<<<<< HEAD
-            // There is a race with Snapshot:
-            // Update() updates the value
-            // Snapshot snapshots the value
-            // Snapshot sets status to NoCollectPending
-            // Update sets status to CollectPending -- this is not right as the Snapshot
-            // already included the updated value.
-            // In the absence of any new Update call until next Snapshot,
-            // this results in exporting an Update even though
-            // it had no update.
-            // TODO: For Delta, this can be mitigated
-            // by ignoring Zero points
-            this.MetricPointStatus = MetricPointStatus.CollectPending;
-
-            if (this.aggregatorStore.OutputDelta)
-            {
-                Interlocked.Decrement(ref this.ReferenceCount);
-            }
-        }
-=======
                     this.mpComponents.Exemplars = this.mpComponents.ExemplarReservoir?.Collect(this.Tags, outputDelta);
->>>>>>> 72d0a6c9
 
                     ReleaseLock(ref this.mpComponents!.IsCriticalSectionOccupied);
 
@@ -1209,29 +1133,8 @@
 
                     AcquireLock(ref histogramBuckets.IsCriticalSectionOccupied);
 
-<<<<<<< HEAD
-            // There is a race with Snapshot:
-            // Update() updates the value
-            // Snapshot snapshots the value
-            // Snapshot sets status to NoCollectPending
-            // Update sets status to CollectPending -- this is not right as the Snapshot
-            // already included the updated value.
-            // In the absence of any new Update call until next Snapshot,
-            // this results in exporting an Update even though
-            // it had no update.
-            // TODO: For Delta, this can be mitigated
-            // by ignoring Zero points
-            this.MetricPointStatus = MetricPointStatus.CollectPending;
-
-            if (this.aggregatorStore.OutputDelta)
-            {
-                Interlocked.Decrement(ref this.ReferenceCount);
-            }
-        }
-=======
                     this.snapshotValue.AsLong = this.runningValue.AsLong;
                     histogramBuckets.SnapshotSum = histogramBuckets.RunningSum;
->>>>>>> 72d0a6c9
 
                     if (outputDelta)
                     {
