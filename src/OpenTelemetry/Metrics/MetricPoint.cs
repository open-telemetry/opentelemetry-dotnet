--- conflicted
+++ resolved
@@ -237,13 +237,9 @@
                 this.ThrowNotSupportedMetricTypeException(nameof(this.GetHistogramSum));
             }
 
-<<<<<<< HEAD
-            return this.histogramBuckets != null
-                ? this.histogramBuckets.SnapshotSum
+            return this.mpComponents.HistogramBuckets != null
+                ? this.mpComponents.HistogramBuckets.SnapshotSum
                 : this.exponentialBucketHistogram.SnapshotSum;
-=======
-            return this.mpComponents.HistogramBuckets.SnapshotSum;
->>>>>>> c9ec5031
         }
 
         /// <summary>
@@ -347,6 +343,8 @@
                     }
 
                 case AggregationType.HistogramWithMinMax:
+                case AggregationType.ExponentialHistogram:
+                case AggregationType.ExponentialHistogramWithMinMax:
                     {
                         this.UpdateHistogramWithMinMax((double)number);
                         break;
@@ -408,8 +406,6 @@
                     }
 
                 case AggregationType.HistogramWithMinMax:
-                case AggregationType.ExponentialHistogram:
-                case AggregationType.ExponentialHistogramWithMinMax:
                     {
                         this.UpdateHistogramWithMinMax((double)number);
                         break;
