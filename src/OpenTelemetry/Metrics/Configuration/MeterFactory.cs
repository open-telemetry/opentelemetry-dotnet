--- conflicted
+++ resolved
@@ -35,7 +35,6 @@
 
         private MeterFactory(MeterBuilder meterBuilder)
         {
-<<<<<<< HEAD
             this.metricProcessor = meterBuilder.MetricProcessor ?? new NoOpMetricProcessor();
             this.metricExporter = meterBuilder.MetricExporter ?? new NoOpMetricExporter();
             // We only have PushMetricController now with only configurable thing being the push interval
@@ -48,18 +47,6 @@
 
             this.defaultMeter = new MeterSdk(string.Empty,
                 this.metricProcessor);
-=======
-            if (metricProcessor == null)
-            {
-                this.metricProcessor = new NoOpMetricProcessor();
-            }
-            else
-            {
-                this.metricProcessor = metricProcessor;
-            }
-
-            this.defaultMeter = new MeterSdk(string.Empty, this.metricProcessor);
->>>>>>> a7bf7f21
         }
 
         public static MeterFactory Create(Action<MeterBuilder> configure)
