--- conflicted
+++ resolved
@@ -37,12 +37,7 @@
                 this.metricProcessor = metricProcessor;
             }
 
-<<<<<<< HEAD
-            this.defaultMeter = new MeterSdk(string.Empty,
-                this.metricProcessor);
-=======
             this.defaultMeter = new MeterSdk(string.Empty, this.metricProcessor);
->>>>>>> 48dbba33
         }
 
         public static MeterFactory Create(MetricProcessor metricProcessor)
