// <copyright file="MeterProviderSdk.cs" company="OpenTelemetry Authors">
// Copyright The OpenTelemetry Authors
//
// Licensed under the Apache License, Version 2.0 (the "License");
// you may not use this file except in compliance with the License.
// You may obtain a copy of the License at
//
//     http://www.apache.org/licenses/LICENSE-2.0
//
// Unless required by applicable law or agreed to in writing, software
// distributed under the License is distributed on an "AS IS" BASIS,
// WITHOUT WARRANTIES OR CONDITIONS OF ANY KIND, either express or implied.
// See the License for the specific language governing permissions and
// limitations under the License.
// </copyright>

using System;
using System.Collections.Concurrent;
using System.Collections.Generic;
using System.Diagnostics.Metrics;
using System.Linq;
using System.Threading;
using System.Threading.Tasks;
using OpenTelemetry.Resources;

namespace OpenTelemetry.Metrics
{
    public class MeterProviderSdk
        : MeterProvider
    {
        internal readonly ConcurrentDictionary<AggregatorStore, bool> AggregatorStores = new ConcurrentDictionary<AggregatorStore, bool>();

        private readonly List<object> instrumentations = new List<object>();
        private readonly object collectLock = new object();
        private readonly CancellationTokenSource cts = new CancellationTokenSource();
        private readonly List<Task> collectorTasks = new List<Task>();
        private readonly MeterListener listener;
        private readonly List<MeasurementProcessor> measurementProcessors = new List<MeasurementProcessor>();
        private readonly List<MetricProcessor> metricProcessors = new List<MetricProcessor>();

        internal MeterProviderSdk(
            Resource resource,
            IEnumerable<string> meterSources,
<<<<<<< HEAD
            MetricView[] metricViews,
=======
            List<MeterProviderBuilderSdk.InstrumentationFactory> instrumentationFactories,
>>>>>>> d05b8d26
            MeasurementProcessor[] measurementProcessors,
            MetricProcessor[] metricProcessors)
        {
            this.MetricViews = metricViews;

            // Setup our Processors

            this.Resource = resource;
            this.measurementProcessors.AddRange(measurementProcessors);
            this.metricProcessors.AddRange(metricProcessors);

            foreach (var processor in this.metricProcessors)
            {
                processor.SetGetMetricFunction(this.Collect);
                processor.SetParentProvider(this);
            }

            if (instrumentationFactories.Any())
            {
                foreach (var instrumentationFactory in instrumentationFactories)
                {
                    this.instrumentations.Add(instrumentationFactory.Factory());
                }
            }

            // Setup Listener
            var meterSourcesToSubscribe = new Dictionary<string, bool>(StringComparer.OrdinalIgnoreCase);
            foreach (var name in meterSources)
            {
                meterSourcesToSubscribe[name] = true;
            }

            this.listener = new MeterListener()
            {
                InstrumentPublished = (instrument, listener) =>
                {
                    if (meterSourcesToSubscribe.ContainsKey(instrument.Meter.Name))
                    {
                        var instrumentState = new InstrumentState(this, instrument);
                        listener.EnableMeasurementEvents(instrument, instrumentState);
                    }
                },
                MeasurementsCompleted = (instrument, state) => this.MeasurementsCompleted(instrument, state),
            };

            // Everything double
            this.listener.SetMeasurementEventCallback<double>((i, m, l, c) => this.MeasurementRecorded(i, m, l, c));
            this.listener.SetMeasurementEventCallback<float>((i, m, l, c) => this.MeasurementRecorded(i, (double)m, l, c));

            // Everything long
            this.listener.SetMeasurementEventCallback<long>((i, m, l, c) => this.MeasurementRecorded(i, m, l, c));
            this.listener.SetMeasurementEventCallback<int>((i, m, l, c) => this.MeasurementRecorded(i, (long)m, l, c));
            this.listener.SetMeasurementEventCallback<short>((i, m, l, c) => this.MeasurementRecorded(i, (long)m, l, c));
            this.listener.SetMeasurementEventCallback<byte>((i, m, l, c) => this.MeasurementRecorded(i, (long)m, l, c));

            this.listener.Start();
        }

        internal MetricView[] MetricViews { get; }

        internal Resource Resource { get; }

        internal void MeasurementsCompleted(Instrument instrument, object state)
        {
            Console.WriteLine($"Instrument {instrument.Meter.Name}:{instrument.Name} completed.");
        }

        internal void MeasurementRecorded<T>(Instrument instrument, T value, ReadOnlySpan<KeyValuePair<string, object>> tagsRos, object state)
            where T : struct
        {
            // Get Instrument State
            var instrumentState = state as InstrumentState;

            if (instrument == null || instrumentState == null)
            {
                // TODO: log
                return;
            }

            var measurementItem = new MeasurementItem(instrument, instrumentState);
            var tags = tagsRos;
            var val = value;

            // Run measurement Processors
            foreach (var processor in this.measurementProcessors)
            {
                processor.OnEnd(measurementItem, ref val, ref tags);
            }

            // TODO: Replace the following with a built-in MeasurementProcessor
            // that knows how to aggregate and produce Metrics.
            instrumentState.Update(val, tags);
        }

        protected override void Dispose(bool disposing)
        {
            if (this.instrumentations != null)
            {
                foreach (var item in this.instrumentations)
                {
                    (item as IDisposable)?.Dispose();
                }

                this.instrumentations.Clear();
            }

            this.listener.Dispose();

            this.cts.Cancel();

            foreach (var collectorTask in this.collectorTasks)
            {
                collectorTask.Wait();
            }
        }

        private MetricItem Collect(bool isDelta)
        {
            lock (this.collectLock)
            {
                // Record all observable instruments
                this.listener.RecordObservableInstruments();
                var metricItem = new MetricItem();

                foreach (var kv in this.AggregatorStores)
                {
                    var metrics = kv.Key.Collect(isDelta);
                    metricItem.Metrics.AddRange(metrics);
                }

                return metricItem;
            }
        }
    }
}<|MERGE_RESOLUTION|>--- conflicted
+++ resolved
@@ -41,11 +41,8 @@
         internal MeterProviderSdk(
             Resource resource,
             IEnumerable<string> meterSources,
-<<<<<<< HEAD
             MetricView[] metricViews,
-=======
             List<MeterProviderBuilderSdk.InstrumentationFactory> instrumentationFactories,
->>>>>>> d05b8d26
             MeasurementProcessor[] measurementProcessors,
             MetricProcessor[] metricProcessors)
         {
