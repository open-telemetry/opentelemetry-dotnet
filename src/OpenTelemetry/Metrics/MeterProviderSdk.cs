// <copyright file="MeterProviderSdk.cs" company="OpenTelemetry Authors">
// Copyright The OpenTelemetry Authors
//
// Licensed under the Apache License, Version 2.0 (the "License");
// you may not use this file except in compliance with the License.
// You may obtain a copy of the License at
//
//     http://www.apache.org/licenses/LICENSE-2.0
//
// Unless required by applicable law or agreed to in writing, software
// distributed under the License is distributed on an "AS IS" BASIS,
// WITHOUT WARRANTIES OR CONDITIONS OF ANY KIND, either express or implied.
// See the License for the specific language governing permissions and
// limitations under the License.
// </copyright>

using System;
using System.Collections.Generic;
using System.Diagnostics;
using System.Diagnostics.Metrics;
using System.Linq;
using System.Text.RegularExpressions;
using OpenTelemetry.Internal;
using OpenTelemetry.Resources;

namespace OpenTelemetry.Metrics
{
    internal sealed class MeterProviderSdk : MeterProvider
    {
        internal int ShutdownCount;
        private readonly Metric[] metrics;
        private readonly Metric[] metricsCurrentBatch;
        private readonly List<object> instrumentations = new List<object>();
        private readonly List<Func<Instrument, MetricStreamConfiguration>> viewConfigs;
        private readonly object collectLock = new object();
        private readonly object instrumentCreationLock = new object();
        private readonly HashSet<string> metricStreamNames = new HashSet<string>(StringComparer.OrdinalIgnoreCase);
        private readonly MeterListener listener;
        private readonly MetricReader reader;
        private readonly int metricStreamLimit;
        private readonly int metricPointLimit;
        private int metricIndex = -1;
        private bool disposed;

        internal MeterProviderSdk(
            Resource resource,
            IEnumerable<string> meterSources,
            List<MeterProviderBuilderBase.InstrumentationFactory> instrumentationFactories,
            List<Func<Instrument, MetricStreamConfiguration>> viewConfigs,
            int metricStreamLimit,
            int metricPointLimit,
            IEnumerable<MetricReader> readers)
        {
            this.Resource = resource;
            this.viewConfigs = viewConfigs;
            this.metrics = new Metric[metricStreamLimit];
            this.metricsCurrentBatch = new Metric[metricStreamLimit];
            this.metricStreamLimit = metricStreamLimit;
            this.metricPointLimit = metricPointLimit;

            AggregationTemporality temporality = AggregationTemporality.Cumulative;

            foreach (var reader in readers)
            {
                Guard.Null(reader, nameof(reader));

                reader.SetParentProvider(this);

                // TODO: Actually support multiple readers.
                // Currently the last reader's temporality wins.
                temporality = reader.PreferredAggregationTemporality;

                if (this.reader == null)
                {
                    this.reader = reader;
                }
                else if (this.reader is CompositeMetricReader compositeReader)
                {
                    compositeReader.AddReader(reader);
                }
                else
                {
                    this.reader = new CompositeMetricReader(new[] { this.reader, reader });
                }
            }

            if (instrumentationFactories.Any())
            {
                foreach (var instrumentationFactory in instrumentationFactories)
                {
                    this.instrumentations.Add(instrumentationFactory.Factory());
                }
            }

            // Setup Listener
            Func<Instrument, bool> shouldListenTo = instrument => false;
            if (meterSources.Any(s => s.Contains('*')))
            {
                var regex = GetWildcardRegex(meterSources);
                shouldListenTo = instrument => regex.IsMatch(instrument.Meter.Name);
            }
            else if (meterSources.Any())
            {
                var meterSourcesToSubscribe = new HashSet<string>(StringComparer.OrdinalIgnoreCase);
                foreach (var meterSource in meterSources)
                {
                    meterSourcesToSubscribe.Add(meterSource);
                }

                shouldListenTo = instrument => meterSourcesToSubscribe.Contains(instrument.Meter.Name);
            }

            this.listener = new MeterListener();
            var viewConfigCount = this.viewConfigs.Count;
            if (viewConfigCount > 0)
            {
                this.listener.InstrumentPublished = (instrument, listener) =>
                {
                    if (!shouldListenTo(instrument))
                    {
                        OpenTelemetrySdkEventSource.Log.MetricInstrumentIgnored(instrument.Name, instrument.Meter.Name, "Instrument belongs to a Meter not subscribed by the provider.", "Use AddMeter to add the Meter to the provider.");
                        return;
                    }

                    // Creating list with initial capacity as the maximum
                    // possible size, to avoid any array resize/copy internally.
                    // There may be excess space wasted, but it'll eligible for
                    // GC right after this method.
                    var metricStreamConfigs = new List<MetricStreamConfiguration>(viewConfigCount);
                    foreach (var viewConfig in this.viewConfigs)
                    {
                        var metricStreamConfig = viewConfig(instrument);
                        if (metricStreamConfig != null)
                        {
                            metricStreamConfigs.Add(metricStreamConfig);
                        }
                    }

                    if (metricStreamConfigs.Count == 0)
                    {
                        // No views matched. Add null
                        // which will apply defaults.
                        // Users can turn off this default
                        // by adding a view like below as the last view.
                        // .AddView(instrumentName: "*", MetricStreamConfiguration.Drop)
                        metricStreamConfigs.Add(null);
                    }

                    var maxCountMetricsToBeCreated = metricStreamConfigs.Count;

                    // Create list with initial capacity as the max metric count.
                    // Due to duplicate/max limit, we may not end up using them
                    // all, and that memory is wasted until Meter disposed.
                    // TODO: Revisit to see if we need to do metrics.TrimExcess()
                    var metrics = new List<Metric>(maxCountMetricsToBeCreated);
                    lock (this.instrumentCreationLock)
                    {
                        for (int i = 0; i < maxCountMetricsToBeCreated; i++)
                        {
                            var metricStreamConfig = metricStreamConfigs[i];
                            var meterName = instrument.Meter.Name;
                            var metricName = metricStreamConfig?.Name ?? instrument.Name;
                            var metricStreamName = $"{meterName}.{metricName}";

                            if (!MeterProviderBuilderSdk.IsValidInstrumentName(metricName))
                            {
                                OpenTelemetrySdkEventSource.Log.MetricInstrumentIgnored(
                                    metricName,
                                    instrument.Meter.Name,
                                    "Metric name is invalid.",
                                    "The name must comply with the OpenTelemetry specification.");

                                continue;
                            }

                            if (this.metricStreamNames.Contains(metricStreamName))
                            {
                                // TODO: Log that instrument is ignored
                                // as the resulting Metric name is conflicting
                                // with existing name.
                                continue;
                            }

                            if (metricStreamConfig?.Aggregation == Aggregation.Drop)
                            {
                                // TODO: Log that instrument is ignored
                                // as user explicitly asked to drop it
                                // with View.
                                continue;
                            }

                            var index = ++this.metricIndex;
                            if (index >= this.metricStreamLimit)
                            {
                                // TODO: Log that instrument is ignored
                                // as max number of Metrics have reached.
                            }
                            else
                            {
                                Metric metric;
                                var metricDescription = metricStreamConfig?.Description ?? instrument.Description;
                                string[] tagKeysInteresting = metricStreamConfig?.TagKeys;
<<<<<<< HEAD
                                double[] histogramBucketBounds = (metricStreamConfig is HistogramConfiguration histogramConfig
                                    && histogramConfig.BucketBounds != null) ? histogramConfig.BucketBounds : null;
                                metric = new Metric(instrument, temporality, metricName, metricDescription, this.metricPointLimit, histogramBucketBounds, tagKeysInteresting);
=======
                                double[] histogramBucketBounds = (metricStreamConfig is ExplicitBucketHistogramConfiguration histogramConfig
                                    && histogramConfig.Boundaries != null) ? histogramConfig.Boundaries : null;
                                metric = new Metric(instrument, temporality, metricName, metricDescription, histogramBucketBounds, tagKeysInteresting);
>>>>>>> 66d26211

                                this.metrics[index] = metric;
                                metrics.Add(metric);
                                this.metricStreamNames.Add(metricStreamName);
                            }
                        }

                        if (metrics.Count > 0)
                        {
                            listener.EnableMeasurementEvents(instrument, metrics);
                        }
                    }
                };

                // Everything double
                this.listener.SetMeasurementEventCallback<double>(this.MeasurementRecordedDouble);
                this.listener.SetMeasurementEventCallback<float>((instrument, value, tags, state) => this.MeasurementRecordedDouble(instrument, value, tags, state));

                // Everything long
                this.listener.SetMeasurementEventCallback<long>(this.MeasurementRecordedLong);
                this.listener.SetMeasurementEventCallback<int>((instrument, value, tags, state) => this.MeasurementRecordedLong(instrument, value, tags, state));
                this.listener.SetMeasurementEventCallback<short>((instrument, value, tags, state) => this.MeasurementRecordedLong(instrument, value, tags, state));
                this.listener.SetMeasurementEventCallback<byte>((instrument, value, tags, state) => this.MeasurementRecordedLong(instrument, value, tags, state));

                this.listener.MeasurementsCompleted = (instrument, state) => this.MeasurementsCompleted(instrument, state);
            }
            else
            {
                this.listener.InstrumentPublished = (instrument, listener) =>
                {
                    if (!shouldListenTo(instrument))
                    {
                        OpenTelemetrySdkEventSource.Log.MetricInstrumentIgnored(instrument.Name, instrument.Meter.Name, "Instrument belongs to a Meter not subscribed by the provider.", "Use AddMeter to add the Meter to the provider.");
                        return;
                    }

                    try
                    {
                        if (!MeterProviderBuilderSdk.IsValidInstrumentName(instrument.Name))
                        {
                            OpenTelemetrySdkEventSource.Log.MetricInstrumentIgnored(
                                instrument.Name,
                                instrument.Meter.Name,
                                "Instrument name is invalid.",
                                "The name must comply with the OpenTelemetry specification");

                            return;
                        }

                        var meterName = instrument.Meter.Name;
                        var metricName = instrument.Name;
                        var metricStreamName = $"{meterName}.{metricName}";
                        Metric metric = null;
                        lock (this.instrumentCreationLock)
                        {
                            if (this.metricStreamNames.Contains(metricStreamName))
                            {
                                OpenTelemetrySdkEventSource.Log.MetricInstrumentIgnored(metricName, instrument.Meter.Name, "Metric name conflicting with existing name.", "Either change the name of the instrument or change name using View.");
                                return;
                            }

                            var index = ++this.metricIndex;
                            if (index >= this.metricStreamLimit)
                            {
                                OpenTelemetrySdkEventSource.Log.MetricInstrumentIgnored(metricName, instrument.Meter.Name, "Maximum allowed Metrics for the provider exceeded.", "Use views to drop unused instruments. Or configure Provider to allow higher limit.");
                                return;
                            }
                            else
                            {
                                metric = new Metric(instrument, temporality, metricName, instrument.Description, this.metricPointLimit);
                                this.metrics[index] = metric;
                                this.metricStreamNames.Add(metricStreamName);
                            }
                        }

                        listener.EnableMeasurementEvents(instrument, metric);
                    }
                    catch (Exception)
                    {
                        OpenTelemetrySdkEventSource.Log.MetricInstrumentIgnored(instrument.Name, instrument.Meter.Name, "SDK internal error occurred.", "Contact SDK owners.");
                    }
                };

                // Everything double
                this.listener.SetMeasurementEventCallback<double>(this.MeasurementRecordedDoubleSingleStream);
                this.listener.SetMeasurementEventCallback<float>((instrument, value, tags, state) => this.MeasurementRecordedDoubleSingleStream(instrument, value, tags, state));

                // Everything long
                this.listener.SetMeasurementEventCallback<long>(this.MeasurementRecordedLongSingleStream);
                this.listener.SetMeasurementEventCallback<int>((instrument, value, tags, state) => this.MeasurementRecordedLongSingleStream(instrument, value, tags, state));
                this.listener.SetMeasurementEventCallback<short>((instrument, value, tags, state) => this.MeasurementRecordedLongSingleStream(instrument, value, tags, state));
                this.listener.SetMeasurementEventCallback<byte>((instrument, value, tags, state) => this.MeasurementRecordedLongSingleStream(instrument, value, tags, state));

                this.listener.MeasurementsCompleted = (instrument, state) => this.MeasurementsCompletedSingleStream(instrument, state);
            }

            this.listener.Start();

            static Regex GetWildcardRegex(IEnumerable<string> collection)
            {
                var pattern = '^' + string.Join("|", from name in collection select "(?:" + Regex.Escape(name).Replace("\\*", ".*") + ')') + '$';
                return new Regex(pattern, RegexOptions.Compiled | RegexOptions.IgnoreCase);
            }
        }

        internal Resource Resource { get; }

        internal List<object> Instrumentations => this.instrumentations;

        internal MetricReader Reader => this.reader;

        internal void MeasurementsCompletedSingleStream(Instrument instrument, object state)
        {
            var metric = state as Metric;
            if (metric == null)
            {
                // TODO: log
                return;
            }

            metric.InstrumentDisposed = true;
        }

        internal void MeasurementsCompleted(Instrument instrument, object state)
        {
            var metrics = state as List<Metric>;
            if (metrics == null)
            {
                // TODO: log
                return;
            }

            foreach (var metric in metrics)
            {
                metric.InstrumentDisposed = true;
            }
        }

        internal void MeasurementRecordedDouble(Instrument instrument, double value, ReadOnlySpan<KeyValuePair<string, object>> tagsRos, object state)
        {
            // Get Instrument State
            var metrics = state as List<Metric>;

            Debug.Assert(instrument != null, "instrument must be non-null.");
            if (metrics == null)
            {
                // TODO: log
                return;
            }

            if (metrics.Count == 1)
            {
                // special casing the common path
                // as this is faster than the
                // foreach, when count is 1.
                metrics[0].UpdateDouble(value, tagsRos);
            }
            else
            {
                foreach (var metric in metrics)
                {
                    metric.UpdateDouble(value, tagsRos);
                }
            }
        }

        internal void MeasurementRecordedLong(Instrument instrument, long value, ReadOnlySpan<KeyValuePair<string, object>> tagsRos, object state)
        {
            // Get Instrument State
            var metrics = state as List<Metric>;

            Debug.Assert(instrument != null, "instrument must be non-null.");
            if (metrics == null)
            {
                // TODO: log
                return;
            }

            if (metrics.Count == 1)
            {
                // special casing the common path
                // as this is faster than the
                // foreach, when count is 1.
                metrics[0].UpdateLong(value, tagsRos);
            }
            else
            {
                foreach (var metric in metrics)
                {
                    metric.UpdateLong(value, tagsRos);
                }
            }
        }

        internal void MeasurementRecordedLongSingleStream(Instrument instrument, long value, ReadOnlySpan<KeyValuePair<string, object>> tagsRos, object state)
        {
            // Get Instrument State
            var metric = state as Metric;

            Debug.Assert(instrument != null, "instrument must be non-null.");
            if (metric == null)
            {
                // TODO: log
                return;
            }

            metric.UpdateLong(value, tagsRos);
        }

        internal void MeasurementRecordedDoubleSingleStream(Instrument instrument, double value, ReadOnlySpan<KeyValuePair<string, object>> tagsRos, object state)
        {
            // Get Instrument State
            var metric = state as Metric;

            Debug.Assert(instrument != null, "instrument must be non-null.");
            if (metric == null)
            {
                // TODO: log
                return;
            }

            metric.UpdateDouble(value, tagsRos);
        }

        internal Batch<Metric> Collect()
        {
            lock (this.collectLock)
            {
                try
                {
                    // Record all observable instruments
                    try
                    {
                        this.listener.RecordObservableInstruments();
                    }
                    catch (Exception exception)
                    {
                        // TODO:
                        // It doesn't looks like we can find which instrument callback
                        // threw.
                        OpenTelemetrySdkEventSource.Log.MetricObserverCallbackException(exception);
                    }

                    var indexSnapshot = Math.Min(this.metricIndex, this.metricStreamLimit - 1);
                    var target = indexSnapshot + 1;
                    int metricCountCurrentBatch = 0;
                    for (int i = 0; i < target; i++)
                    {
                        var metric = this.metrics[i];
                        int metricPointSize = 0;
                        if (metric != null)
                        {
                            if (metric.InstrumentDisposed)
                            {
                                metricPointSize = metric.Snapshot();
                                this.metrics[i] = null;
                            }
                            else
                            {
                                metricPointSize = metric.Snapshot();
                            }

                            if (metricPointSize > 0)
                            {
                                this.metricsCurrentBatch[metricCountCurrentBatch++] = metric;
                            }
                        }
                    }

                    return (metricCountCurrentBatch > 0) ? new Batch<Metric>(this.metricsCurrentBatch, metricCountCurrentBatch) : default;
                }
                catch (Exception)
                {
                    // TODO: Log
                    return default;
                }
            }
        }

        /// <summary>
        /// Called by <c>ForceFlush</c>. This function should block the current
        /// thread until flush completed or timed out.
        /// </summary>
        /// <param name="timeoutMilliseconds">
        /// The number (non-negative) of milliseconds to wait, or
        /// <c>Timeout.Infinite</c> to wait indefinitely.
        /// </param>
        /// <returns>
        /// Returns <c>true</c> when flush succeeded; otherwise, <c>false</c>.
        /// </returns>
        /// <remarks>
        /// This function is called synchronously on the thread which made the
        /// first call to <c>ForceFlush</c>. This function should not throw
        /// exceptions.
        /// </remarks>
        internal bool OnForceFlush(int timeoutMilliseconds)
        {
            return this.reader?.Collect(timeoutMilliseconds) ?? true;
        }

        /// <summary>
        /// Called by <c>Shutdown</c>. This function should block the current
        /// thread until shutdown completed or timed out.
        /// </summary>
        /// <param name="timeoutMilliseconds">
        /// The number (non-negative) of milliseconds to wait, or
        /// <c>Timeout.Infinite</c> to wait indefinitely.
        /// </param>
        /// <returns>
        /// Returns <c>true</c> when shutdown succeeded; otherwise, <c>false</c>.
        /// </returns>
        /// <remarks>
        /// This function is called synchronously on the thread which made the
        /// first call to <c>Shutdown</c>. This function should not throw
        /// exceptions.
        /// </remarks>
        internal bool OnShutdown(int timeoutMilliseconds)
        {
            return this.reader?.Shutdown(timeoutMilliseconds) ?? true;
        }

        protected override void Dispose(bool disposing)
        {
            if (!this.disposed)
            {
                if (disposing)
                {
                    if (this.instrumentations != null)
                    {
                        foreach (var item in this.instrumentations)
                        {
                            (item as IDisposable)?.Dispose();
                        }

                        this.instrumentations.Clear();
                    }

                    // Wait for up to 5 seconds grace period
                    this.reader?.Shutdown(5000);
                    this.reader?.Dispose();

                    this.listener.Dispose();
                }

                this.disposed = true;
            }

            base.Dispose(disposing);
        }
    }
}<|MERGE_RESOLUTION|>--- conflicted
+++ resolved
@@ -200,15 +200,9 @@
                                 Metric metric;
                                 var metricDescription = metricStreamConfig?.Description ?? instrument.Description;
                                 string[] tagKeysInteresting = metricStreamConfig?.TagKeys;
-<<<<<<< HEAD
-                                double[] histogramBucketBounds = (metricStreamConfig is HistogramConfiguration histogramConfig
-                                    && histogramConfig.BucketBounds != null) ? histogramConfig.BucketBounds : null;
-                                metric = new Metric(instrument, temporality, metricName, metricDescription, this.metricPointLimit, histogramBucketBounds, tagKeysInteresting);
-=======
                                 double[] histogramBucketBounds = (metricStreamConfig is ExplicitBucketHistogramConfiguration histogramConfig
                                     && histogramConfig.Boundaries != null) ? histogramConfig.Boundaries : null;
-                                metric = new Metric(instrument, temporality, metricName, metricDescription, histogramBucketBounds, tagKeysInteresting);
->>>>>>> 66d26211
+                                metric = new Metric(instrument, temporality, metricName, metricDescription, this.metricPointLimit, histogramBucketBounds, tagKeysInteresting);
 
                                 this.metrics[index] = metric;
                                 metrics.Add(metric);
