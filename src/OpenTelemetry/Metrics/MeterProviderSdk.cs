--- conflicted
+++ resolved
@@ -19,11 +19,8 @@
 using System.Diagnostics;
 using System.Diagnostics.Metrics;
 using System.Linq;
-<<<<<<< HEAD
 using System.Text;
 using System.Text.RegularExpressions;
-=======
->>>>>>> 1afbb7ca
 using OpenTelemetry.Internal;
 using OpenTelemetry.Resources;
 
@@ -276,7 +273,6 @@
             }
 
             this.listener.Start();
-<<<<<<< HEAD
 
             static Regex GetWildcardRegex(IEnumerable<string> collection)
             {
@@ -285,8 +281,6 @@
             }
 
             OpenTelemetrySdkEventSource.Log.MeterProviderSdkEvent("Setup completed.");
-=======
->>>>>>> 1afbb7ca
         }
 
         internal Resource Resource { get; }
@@ -544,8 +538,6 @@
             }
 
             base.Dispose(disposing);
-
-            OpenTelemetrySdkEventSource.Log.MeterProviderSdkEvent($"{nameof(MeterProviderSdk)}.{nameof(this.Dispose)} completed.");
         }
     }
 }