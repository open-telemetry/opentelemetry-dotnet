--- conflicted
+++ resolved
@@ -44,29 +44,7 @@
         IServiceProvider serviceProvider,
         bool ownsServiceProvider)
     {
-<<<<<<< HEAD
-        internal readonly IServiceProvider ServiceProvider;
-        internal readonly IDisposable? OwnedServiceProvider;
-        internal int ShutdownCount;
-        internal bool Disposed;
-        internal Action? OnCollectObservableInstruments;
-
-        private readonly List<object> instrumentations = new();
-        private readonly List<Func<Instrument, MetricStreamConfiguration?>> viewConfigs;
-        private readonly object collectLock = new();
-        private readonly MeterListener listener;
-        private readonly MetricReader? reader;
-        private readonly CompositeMetricReader? compositeMetricReader;
-        private readonly Func<Instrument, bool> shouldListenTo = instrument => false;
-
-        internal MeterProviderSdk(
-            IServiceProvider serviceProvider,
-            bool ownsServiceProvider)
-        {
-            Debug.Assert(serviceProvider != null, "serviceProvider was null");
-=======
         Debug.Assert(serviceProvider != null, "serviceProvider was null");
->>>>>>> 3c2bb7c9
 
         var state = serviceProvider!.GetRequiredService<MeterProviderBuilderSdk>();
         state.RegisterProvider(this);
@@ -161,25 +139,11 @@
             }
         }
 
-<<<<<<< HEAD
-            // Setup Listener
-            if (state.MeterSources.Any(s => WildcardHelper.ContainsWildcard(s)))
-            {
-                var regex = WildcardHelper.GetWildcardRegex(state.MeterSources);
-                this.shouldListenTo = instrument => regex.IsMatch(instrument.Meter.Name);
-            }
-            else if (state.MeterSources.Any())
-            {
-                var meterSourcesToSubscribe = new HashSet<string>(state.MeterSources, StringComparer.OrdinalIgnoreCase);
-                this.shouldListenTo = instrument => meterSourcesToSubscribe.Contains(instrument.Meter.Name);
-            }
-=======
         if (instrumentationFactoriesAdded.Length != 0)
         {
             instrumentationFactoriesAdded.Remove(instrumentationFactoriesAdded.Length - 1, 1);
             OpenTelemetrySdkEventSource.Log.MeterProviderSdkEvent($"Instrumentations added = \"{instrumentationFactoriesAdded}\".");
         }
->>>>>>> 3c2bb7c9
 
         // Setup Listener
         Func<Instrument, bool> shouldListenTo = instrument => false;
@@ -199,24 +163,6 @@
         this.listener = new MeterListener();
         var viewConfigCount = this.viewConfigs.Count;
 
-<<<<<<< HEAD
-            this.listener.InstrumentPublished = (instrument, listener) =>
-            {
-                object? state = this.InstrumentPublished(instrument, skipShouldListenToCheck: false);
-                if (state != null)
-                {
-                    listener.EnableMeasurementEvents(instrument, state);
-                }
-            };
-
-            // We expect that all the readers to be added are provided before MeterProviderSdk is built.
-            // If there are no readers added, we do not enable measurements for the instruments.
-            if (viewConfigCount > 0)
-            {
-                // Everything double
-                this.listener.SetMeasurementEventCallback<double>(this.MeasurementRecordedDouble);
-                this.listener.SetMeasurementEventCallback<float>((instrument, value, tags, state) => this.MeasurementRecordedDouble(instrument, value, tags, state));
-=======
         OpenTelemetrySdkEventSource.Log.MeterProviderSdkEvent($"Number of views configured = {viewConfigCount}.");
 
         // We expect that all the readers to be added are provided before MeterProviderSdk is built.
@@ -332,7 +278,6 @@
             // Everything double
             this.listener.SetMeasurementEventCallback<double>(this.MeasurementRecordedDouble);
             this.listener.SetMeasurementEventCallback<float>((instrument, value, tags, state) => this.MeasurementRecordedDouble(instrument, value, tags, state));
->>>>>>> 3c2bb7c9
 
             // Everything long
             this.listener.SetMeasurementEventCallback<long>(this.MeasurementRecordedLong);
@@ -346,49 +291,6 @@
         {
             this.listener.InstrumentPublished = (instrument, listener) =>
             {
-<<<<<<< HEAD
-                // Everything double
-                this.listener.SetMeasurementEventCallback<double>(this.MeasurementRecordedDoubleSingleStream);
-                this.listener.SetMeasurementEventCallback<float>((instrument, value, tags, state) => this.MeasurementRecordedDoubleSingleStream(instrument, value, tags, state));
-
-                // Everything long
-                this.listener.SetMeasurementEventCallback<long>(this.MeasurementRecordedLongSingleStream);
-                this.listener.SetMeasurementEventCallback<int>((instrument, value, tags, state) => this.MeasurementRecordedLongSingleStream(instrument, value, tags, state));
-                this.listener.SetMeasurementEventCallback<short>((instrument, value, tags, state) => this.MeasurementRecordedLongSingleStream(instrument, value, tags, state));
-                this.listener.SetMeasurementEventCallback<byte>((instrument, value, tags, state) => this.MeasurementRecordedLongSingleStream(instrument, value, tags, state));
-
-                this.listener.MeasurementsCompleted = (instrument, state) => this.MeasurementsCompletedSingleStream(instrument, state);
-            }
-
-            this.listener.Start();
-
-            OpenTelemetrySdkEventSource.Log.MeterProviderSdkEvent("MeterProvider built successfully.");
-        }
-
-        internal Resource Resource { get; }
-
-        internal List<object> Instrumentations => this.instrumentations;
-
-        internal MetricReader? Reader => this.reader;
-
-        internal object? InstrumentPublished(Instrument instrument, bool skipShouldListenToCheck)
-        {
-            if (!skipShouldListenToCheck && !this.shouldListenTo(instrument))
-            {
-                OpenTelemetrySdkEventSource.Log.MetricInstrumentIgnored(instrument.Name, instrument.Meter.Name, "Instrument belongs to a Meter not subscribed by the provider.", "Use AddMeter to add the Meter to the provider.");
-                return null;
-            }
-
-            object? state = null;
-            var viewConfigCount = this.viewConfigs.Count;
-
-            try
-            {
-                OpenTelemetrySdkEventSource.Log.MeterProviderSdkEvent($"Started publishing Instrument = \"{instrument.Name}\" of Meter = \"{instrument.Meter.Name}\".");
-
-                if (viewConfigCount <= 0)
-                {
-=======
                 bool enabledMeasurements = false;
 
                 if (!shouldListenTo(instrument))
@@ -401,7 +303,6 @@
                 {
                     OpenTelemetrySdkEventSource.Log.MeterProviderSdkEvent($"Started publishing Instrument = \"{instrument.Name}\" of Meter = \"{instrument.Meter.Name}\".");
 
->>>>>>> 3c2bb7c9
                     if (!MeterProviderBuilderSdk.IsValidInstrumentName(instrument.Name))
                     {
                         OpenTelemetrySdkEventSource.Log.MetricInstrumentIgnored(
@@ -409,131 +310,13 @@
                             instrument.Meter.Name,
                             "Instrument name is invalid.",
                             "The name must comply with the OpenTelemetry specification");
-<<<<<<< HEAD
-                        return false;
-=======
 
                         return;
->>>>>>> 3c2bb7c9
                     }
 
                     if (this.reader != null)
                     {
                         if (this.compositeMetricReader == null)
-<<<<<<< HEAD
-                        {
-                            state = this.reader.AddMetricWithNoViews(instrument);
-                        }
-                        else
-                        {
-                            var metrics = this.compositeMetricReader.AddMetricsWithNoViews(instrument);
-                            if (metrics.Any(metric => metric != null))
-                            {
-                                state = metrics;
-                            }
-                        }
-                    }
-                }
-                else
-                {
-                    // Creating list with initial capacity as the maximum
-                    // possible size, to avoid any array resize/copy internally.
-                    // There may be excess space wasted, but it'll eligible for
-                    // GC right after this method.
-                    var metricStreamConfigs = new List<MetricStreamConfiguration?>(viewConfigCount);
-                    for (var i = 0; i < viewConfigCount; ++i)
-                    {
-                        var viewConfig = this.viewConfigs[i];
-                        MetricStreamConfiguration? metricStreamConfig = null;
-
-                        try
-                        {
-                            metricStreamConfig = viewConfig(instrument);
-
-                            // The SDK provides some static MetricStreamConfigurations.
-                            // For example, the Drop configuration. The static ViewId
-                            // should not be changed for these configurations.
-                            if (metricStreamConfig != null && !metricStreamConfig.ViewId.HasValue)
-                            {
-                                metricStreamConfig.ViewId = i;
-                            }
-
-                            if (metricStreamConfig is HistogramConfiguration
-                                && instrument.GetType().GetGenericTypeDefinition() != typeof(Histogram<>))
-                            {
-                                metricStreamConfig = null;
-
-                                OpenTelemetrySdkEventSource.Log.MetricViewIgnored(
-                                    instrument.Name,
-                                    instrument.Meter.Name,
-                                    "The current SDK does not allow aggregating non-Histogram instruments as Histograms.",
-                                    "Fix the view configuration.");
-                            }
-                        }
-                        catch (Exception ex)
-                        {
-                            OpenTelemetrySdkEventSource.Log.MetricViewIgnored(instrument.Name, instrument.Meter.Name, ex.Message, "Fix the view configuration.");
-                        }
-
-                        if (metricStreamConfig != null)
-                        {
-                            metricStreamConfigs.Add(metricStreamConfig);
-                        }
-                    }
-
-                    if (metricStreamConfigs.Count == 0)
-                    {
-                        // No views matched. Add null
-                        // which will apply defaults.
-                        // Users can turn off this default
-                        // by adding a view like below as the last view.
-                        // .AddView(instrumentName: "*", MetricStreamConfiguration.Drop)
-                        metricStreamConfigs.Add(null);
-                    }
-
-                    if (this.reader != null)
-                    {
-                        if (this.compositeMetricReader == null)
-                        {
-                            var metrics = this.reader.AddMetricsListWithViews(instrument, metricStreamConfigs);
-                            if (metrics.Count > 0)
-                            {
-                                state = metrics;
-                            }
-                        }
-                        else
-                        {
-                            var metricsSuperList = this.compositeMetricReader.AddMetricsSuperListWithViews(instrument, metricStreamConfigs);
-                            if (metricsSuperList.Any(metrics => metrics.Count > 0))
-                            {
-                                state = metricsSuperList;
-                            }
-                        }
-                    }
-                }
-
-                if (state != null)
-                {
-                    OpenTelemetrySdkEventSource.Log.MeterProviderSdkEvent($"Measurements for Instrument = \"{instrument.Name}\" of Meter = \"{instrument.Meter.Name}\" will be processed and aggregated by the SDK.");
-                    return state;
-                }
-                else
-                {
-                    OpenTelemetrySdkEventSource.Log.MeterProviderSdkEvent($"Measurements for Instrument = \"{instrument.Name}\" of Meter = \"{instrument.Meter.Name}\" will be dropped by the SDK.");
-                    return null;
-                }
-            }
-            catch (Exception)
-            {
-                OpenTelemetrySdkEventSource.Log.MetricInstrumentIgnored(instrument.Name, instrument.Meter.Name, "SDK internal error occurred.", "Contact SDK owners.");
-                return null;
-            }
-        }
-
-        internal void MeasurementsCompletedSingleStream(Instrument instrument, object? state)
-        {
-            Debug.Assert(instrument != null, "instrument must be non-null.");
-=======
                         {
                             var metric = this.reader.AddMetricWithNoViews(instrument);
                             if (metric != null)
@@ -595,7 +378,6 @@
     internal void MeasurementsCompletedSingleStream(Instrument instrument, object? state)
     {
         Debug.Assert(instrument != null, "instrument must be non-null.");
->>>>>>> 3c2bb7c9
 
         if (this.compositeMetricReader == null)
         {
@@ -731,25 +513,8 @@
         {
             if (state is not Metric metric)
             {
-<<<<<<< HEAD
-                // Record all observable instruments
-                try
-                {
-                    this.listener.RecordObservableInstruments();
-
-                    this.OnCollectObservableInstruments?.Invoke();
-                }
-                catch (Exception exception)
-                {
-                    // TODO:
-                    // It doesn't looks like we can find which instrument callback
-                    // threw.
-                    OpenTelemetrySdkEventSource.Log.MetricObserverCallbackException(exception);
-                }
-=======
-                OpenTelemetrySdkEventSource.Log.MeasurementDropped(instrument!.Name, "SDK internal error occurred.", "Contact SDK owners.");
-                return;
->>>>>>> 3c2bb7c9
+                OpenTelemetrySdkEventSource.Log.MeasurementDropped(instrument!.Name, "SDK internal error occurred.", "Contact SDK owners.");
+                return;
             }
 
             this.reader?.RecordSingleStreamDoubleMeasurement(metric, value, tagsRos);
