// <copyright file="MeterProviderSdk.cs" company="OpenTelemetry Authors">
// Copyright The OpenTelemetry Authors
//
// Licensed under the Apache License, Version 2.0 (the "License");
// you may not use this file except in compliance with the License.
// You may obtain a copy of the License at
//
//     http://www.apache.org/licenses/LICENSE-2.0
//
// Unless required by applicable law or agreed to in writing, software
// distributed under the License is distributed on an "AS IS" BASIS,
// WITHOUT WARRANTIES OR CONDITIONS OF ANY KIND, either express or implied.
// See the License for the specific language governing permissions and
// limitations under the License.
// </copyright>

using System;
using System.Collections.Generic;
using System.Diagnostics;
using System.Diagnostics.Metrics;
using System.Linq;
using System.Text.RegularExpressions;
using OpenTelemetry.Internal;
using OpenTelemetry.Resources;

namespace OpenTelemetry.Metrics
{
    internal sealed class MeterProviderSdk : MeterProvider
    {
        internal int ShutdownCount;
        private readonly List<object> instrumentations = new List<object>();
        private readonly List<Func<Instrument, MetricStreamConfiguration>> viewConfigs;
        private readonly object collectLock = new object();
        private readonly MeterListener listener;
        private readonly MetricReader reader;
<<<<<<< HEAD
        private readonly int maxMetricStreams;
        private readonly int maxMetricPointsPerMetricStream;
        private int metricIndex = -1;
=======
        private readonly CompositeMetricReader compositeMetricReader;
>>>>>>> ca291422
        private bool disposed;

        internal MeterProviderSdk(
            Resource resource,
            IEnumerable<string> meterSources,
            List<MeterProviderBuilderBase.InstrumentationFactory> instrumentationFactories,
            List<Func<Instrument, MetricStreamConfiguration>> viewConfigs,
            int maxMetricStreams,
            int maxMetricPointsPerMetricStream,
            IEnumerable<MetricReader> readers)
        {
            this.Resource = resource;
            this.viewConfigs = viewConfigs;
<<<<<<< HEAD
            this.metrics = new Metric[maxMetricStreams];
            this.metricsCurrentBatch = new Metric[maxMetricStreams];
            this.maxMetricStreams = maxMetricStreams;
            this.maxMetricPointsPerMetricStream = maxMetricPointsPerMetricStream;

            AggregationTemporality temporality = AggregationTemporality.Cumulative;
=======
>>>>>>> ca291422

            foreach (var reader in readers)
            {
                Guard.Null(reader, nameof(reader));

                reader.SetParentProvider(this);

                if (this.reader == null)
                {
                    this.reader = reader;
                }
                else if (this.reader is CompositeMetricReader compositeReader)
                {
                    compositeReader.AddReader(reader);
                }
                else
                {
                    this.reader = new CompositeMetricReader(new[] { this.reader, reader });
                }
            }

            this.compositeMetricReader = this.reader as CompositeMetricReader;

            if (instrumentationFactories.Any())
            {
                foreach (var instrumentationFactory in instrumentationFactories)
                {
                    this.instrumentations.Add(instrumentationFactory.Factory());
                }
            }

            // Setup Listener
            Func<Instrument, bool> shouldListenTo = instrument => false;
            if (meterSources.Any(s => s.Contains('*')))
            {
                var regex = GetWildcardRegex(meterSources);
                shouldListenTo = instrument => regex.IsMatch(instrument.Meter.Name);
            }
            else if (meterSources.Any())
            {
                var meterSourcesToSubscribe = new HashSet<string>(StringComparer.OrdinalIgnoreCase);
                foreach (var meterSource in meterSources)
                {
                    meterSourcesToSubscribe.Add(meterSource);
                }

                shouldListenTo = instrument => meterSourcesToSubscribe.Contains(instrument.Meter.Name);
            }

            this.listener = new MeterListener();
            var viewConfigCount = this.viewConfigs.Count;

            // We expect that all the readers to be added are provided before MeterProviderSdk is built.
            // If there are no readers added, we do not enable measurements for the instruments.
            if (viewConfigCount > 0)
            {
                this.listener.InstrumentPublished = (instrument, listener) =>
                {
                    if (!shouldListenTo(instrument))
                    {
                        OpenTelemetrySdkEventSource.Log.MetricInstrumentIgnored(instrument.Name, instrument.Meter.Name, "Instrument belongs to a Meter not subscribed by the provider.", "Use AddMeter to add the Meter to the provider.");
                        return;
                    }

                    // Creating list with initial capacity as the maximum
                    // possible size, to avoid any array resize/copy internally.
                    // There may be excess space wasted, but it'll eligible for
                    // GC right after this method.
                    var metricStreamConfigs = new List<MetricStreamConfiguration>(viewConfigCount);
                    foreach (var viewConfig in this.viewConfigs)
                    {
                        var metricStreamConfig = viewConfig(instrument);
                        if (metricStreamConfig != null)
                        {
                            metricStreamConfigs.Add(metricStreamConfig);
                        }
                    }

                    if (metricStreamConfigs.Count == 0)
                    {
                        // No views matched. Add null
                        // which will apply defaults.
                        // Users can turn off this default
                        // by adding a view like below as the last view.
                        // .AddView(instrumentName: "*", MetricStreamConfiguration.Drop)
                        metricStreamConfigs.Add(null);
                    }

                    if (this.reader != null)
                    {
                        if (this.compositeMetricReader == null)
                        {
                            var metrics = this.reader.AddMetricsListWithViews(instrument, metricStreamConfigs);
                            if (metrics.Count > 0)
                            {
<<<<<<< HEAD
                                // TODO: Log that instrument is ignored
                                // as user explicitly asked to drop it
                                // with View.
                                continue;
                            }

                            var index = ++this.metricIndex;
                            if (index >= this.maxMetricStreams)
                            {
                                // TODO: Log that instrument is ignored
                                // as max number of Metrics have reached.
                            }
                            else
                            {
                                Metric metric;
                                var metricDescription = metricStreamConfig?.Description ?? instrument.Description;
                                string[] tagKeysInteresting = metricStreamConfig?.TagKeys;
                                double[] histogramBucketBounds = (metricStreamConfig is ExplicitBucketHistogramConfiguration histogramConfig
                                    && histogramConfig.Boundaries != null) ? histogramConfig.Boundaries : null;
                                metric = new Metric(instrument, temporality, metricName, metricDescription, this.maxMetricPointsPerMetricStream, histogramBucketBounds, tagKeysInteresting);

                                this.metrics[index] = metric;
                                metrics.Add(metric);
                                this.metricStreamNames.Add(metricStreamName);
=======
                                listener.EnableMeasurementEvents(instrument, metrics);
>>>>>>> ca291422
                            }
                        }
                        else
                        {
                            var metricsSuperList = this.compositeMetricReader.AddMetricsSuperListWithViews(instrument, metricStreamConfigs);
                            if (metricsSuperList.Any(metrics => metrics.Count > 0))
                            {
                                listener.EnableMeasurementEvents(instrument, metricsSuperList);
                            }
                        }
                    }
                };

                // Everything double
                this.listener.SetMeasurementEventCallback<double>(this.MeasurementRecordedDouble);
                this.listener.SetMeasurementEventCallback<float>((instrument, value, tags, state) => this.MeasurementRecordedDouble(instrument, value, tags, state));

                // Everything long
                this.listener.SetMeasurementEventCallback<long>(this.MeasurementRecordedLong);
                this.listener.SetMeasurementEventCallback<int>((instrument, value, tags, state) => this.MeasurementRecordedLong(instrument, value, tags, state));
                this.listener.SetMeasurementEventCallback<short>((instrument, value, tags, state) => this.MeasurementRecordedLong(instrument, value, tags, state));
                this.listener.SetMeasurementEventCallback<byte>((instrument, value, tags, state) => this.MeasurementRecordedLong(instrument, value, tags, state));

                this.listener.MeasurementsCompleted = (instrument, state) => this.MeasurementsCompleted(instrument, state);
            }
            else
            {
                this.listener.InstrumentPublished = (instrument, listener) =>
                {
                    if (!shouldListenTo(instrument))
                    {
                        OpenTelemetrySdkEventSource.Log.MetricInstrumentIgnored(instrument.Name, instrument.Meter.Name, "Instrument belongs to a Meter not subscribed by the provider.", "Use AddMeter to add the Meter to the provider.");
                        return;
                    }

                    try
                    {
                        if (!MeterProviderBuilderSdk.IsValidInstrumentName(instrument.Name))
                        {
                            OpenTelemetrySdkEventSource.Log.MetricInstrumentIgnored(
                                instrument.Name,
                                instrument.Meter.Name,
                                "Instrument name is invalid.",
                                "The name must comply with the OpenTelemetry specification");

                            return;
                        }

                        if (this.reader != null)
                        {
<<<<<<< HEAD
                            if (this.metricStreamNames.Contains(metricStreamName))
                            {
                                OpenTelemetrySdkEventSource.Log.MetricInstrumentIgnored(metricName, instrument.Meter.Name, "Metric name conflicting with existing name.", "Either change the name of the instrument or change name using View.");
                                return;
                            }

                            var index = ++this.metricIndex;
                            if (index >= this.maxMetricStreams)
=======
                            if (this.compositeMetricReader == null)
>>>>>>> ca291422
                            {
                                var metric = this.reader.AddMetricWithNoViews(instrument);
                                if (metric != null)
                                {
                                    listener.EnableMeasurementEvents(instrument, metric);
                                }
                            }
                            else
                            {
<<<<<<< HEAD
                                metric = new Metric(instrument, temporality, metricName, instrument.Description, this.maxMetricPointsPerMetricStream);
                                this.metrics[index] = metric;
                                this.metricStreamNames.Add(metricStreamName);
=======
                                var metrics = this.compositeMetricReader.AddMetricsWithNoViews(instrument);
                                if (metrics.Any(metric => metric != null))
                                {
                                    listener.EnableMeasurementEvents(instrument, metrics);
                                }
>>>>>>> ca291422
                            }
                        }
                    }
                    catch (Exception)
                    {
                        OpenTelemetrySdkEventSource.Log.MetricInstrumentIgnored(instrument.Name, instrument.Meter.Name, "SDK internal error occurred.", "Contact SDK owners.");
                    }
                };

                // Everything double
                this.listener.SetMeasurementEventCallback<double>(this.MeasurementRecordedDoubleSingleStream);
                this.listener.SetMeasurementEventCallback<float>((instrument, value, tags, state) => this.MeasurementRecordedDoubleSingleStream(instrument, value, tags, state));

                // Everything long
                this.listener.SetMeasurementEventCallback<long>(this.MeasurementRecordedLongSingleStream);
                this.listener.SetMeasurementEventCallback<int>((instrument, value, tags, state) => this.MeasurementRecordedLongSingleStream(instrument, value, tags, state));
                this.listener.SetMeasurementEventCallback<short>((instrument, value, tags, state) => this.MeasurementRecordedLongSingleStream(instrument, value, tags, state));
                this.listener.SetMeasurementEventCallback<byte>((instrument, value, tags, state) => this.MeasurementRecordedLongSingleStream(instrument, value, tags, state));

                this.listener.MeasurementsCompleted = (instrument, state) => this.MeasurementsCompletedSingleStream(instrument, state);
            }

            this.listener.Start();

            static Regex GetWildcardRegex(IEnumerable<string> collection)
            {
                var pattern = '^' + string.Join("|", from name in collection select "(?:" + Regex.Escape(name).Replace("\\*", ".*") + ')') + '$';
                return new Regex(pattern, RegexOptions.Compiled | RegexOptions.IgnoreCase);
            }
        }

        internal Resource Resource { get; }

        internal List<object> Instrumentations => this.instrumentations;

        internal MetricReader Reader => this.reader;

        internal void MeasurementsCompletedSingleStream(Instrument instrument, object state)
        {
            Debug.Assert(instrument != null, "instrument must be non-null.");

            if (this.compositeMetricReader == null)
            {
                if (state is not Metric metric)
                {
                    // TODO: log
                    return;
                }

                this.reader.CompleteSingleStreamMeasurement(metric);
            }
            else
            {
                if (state is not List<Metric> metrics)
                {
                    // TODO: log
                    return;
                }

                this.compositeMetricReader.CompleteSingleStreamMeasurements(metrics);
            }
        }

        internal void MeasurementsCompleted(Instrument instrument, object state)
        {
            Debug.Assert(instrument != null, "instrument must be non-null.");

            if (this.compositeMetricReader == null)
            {
                if (state is not List<Metric> metrics)
                {
                    // TODO: log
                    return;
                }

                this.reader.CompleteMeasurement(metrics);
            }
            else
            {
                if (state is not List<List<Metric>> metricsSuperList)
                {
                    // TODO: log
                    return;
                }

                this.compositeMetricReader.CompleteMesaurements(metricsSuperList);
            }
        }

        internal void MeasurementRecordedDouble(Instrument instrument, double value, ReadOnlySpan<KeyValuePair<string, object>> tagsRos, object state)
        {
            Debug.Assert(instrument != null, "instrument must be non-null.");

            if (this.compositeMetricReader == null)
            {
                if (state is not List<Metric> metrics)
                {
                    // TODO: log
                    return;
                }

                this.reader.RecordDoubleMeasurement(metrics, value, tagsRos);
            }
            else
            {
                if (state is not List<List<Metric>> metricsSuperList)
                {
                    // TODO: log
                    return;
                }

                this.compositeMetricReader.RecordDoubleMeasurements(metricsSuperList, value, tagsRos);
            }
        }

        internal void MeasurementRecordedLong(Instrument instrument, long value, ReadOnlySpan<KeyValuePair<string, object>> tagsRos, object state)
        {
            Debug.Assert(instrument != null, "instrument must be non-null.");

            if (this.compositeMetricReader == null)
            {
                if (state is not List<Metric> metrics)
                {
                    // TODO: log
                    return;
                }

                this.reader.RecordLongMeasurement(metrics, value, tagsRos);
            }
            else
            {
                if (state is not List<List<Metric>> metricsSuperList)
                {
                    // TODO: log
                    return;
                }

                this.compositeMetricReader.RecordLongMeasurements(metricsSuperList, value, tagsRos);
            }
        }

        internal void MeasurementRecordedLongSingleStream(Instrument instrument, long value, ReadOnlySpan<KeyValuePair<string, object>> tagsRos, object state)
        {
            Debug.Assert(instrument != null, "instrument must be non-null.");

            if (this.compositeMetricReader == null)
            {
                if (state is not Metric metric)
                {
                    // TODO: log
                    return;
                }

                this.reader.RecordSingleStreamLongMeasurement(metric, value, tagsRos);
            }
            else
            {
                if (state is not List<Metric> metrics)
                {
                    // TODO: log
                    return;
                }

                this.compositeMetricReader.RecordSingleStreamLongMeasurements(metrics, value, tagsRos);
            }
        }

        internal void MeasurementRecordedDoubleSingleStream(Instrument instrument, double value, ReadOnlySpan<KeyValuePair<string, object>> tagsRos, object state)
        {
            Debug.Assert(instrument != null, "instrument must be non-null.");

            if (this.compositeMetricReader == null)
            {
                if (state is not Metric metric)
                {
                    // TODO: log
                    return;
                }

                this.reader.RecordSingleStreamDoubleMeasurement(metric, value, tagsRos);
            }
            else
            {
                if (state is not List<Metric> metrics)
                {
                    // TODO: log
                    return;
                }

                this.compositeMetricReader.RecordSingleStreamDoubleMeasurements(metrics, value, tagsRos);
            }
        }

        internal void CollectObservableInstruments()
        {
            lock (this.collectLock)
            {
                // Record all observable instruments
                try
                {
<<<<<<< HEAD
                    // Record all observable instruments
                    try
                    {
                        this.listener.RecordObservableInstruments();
                    }
                    catch (Exception exception)
                    {
                        // TODO:
                        // It doesn't looks like we can find which instrument callback
                        // threw.
                        OpenTelemetrySdkEventSource.Log.MetricObserverCallbackException(exception);
                    }

                    var indexSnapshot = Math.Min(this.metricIndex, this.maxMetricStreams - 1);
                    var target = indexSnapshot + 1;
                    int metricCountCurrentBatch = 0;
                    for (int i = 0; i < target; i++)
                    {
                        var metric = this.metrics[i];
                        int metricPointSize = 0;
                        if (metric != null)
                        {
                            if (metric.InstrumentDisposed)
                            {
                                metricPointSize = metric.Snapshot();
                                this.metrics[i] = null;
                            }
                            else
                            {
                                metricPointSize = metric.Snapshot();
                            }

                            if (metricPointSize > 0)
                            {
                                this.metricsCurrentBatch[metricCountCurrentBatch++] = metric;
                            }
                        }
                    }

                    return (metricCountCurrentBatch > 0) ? new Batch<Metric>(this.metricsCurrentBatch, metricCountCurrentBatch) : default;
=======
                    this.listener.RecordObservableInstruments();
>>>>>>> ca291422
                }
                catch (Exception exception)
                {
                    // TODO:
                    // It doesn't looks like we can find which instrument callback
                    // threw.
                    OpenTelemetrySdkEventSource.Log.MetricObserverCallbackException(exception);
                }
            }
        }

        /// <summary>
        /// Called by <c>ForceFlush</c>. This function should block the current
        /// thread until flush completed or timed out.
        /// </summary>
        /// <param name="timeoutMilliseconds">
        /// The number (non-negative) of milliseconds to wait, or
        /// <c>Timeout.Infinite</c> to wait indefinitely.
        /// </param>
        /// <returns>
        /// Returns <c>true</c> when flush succeeded; otherwise, <c>false</c>.
        /// </returns>
        /// <remarks>
        /// This function is called synchronously on the thread which made the
        /// first call to <c>ForceFlush</c>. This function should not throw
        /// exceptions.
        /// </remarks>
        internal bool OnForceFlush(int timeoutMilliseconds)
        {
            return this.reader?.Collect(timeoutMilliseconds) ?? true;
        }

        /// <summary>
        /// Called by <c>Shutdown</c>. This function should block the current
        /// thread until shutdown completed or timed out.
        /// </summary>
        /// <param name="timeoutMilliseconds">
        /// The number (non-negative) of milliseconds to wait, or
        /// <c>Timeout.Infinite</c> to wait indefinitely.
        /// </param>
        /// <returns>
        /// Returns <c>true</c> when shutdown succeeded; otherwise, <c>false</c>.
        /// </returns>
        /// <remarks>
        /// This function is called synchronously on the thread which made the
        /// first call to <c>Shutdown</c>. This function should not throw
        /// exceptions.
        /// </remarks>
        internal bool OnShutdown(int timeoutMilliseconds)
        {
            return this.reader?.Shutdown(timeoutMilliseconds) ?? true;
        }

        protected override void Dispose(bool disposing)
        {
            if (!this.disposed)
            {
                if (disposing)
                {
                    if (this.instrumentations != null)
                    {
                        foreach (var item in this.instrumentations)
                        {
                            (item as IDisposable)?.Dispose();
                        }

                        this.instrumentations.Clear();
                    }

                    // Wait for up to 5 seconds grace period
                    this.reader?.Shutdown(5000);
                    this.reader?.Dispose();
                    this.compositeMetricReader?.Dispose();

                    this.listener.Dispose();
                }

                this.disposed = true;
            }

            base.Dispose(disposing);
        }
    }
}<|MERGE_RESOLUTION|>--- conflicted
+++ resolved
@@ -33,13 +33,7 @@
         private readonly object collectLock = new object();
         private readonly MeterListener listener;
         private readonly MetricReader reader;
-<<<<<<< HEAD
-        private readonly int maxMetricStreams;
-        private readonly int maxMetricPointsPerMetricStream;
-        private int metricIndex = -1;
-=======
         private readonly CompositeMetricReader compositeMetricReader;
->>>>>>> ca291422
         private bool disposed;
 
         internal MeterProviderSdk(
@@ -53,15 +47,6 @@
         {
             this.Resource = resource;
             this.viewConfigs = viewConfigs;
-<<<<<<< HEAD
-            this.metrics = new Metric[maxMetricStreams];
-            this.metricsCurrentBatch = new Metric[maxMetricStreams];
-            this.maxMetricStreams = maxMetricStreams;
-            this.maxMetricPointsPerMetricStream = maxMetricPointsPerMetricStream;
-
-            AggregationTemporality temporality = AggregationTemporality.Cumulative;
-=======
->>>>>>> ca291422
 
             foreach (var reader in readers)
             {
@@ -157,34 +142,7 @@
                             var metrics = this.reader.AddMetricsListWithViews(instrument, metricStreamConfigs);
                             if (metrics.Count > 0)
                             {
-<<<<<<< HEAD
-                                // TODO: Log that instrument is ignored
-                                // as user explicitly asked to drop it
-                                // with View.
-                                continue;
-                            }
-
-                            var index = ++this.metricIndex;
-                            if (index >= this.maxMetricStreams)
-                            {
-                                // TODO: Log that instrument is ignored
-                                // as max number of Metrics have reached.
-                            }
-                            else
-                            {
-                                Metric metric;
-                                var metricDescription = metricStreamConfig?.Description ?? instrument.Description;
-                                string[] tagKeysInteresting = metricStreamConfig?.TagKeys;
-                                double[] histogramBucketBounds = (metricStreamConfig is ExplicitBucketHistogramConfiguration histogramConfig
-                                    && histogramConfig.Boundaries != null) ? histogramConfig.Boundaries : null;
-                                metric = new Metric(instrument, temporality, metricName, metricDescription, this.maxMetricPointsPerMetricStream, histogramBucketBounds, tagKeysInteresting);
-
-                                this.metrics[index] = metric;
-                                metrics.Add(metric);
-                                this.metricStreamNames.Add(metricStreamName);
-=======
                                 listener.EnableMeasurementEvents(instrument, metrics);
->>>>>>> ca291422
                             }
                         }
                         else
@@ -235,18 +193,7 @@
 
                         if (this.reader != null)
                         {
-<<<<<<< HEAD
-                            if (this.metricStreamNames.Contains(metricStreamName))
-                            {
-                                OpenTelemetrySdkEventSource.Log.MetricInstrumentIgnored(metricName, instrument.Meter.Name, "Metric name conflicting with existing name.", "Either change the name of the instrument or change name using View.");
-                                return;
-                            }
-
-                            var index = ++this.metricIndex;
-                            if (index >= this.maxMetricStreams)
-=======
                             if (this.compositeMetricReader == null)
->>>>>>> ca291422
                             {
                                 var metric = this.reader.AddMetricWithNoViews(instrument);
                                 if (metric != null)
@@ -256,17 +203,11 @@
                             }
                             else
                             {
-<<<<<<< HEAD
-                                metric = new Metric(instrument, temporality, metricName, instrument.Description, this.maxMetricPointsPerMetricStream);
-                                this.metrics[index] = metric;
-                                this.metricStreamNames.Add(metricStreamName);
-=======
                                 var metrics = this.compositeMetricReader.AddMetricsWithNoViews(instrument);
                                 if (metrics.Any(metric => metric != null))
                                 {
                                     listener.EnableMeasurementEvents(instrument, metrics);
                                 }
->>>>>>> ca291422
                             }
                         }
                     }
@@ -467,50 +408,7 @@
                 // Record all observable instruments
                 try
                 {
-<<<<<<< HEAD
-                    // Record all observable instruments
-                    try
-                    {
-                        this.listener.RecordObservableInstruments();
-                    }
-                    catch (Exception exception)
-                    {
-                        // TODO:
-                        // It doesn't looks like we can find which instrument callback
-                        // threw.
-                        OpenTelemetrySdkEventSource.Log.MetricObserverCallbackException(exception);
-                    }
-
-                    var indexSnapshot = Math.Min(this.metricIndex, this.maxMetricStreams - 1);
-                    var target = indexSnapshot + 1;
-                    int metricCountCurrentBatch = 0;
-                    for (int i = 0; i < target; i++)
-                    {
-                        var metric = this.metrics[i];
-                        int metricPointSize = 0;
-                        if (metric != null)
-                        {
-                            if (metric.InstrumentDisposed)
-                            {
-                                metricPointSize = metric.Snapshot();
-                                this.metrics[i] = null;
-                            }
-                            else
-                            {
-                                metricPointSize = metric.Snapshot();
-                            }
-
-                            if (metricPointSize > 0)
-                            {
-                                this.metricsCurrentBatch[metricCountCurrentBatch++] = metric;
-                            }
-                        }
-                    }
-
-                    return (metricCountCurrentBatch > 0) ? new Batch<Metric>(this.metricsCurrentBatch, metricCountCurrentBatch) : default;
-=======
                     this.listener.RecordObservableInstruments();
->>>>>>> ca291422
                 }
                 catch (Exception exception)
                 {
