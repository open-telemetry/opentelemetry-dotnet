--- conflicted
+++ resolved
@@ -27,11 +27,8 @@
     internal sealed class MeterProviderSdk : MeterProvider
     {
         internal const int MaxMetrics = 1000;
-<<<<<<< HEAD
+        internal int ShutdownCount;
         private readonly Dictionary<string, string[]> viewConfig = new Dictionary<string, string[]>();
-=======
-        internal int ShutdownCount;
->>>>>>> 2a45ebc3
         private readonly Metric[] metrics;
         private readonly List<object> instrumentations = new List<object>();
         private readonly object collectLock = new object();
