--- conflicted
+++ resolved
@@ -30,11 +30,8 @@
     internal readonly IDisposable? OwnedServiceProvider;
     internal int ShutdownCount;
     internal bool Disposed;
-<<<<<<< HEAD
+    internal bool ShouldReclaimUnusedMetricPoints;
     internal Action? OnCollectObservableInstruments;
-=======
-    internal bool ShouldReclaimUnusedMetricPoints;
->>>>>>> f2c22551
 
     private const string EmitOverFlowAttributeConfigKey = "OTEL_DOTNET_EXPERIMENTAL_METRICS_EMIT_OVERFLOW_ATTRIBUTE";
     private const string ReclaimUnusedMetricPointsConfigKey = "OTEL_DOTNET_EXPERIMENTAL_METRICS_RECLAIM_UNUSED_METRIC_POINTS";
