// <copyright file="MeterProviderSdk.cs" company="OpenTelemetry Authors">
// Copyright The OpenTelemetry Authors
//
// Licensed under the Apache License, Version 2.0 (the "License");
// you may not use this file except in compliance with the License.
// You may obtain a copy of the License at
//
//     http://www.apache.org/licenses/LICENSE-2.0
//
// Unless required by applicable law or agreed to in writing, software
// distributed under the License is distributed on an "AS IS" BASIS,
// WITHOUT WARRANTIES OR CONDITIONS OF ANY KIND, either express or implied.
// See the License for the specific language governing permissions and
// limitations under the License.
// </copyright>

using System;
using System.Collections.Concurrent;
using System.Collections.Generic;
using System.Diagnostics.Metrics;
using System.Threading;
using System.Threading.Tasks;
using OpenTelemetry.Resources;

namespace OpenTelemetry.Metrics
{
    public class MeterProviderSdk
        : MeterProvider
    {
        internal readonly ConcurrentDictionary<AggregatorStore, bool> AggregatorStores = new ConcurrentDictionary<AggregatorStore, bool>();

        private readonly object collectLock = new object();
        private readonly CancellationTokenSource cts = new CancellationTokenSource();
        private readonly List<Task> collectorTasks = new List<Task>();
        private readonly MeterListener listener;
        private readonly List<MeasurementProcessor> measurementProcessors = new List<MeasurementProcessor>();
        private readonly List<MetricProcessor> metricProcessors = new List<MetricProcessor>();

        internal MeterProviderSdk(
            Resource resource,
            IEnumerable<string> meterSources,
            MetricView[] metricViews,
            MeasurementProcessor[] measurementProcessors,
            MetricProcessor[] metricProcessors)
        {
<<<<<<< HEAD
            this.MetricViews = metricViews;

            // Setup our Processors

            this.MeasurementProcessors.AddRange(measurementProcessors);
=======
            this.Resource = resource;
            this.measurementProcessors.AddRange(measurementProcessors);
            this.metricProcessors.AddRange(metricProcessors);
>>>>>>> a4d8b350

            foreach (var processor in this.metricProcessors)
            {
                processor.SetGetMetricFunction(this.Collect);
                processor.SetParentProvider(this);
            }

            // Setup Listener
            var meterSourcesToSubscribe = new Dictionary<string, bool>(StringComparer.OrdinalIgnoreCase);
            foreach (var name in meterSources)
            {
                meterSourcesToSubscribe[name] = true;
            }

            this.listener = new MeterListener()
            {
                InstrumentPublished = (instrument, listener) =>
                {
                    if (meterSourcesToSubscribe.ContainsKey(instrument.Meter.Name))
                    {
                        var instrumentState = new InstrumentState(this, instrument);
                        listener.EnableMeasurementEvents(instrument, instrumentState);
                    }
                },
                MeasurementsCompleted = (instrument, state) => this.MeasurementsCompleted(instrument, state),
            };

            // Everything double
            this.listener.SetMeasurementEventCallback<double>((i, m, l, c) => this.MeasurementRecorded(i, m, l, c));
            this.listener.SetMeasurementEventCallback<float>((i, m, l, c) => this.MeasurementRecorded(i, (double)m, l, c));

            // Everything long
            this.listener.SetMeasurementEventCallback<long>((i, m, l, c) => this.MeasurementRecorded(i, m, l, c));
            this.listener.SetMeasurementEventCallback<int>((i, m, l, c) => this.MeasurementRecorded(i, (long)m, l, c));
            this.listener.SetMeasurementEventCallback<short>((i, m, l, c) => this.MeasurementRecorded(i, (long)m, l, c));
            this.listener.SetMeasurementEventCallback<byte>((i, m, l, c) => this.MeasurementRecorded(i, (long)m, l, c));

            this.listener.Start();
        }

<<<<<<< HEAD
        internal MetricView[] MetricViews { get; }

        internal List<MeasurementProcessor> MeasurementProcessors { get; } = new List<MeasurementProcessor>();

        internal List<MetricProcessor> MetricProcessors { get; } = new List<MetricProcessor>();

        internal List<KeyValuePair<MetricProcessor, int>> ExportProcessors { get; } = new List<KeyValuePair<MetricProcessor, int>>();

        [MethodImpl(MethodImplOptions.AggressiveInlining)]
        internal static DateTimeOffset GetDateTimeOffset()
        {
            int tick = Environment.TickCount;
            if (tick == MeterProviderSdk.lastTick)
            {
                return MeterProviderSdk.lastTimestamp;
            }

            var dt = DateTimeOffset.UtcNow;
            MeterProviderSdk.lastTimestamp = dt;
            MeterProviderSdk.lastTick = tick;

            return dt;
        }
=======
        internal Resource Resource { get; }
>>>>>>> a4d8b350

        internal void MeasurementsCompleted(Instrument instrument, object state)
        {
            Console.WriteLine($"Instrument {instrument.Meter.Name}:{instrument.Name} completed.");
        }

        internal void MeasurementRecorded<T>(Instrument instrument, T value, ReadOnlySpan<KeyValuePair<string, object>> tagsRos, object state)
            where T : struct
        {
            // Get Instrument State
            var instrumentState = state as InstrumentState;

            if (instrument == null || instrumentState == null)
            {
                // TODO: log
                return;
            }

            var measurementItem = new MeasurementItem(instrument, instrumentState);
            var tags = tagsRos;
            var val = value;

            // Run measurement Processors
            foreach (var processor in this.measurementProcessors)
            {
                processor.OnEnd(measurementItem, ref val, ref tags);
            }

            // TODO: Replace the following with a built-in MeasurementProcessor
            // that knows how to aggregate and produce Metrics.
            instrumentState.Update(val, tags);
        }

        protected override void Dispose(bool disposing)
        {
            this.listener.Dispose();

            this.cts.Cancel();

            foreach (var collectorTask in this.collectorTasks)
            {
                collectorTask.Wait();
            }
        }

        private MetricItem Collect(bool isDelta)
        {
            lock (this.collectLock)
            {
                // Record all observable instruments
                this.listener.RecordObservableInstruments();
                var metricItem = new MetricItem();

                foreach (var kv in this.AggregatorStores)
                {
                    var metrics = kv.Key.Collect(isDelta);
                    metricItem.Metrics.AddRange(metrics);
                }

                return metricItem;
            }
        }
    }
}<|MERGE_RESOLUTION|>--- conflicted
+++ resolved
@@ -43,17 +43,13 @@
             MeasurementProcessor[] measurementProcessors,
             MetricProcessor[] metricProcessors)
         {
-<<<<<<< HEAD
             this.MetricViews = metricViews;
 
             // Setup our Processors
 
-            this.MeasurementProcessors.AddRange(measurementProcessors);
-=======
             this.Resource = resource;
             this.measurementProcessors.AddRange(measurementProcessors);
             this.metricProcessors.AddRange(metricProcessors);
->>>>>>> a4d8b350
 
             foreach (var processor in this.metricProcessors)
             {
@@ -94,33 +90,9 @@
             this.listener.Start();
         }
 
-<<<<<<< HEAD
         internal MetricView[] MetricViews { get; }
 
-        internal List<MeasurementProcessor> MeasurementProcessors { get; } = new List<MeasurementProcessor>();
-
-        internal List<MetricProcessor> MetricProcessors { get; } = new List<MetricProcessor>();
-
-        internal List<KeyValuePair<MetricProcessor, int>> ExportProcessors { get; } = new List<KeyValuePair<MetricProcessor, int>>();
-
-        [MethodImpl(MethodImplOptions.AggressiveInlining)]
-        internal static DateTimeOffset GetDateTimeOffset()
-        {
-            int tick = Environment.TickCount;
-            if (tick == MeterProviderSdk.lastTick)
-            {
-                return MeterProviderSdk.lastTimestamp;
-            }
-
-            var dt = DateTimeOffset.UtcNow;
-            MeterProviderSdk.lastTimestamp = dt;
-            MeterProviderSdk.lastTick = tick;
-
-            return dt;
-        }
-=======
         internal Resource Resource { get; }
->>>>>>> a4d8b350
 
         internal void MeasurementsCompleted(Instrument instrument, object state)
         {
