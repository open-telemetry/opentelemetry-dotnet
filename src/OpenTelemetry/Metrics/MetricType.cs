// <copyright file="MetricType.cs" company="OpenTelemetry Authors">
// Copyright The OpenTelemetry Authors
//
// Licensed under the Apache License, Version 2.0 (the "License");
// you may not use this file except in compliance with the License.
// You may obtain a copy of the License at
//
//     http://www.apache.org/licenses/LICENSE-2.0
//
// Unless required by applicable law or agreed to in writing, software
// distributed under the License is distributed on an "AS IS" BASIS,
// WITHOUT WARRANTIES OR CONDITIONS OF ANY KIND, either express or implied.
// See the License for the specific language governing permissions and
// limitations under the License.
// </copyright>

using System;

namespace OpenTelemetry.Metrics
{
    [Flags]
    public enum MetricType : byte
    {
        /*
        Type:
            0x10: Sum
            0x20: Gauge
            0x30: Summary (reserved)
            0x40: Histogram
            0x50: HistogramWithMinMax
            0x60: ExponentialHistogram (reserved)
            0x70: ExponentialHistogramWithMinMax (reserved)
            0x80: SumNonMonotonic

        Point kind:
            0x04: I1 (signed 1-byte integer)
            0x05: U1 (unsigned 1-byte integer)
            0x06: I2 (signed 2-byte integer)
            0x07: U2 (unsigned 2-byte integer)
            0x08: I4 (signed 4-byte integer)
            0x09: U4 (unsigned 4-byte integer)
            0x0a: I8 (signed 8-byte integer)
            0x0b: U8 (unsigned 8-byte integer)
            0x0c: R4 (4-byte floating point)
            0x0d: R8 (8-byte floating point)
        */

        /// <summary>
        /// Sum of Long type.
        /// </summary>
        LongSum = 0x1a,

        /// <summary>
        /// Sum of Double type.
        /// </summary>
        DoubleSum = 0x1d,

        /// <summary>
        /// Gauge of Long type.
        /// </summary>
        LongGauge = 0x2a,

        /// <summary>
        /// Gauge of Double type.
        /// </summary>
        DoubleGauge = 0x2d,

        /// <summary>
        /// Histogram.
        /// </summary>
        Histogram = 0x40,

        /// <summary>
<<<<<<< HEAD
        /// Histogram with minimum and maximum values.
        /// </summary>
        HistogramWithMinMax = 0x50,
=======
        /// Non-monotonic Sum of Long type.
        /// </summary>
        LongSumNonMonotonic = 0x8a,

        /// <summary>
        /// Non-monotonic Sum of Double type.
        /// </summary>
        DoubleSumNonMonotonic = 0x8d,
>>>>>>> 9c3d1b11
    }
}<|MERGE_RESOLUTION|>--- conflicted
+++ resolved
@@ -71,11 +71,11 @@
         Histogram = 0x40,
 
         /// <summary>
-<<<<<<< HEAD
         /// Histogram with minimum and maximum values.
         /// </summary>
         HistogramWithMinMax = 0x50,
-=======
+
+        /// </summary>
         /// Non-monotonic Sum of Long type.
         /// </summary>
         LongSumNonMonotonic = 0x8a,
@@ -84,6 +84,5 @@
         /// Non-monotonic Sum of Double type.
         /// </summary>
         DoubleSumNonMonotonic = 0x8d,
->>>>>>> 9c3d1b11
     }
 }