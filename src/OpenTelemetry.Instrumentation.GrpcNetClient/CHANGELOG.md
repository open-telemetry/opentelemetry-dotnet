# Changelog

## Unreleased

<<<<<<< HEAD
* **Breaking Change**:
  Please be advised that the
=======
## 1.7.0-beta.1

Released 2024-Feb-09

* **Breaking Change** :
>>>>>>> a2f85dc9
  [SuppressDownstreamInstrumentation](https://github.com/open-telemetry/opentelemetry-dotnet/tree/main/src/OpenTelemetry.Instrumentation.GrpcNetClient#suppressdownstreaminstrumentation)
  option no longer works when used in conjunction with the
  `OpenTelemetry.Instrumentation.Http` package version `1.6.0` or greater.
  This is not a result of a change in the `OpenTelemetry.Instrumentation.GrpcNetClient`
  package therefore this affects versions prior to this release. See this
  [issue](https://github.com/open-telemetry/opentelemetry-dotnet/issues/5092)
  for details and workaround.
* Removed support for the `OTEL_SEMCONV_STABILITY_OPT_IN` environment variable
  which toggled the use of the new conventions for the
  [server, client, and shared network attributes](https://github.com/open-telemetry/semantic-conventions/blob/v1.23.0/docs/general/attributes.md#server-client-and-shared-network-attributes).
  Now that this suite of attributes are stable, this instrumentation will only
  emit the new attributes.
  ([#5259](https://github.com/open-telemetry/opentelemetry-dotnet/pull/5259))
* **Breaking Change**: Renamed `GrpcClientInstrumentationOptions` to
  `GrpcClientTraceInstrumentationOptions`.
  ([#5272](https://github.com/open-telemetry/opentelemetry-dotnet/pull/5272))

## 1.6.0-beta.3

Released 2023-Nov-17

## 1.6.0-beta.2

Released 2023-Oct-26

## 1.5.1-beta.1

Released 2023-Jul-20

* The new network semantic conventions can be opted in to by setting
  the `OTEL_SEMCONV_STABILITY_OPT_IN` environment variable. This allows for a
  transition period for users to experiment with the new semantic conventions
  and adapt as necessary. The environment variable supports the following
  values:
  * `http` - emit the new, frozen (proposed for stable) networking
  attributes, and stop emitting the old experimental networking
  attributes that the instrumentation emitted previously.
  * `http/dup` - emit both the old and the frozen (proposed for stable)
  networking attributes, allowing for a more seamless transition.
  * The default behavior (in the absence of one of these values) is to continue
  emitting the same network semantic conventions that were emitted in
  `1.5.0-beta.1`.
  * Note: this option will eventually be removed after the new
  network semantic conventions are marked stable. Refer to the
  specification for more information regarding the new network
  semantic conventions for
  [spans](https://github.com/open-telemetry/semantic-conventions/blob/v1.21.0/docs/rpc/rpc-spans.md).
  ([#4658](https://github.com/open-telemetry/opentelemetry-dotnet/pull/4658))

## 1.5.0-beta.1

Released 2023-Jun-05

* Bumped the package version to `1.5.0-beta.1` to keep its major and minor
  version in sync with that of the core packages. This would make it more
  intuitive for users to figure out what version of core packages would work
  with a given version of this package. The pre-release identifier has also been
  changed from `rc` to `beta` as we believe this more accurately reflects the
  status of this package. We believe the `rc` identifier will be more
  appropriate as semantic conventions reach stability.

## 1.0.0-rc9.14

Released 2023-Feb-24

* Updated OTel SDK dependency to 1.4.0

## 1.4.0-rc9.13

Released 2023-Feb-10

## 1.0.0-rc9.12

Released 2023-Feb-01

## 1.0.0-rc9.11

Released 2023-Jan-09

## 1.0.0-rc9.10

Released 2022-Dec-12

## 1.0.0-rc9.9

Released 2022-Nov-07

 **Breaking change** The `Enrich` callback option has been removed. For better
  usability, it has been replaced by two separate options:
  `EnrichWithHttpRequestMessage`and `EnrichWithHttpResponseMessage`. Previously,
  the single `Enrich` callback required the consumer to detect which event
  triggered the callback to be invoked (e.g., request start or response end) and
  then cast the object received to the appropriate type: `HttpRequestMessage`
  and `HttpResponseMessage`. The separate callbacks make it clear what event
  triggers them and there is no longer the need to cast the argument to the
  expected type.
  ([#3804](https://github.com/open-telemetry/opentelemetry-dotnet/pull/3804))

## 1.0.0-rc9.8

Released 2022-Oct-17

## 1.0.0-rc9.7

Released 2022-Sep-29

* Added overloads which accept a name to the `TracerProviderBuilder`
  `AddGrpcClientInstrumentation` extension to allow for more fine-grained
  options management
  ([#3665](https://github.com/open-telemetry/opentelemetry-dotnet/pull/3665))

## 1.0.0-rc9.6

Released 2022-Aug-18

* Updated to use Activity native support from `System.Diagnostics.DiagnosticSource`
  to set activity status.
  ([#3118](https://github.com/open-telemetry/opentelemetry-dotnet/issues/3118))
  ([#3569](https://github.com/open-telemetry/opentelemetry-dotnet/pull/3569))

## 1.0.0-rc9.5

Released 2022-Aug-02

## 1.0.0-rc9.4

Released 2022-Jun-03

* Add `netstandard2.0` target enabling the Grpc.Net.Client instrumentation to
  be consumed by .NET Framework applications.
  ([#3105](https://github.com/open-telemetry/opentelemetry-dotnet/pull/3105))

## 1.0.0-rc9.3

Released 2022-Apr-15

## 1.0.0-rc9.2

Released 2022-Apr-12

## 1.0.0-rc9.1

Released 2022-Mar-30

## 1.0.0-rc10 (broken. use 1.0.0-rc9.1 and newer)

Released 2022-Mar-04

## 1.0.0-rc9

Released 2022-Feb-02

## 1.0.0-rc8

Released 2021-Oct-08

## 1.0.0-rc7

Released 2021-Jul-12

## 1.0.0-rc6

Released 2021-Jun-25

## 1.0.0-rc5

Released 2021-Jun-09

## 1.0.0-rc4

Released 2021-Apr-23

## 1.0.0-rc3

Released 2021-Mar-19

* Leverages added AddLegacySource API from OpenTelemetry SDK to trigger Samplers
  and ActivityProcessors. Samplers, ActivityProcessor.OnStart will now get the
  Activity before any enrichment done by the instrumentation.
  ([#1836](https://github.com/open-telemetry/opentelemetry-dotnet/pull/1836))
* Performance optimization by leveraging sampling decision and short circuiting
  activity enrichment.
  ([#1903](https://github.com/open-telemetry/opentelemetry-dotnet/pull/1904))

## 1.0.0-rc2

Released 2021-Jan-29

## 1.0.0-rc1.1

Released 2020-Nov-17

* Add context propagation, when SuppressDownstreamInstrumentation is enabled.
  [#1464](https://github.com/open-telemetry/opentelemetry-dotnet/pull/1464)
* GrpcNetClientInstrumentation sets ActivitySource to activities created outside
  ActivitySource.
  ([#1515](https://github.com/open-telemetry/opentelemetry-dotnet/pull/1515/))

## 0.8.0-beta.1

Released 2020-Nov-5

## 0.7.0-beta.1

Released 2020-Oct-16

* Instrumentation no longer store raw objects like `HttpRequestMessage` in
  Activity.CustomProperty. To enrich activity, use the Enrich action on the
  instrumentation.
  ([#1261](https://github.com/open-telemetry/opentelemetry-dotnet/pull/1261))
* Span Status is populated as per new spec
  ([#1313](https://github.com/open-telemetry/opentelemetry-dotnet/pull/1313))

## 0.6.0-beta.1

Released 2020-Sep-15

* The `grpc.method` and `grpc.status_code` attributes added by the library are
  removed from the span. The information from these attributes is contained in
  other attributes that follow the conventions of OpenTelemetry.
  ([#1260](https://github.com/open-telemetry/opentelemetry-dotnet/pull/1260))

## 0.5.0-beta.2

Released 2020-08-28

* NuGet package renamed to OpenTelemetry.Instrumentation.GrpcNetClient to more
  clearly indicate that this package is specifically for gRPC client
  instrumentation. The package was previously named
  OpenTelemetry.Instrumentation.Grpc.
  ([#1136](https://github.com/open-telemetry/opentelemetry-dotnet/pull/1136))
* Grpc.Net.Client Instrumentation automatically populates HttpRequest in
  Activity custom property
  ([#1099](https://github.com/open-telemetry/opentelemetry-dotnet/pull/1099))
  ([#1128](https://github.com/open-telemetry/opentelemetry-dotnet/pull/1128))

## 0.4.0-beta.2

Released 2020-07-24

* First beta release

## 0.3.0-beta

Released 2020-07-23

* Initial release<|MERGE_RESOLUTION|>--- conflicted
+++ resolved
@@ -2,16 +2,12 @@
 
 ## Unreleased
 
-<<<<<<< HEAD
+## 1.7.0-beta.1
+
+Released 2024-Feb-09
+
 * **Breaking Change**:
   Please be advised that the
-=======
-## 1.7.0-beta.1
-
-Released 2024-Feb-09
-
-* **Breaking Change** :
->>>>>>> a2f85dc9
   [SuppressDownstreamInstrumentation](https://github.com/open-telemetry/opentelemetry-dotnet/tree/main/src/OpenTelemetry.Instrumentation.GrpcNetClient#suppressdownstreaminstrumentation)
   option no longer works when used in conjunction with the
   `OpenTelemetry.Instrumentation.Http` package version `1.6.0` or greater.
