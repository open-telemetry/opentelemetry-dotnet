// <copyright file="PrometheusExporterOptions.cs" company="OpenTelemetry Authors">
// Copyright The OpenTelemetry Authors
//
// Licensed under the Apache License, Version 2.0 (the "License");
// you may not use this file except in compliance with the License.
// You may obtain a copy of the License at
//
//     http://www.apache.org/licenses/LICENSE-2.0
//
// Unless required by applicable law or agreed to in writing, software
// distributed under the License is distributed on an "AS IS" BASIS,
// WITHOUT WARRANTIES OR CONDITIONS OF ANY KIND, either express or implied.
// See the License for the specific language governing permissions and
// limitations under the License.
// </copyright>

using System;
using System.Collections.Generic;
using OpenTelemetry.Internal;

namespace OpenTelemetry.Exporter
{
    /// <summary>
    /// <see cref="PrometheusExporter"/> options.
    /// </summary>
    public class PrometheusExporterOptions
    {
        internal const string DefaultScrapeEndpointPath = "/metrics";
        internal Func<DateTimeOffset> GetUtcNowDateTimeOffset = () => DateTimeOffset.UtcNow;

        private int scrapeResponseCacheDurationMilliseconds = 10 * 1000;
        private IReadOnlyCollection<string> httpListenerPrefixes = new string[] { "http://*:80/" };

#if NETCOREAPP3_1_OR_GREATER
    /// <summary>
    /// Gets or sets a value indicating whether or not an http listener
    /// should be started. Default value: False.
    /// </summary>
    public bool StartHttpListener { get; set; }
#else
        /// <summary>
        /// Gets or sets a value indicating whether or not an http listener
        /// should be started. Default value: True.
        /// </summary>
        public bool StartHttpListener { get; set; } = true;
#endif

        /// <summary>
        /// Gets or sets the prefixes to use for the http listener. Default
        /// value: http://*:80/.
        /// </summary>
        public IReadOnlyCollection<string> HttpListenerPrefixes
        {
            get => this.httpListenerPrefixes;
            set
            {
<<<<<<< HEAD
=======
                _ = value ?? throw new ArgumentNullException(nameof(this.httpListenerPrefixes));

>>>>>>> 26ac74d6
                foreach (string inputUri in value)
                {
                    if (!(Uri.TryCreate(inputUri, UriKind.Absolute, out var uri) &&
                        (uri.Scheme == Uri.UriSchemeHttp || uri.Scheme == Uri.UriSchemeHttps)))
                    {
<<<<<<< HEAD
                        throw new ArgumentException("Prometheus server path should be a valid uri with http/https protocol.");
                    }

                    this.httpListenerPrefixes = value;
                }
=======
                        throw new ArgumentException(
                            "Prometheus server path should be a valid URI with http/https scheme.",
                            nameof(this.httpListenerPrefixes));
                    }
                }

                this.httpListenerPrefixes = value;
>>>>>>> 26ac74d6
            }
        }

        /// <summary>
        /// Gets or sets the path to use for the scraping endpoint. Default value: /metrics.
        /// </summary>
        public string ScrapeEndpointPath { get; set; } = DefaultScrapeEndpointPath;

        /// <summary>
        /// Gets or sets the cache duration in milliseconds for scrape responses. Default value: 10,000 (10 seconds).
        /// </summary>
        /// <remarks>
        /// Note: Specify 0 to disable response caching.
        /// </remarks>
        public int ScrapeResponseCacheDurationMilliseconds
        {
            get => this.scrapeResponseCacheDurationMilliseconds;
            set
            {
                Guard.ThrowIfOutOfRange(value, nameof(value), min: 0);

                this.scrapeResponseCacheDurationMilliseconds = value;
            }
        }
    }
}<|MERGE_RESOLUTION|>--- conflicted
+++ resolved
@@ -54,23 +54,13 @@
             get => this.httpListenerPrefixes;
             set
             {
-<<<<<<< HEAD
-=======
                 _ = value ?? throw new ArgumentNullException(nameof(this.httpListenerPrefixes));
 
->>>>>>> 26ac74d6
                 foreach (string inputUri in value)
                 {
                     if (!(Uri.TryCreate(inputUri, UriKind.Absolute, out var uri) &&
                         (uri.Scheme == Uri.UriSchemeHttp || uri.Scheme == Uri.UriSchemeHttps)))
                     {
-<<<<<<< HEAD
-                        throw new ArgumentException("Prometheus server path should be a valid uri with http/https protocol.");
-                    }
-
-                    this.httpListenerPrefixes = value;
-                }
-=======
                         throw new ArgumentException(
                             "Prometheus server path should be a valid URI with http/https scheme.",
                             nameof(this.httpListenerPrefixes));
@@ -78,7 +68,6 @@
                 }
 
                 this.httpListenerPrefixes = value;
->>>>>>> 26ac74d6
             }
         }
 
