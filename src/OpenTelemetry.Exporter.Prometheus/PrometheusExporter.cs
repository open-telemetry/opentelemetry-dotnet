﻿// <copyright file="PrometheusExporter.cs" company="OpenTelemetry Authors">
// Copyright 2018, OpenTelemetry Authors
//
// Licensed under the Apache License, Version 2.0 (the "License");
// you may not use this file except in compliance with the License.
// You may obtain a copy of the License at
//
//     http://www.apache.org/licenses/LICENSE-2.0
//
// Unless required by applicable law or agreed to in writing, software
// distributed under the License is distributed on an "AS IS" BASIS,
// WITHOUT WARRANTIES OR CONDITIONS OF ANY KIND, either express or implied.
// See the License for the specific language governing permissions and
// limitations under the License.
// </copyright>

using System;
using System.Collections.Generic;
using System.Threading;
using System.Threading.Tasks;
using OpenTelemetry.Metrics.Export;
using OpenTelemetry.Metrics.Implementation;

namespace OpenTelemetry.Exporter.Prometheus
{
    /// <summary>
    /// Exporter of Open Telemetry metrics to Prometheus.
    /// </summary>
    public class PrometheusExporter : MetricExporter
    {
<<<<<<< HEAD
        internal readonly PrometheusExporterOptions Options;

        private readonly Metric<T> metric;
=======
        private readonly PrometheusExporterOptions options;

        private readonly object lck = new object();

        private CancellationTokenSource tokenSource;
        private List<Metric> metrics;
        private MetricsHttpServer metricsHttpServer;
        private Task workerThread;
>>>>>>> 4fc85d1c

        /// <summary>
        /// Initializes a new instance of the <see cref="PrometheusExporter"/> class.
        /// </summary>
        /// <param name="options">Options for the exporter.</param>
        public PrometheusExporter(PrometheusExporterOptions options)
        {
<<<<<<< HEAD
            this.Options = options;
            this.metric = metric;
=======
            this.options = options;
            this.metrics = new List<Metric>();
>>>>>>> 4fc85d1c
        }

        /// <inheritdoc/>
        public override Task<ExportResult> ExportAsync(List<Metric> metrics, CancellationToken cancellationToken)
        {
            this.metricsHttpServer.Metrics = metrics;
            return Task.FromResult(ExportResult.Success);
        }
<<<<<<< HEAD
=======

        /// <summary>
        /// Start exporter.
        /// </summary>
        public void Start()
        {
            lock (this.lck)
            {
                if (this.tokenSource != null)
                {
                    return;
                }

                this.tokenSource = new CancellationTokenSource();

                var token = this.tokenSource.Token;

                this.metricsHttpServer = new MetricsHttpServer(this.metrics, this.options, token);
                this.workerThread = Task.Factory.StartNew((Action)this.metricsHttpServer.WorkerThread, TaskCreationOptions.LongRunning);
            }
        }

        /// <summary>
        /// Stop exporter.
        /// </summary>
        public void Stop()
        {
            lock (this.lck)
            {
                if (this.tokenSource == null)
                {
                    return;
                }

                this.tokenSource.Cancel();
                this.workerThread.Wait();
                this.tokenSource = null;
            }
        }
>>>>>>> 4fc85d1c
    }
}<|MERGE_RESOLUTION|>--- conflicted
+++ resolved
@@ -13,11 +13,11 @@
 // See the License for the specific language governing permissions and
 // limitations under the License.
 // </copyright>
-
 using System;
 using System.Collections.Generic;
 using System.Threading;
 using System.Threading.Tasks;
+using OpenTelemetry.Exporter.Prometheus.Implementation;
 using OpenTelemetry.Metrics.Export;
 using OpenTelemetry.Metrics.Implementation;
 
@@ -28,11 +28,6 @@
     /// </summary>
     public class PrometheusExporter : MetricExporter
     {
-<<<<<<< HEAD
-        internal readonly PrometheusExporterOptions Options;
-
-        private readonly Metric<T> metric;
-=======
         private readonly PrometheusExporterOptions options;
 
         private readonly object lck = new object();
@@ -41,7 +36,6 @@
         private List<Metric> metrics;
         private MetricsHttpServer metricsHttpServer;
         private Task workerThread;
->>>>>>> 4fc85d1c
 
         /// <summary>
         /// Initializes a new instance of the <see cref="PrometheusExporter"/> class.
@@ -49,13 +43,8 @@
         /// <param name="options">Options for the exporter.</param>
         public PrometheusExporter(PrometheusExporterOptions options)
         {
-<<<<<<< HEAD
-            this.Options = options;
-            this.metric = metric;
-=======
             this.options = options;
             this.metrics = new List<Metric>();
->>>>>>> 4fc85d1c
         }
 
         /// <inheritdoc/>
@@ -64,8 +53,6 @@
             this.metricsHttpServer.Metrics = metrics;
             return Task.FromResult(ExportResult.Success);
         }
-<<<<<<< HEAD
-=======
 
         /// <summary>
         /// Start exporter.
@@ -105,6 +92,5 @@
                 this.tokenSource = null;
             }
         }
->>>>>>> 4fc85d1c
     }
 }