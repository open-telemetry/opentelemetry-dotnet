--- conflicted
+++ resolved
@@ -2,15 +2,13 @@
 
 ## Unreleased
 
-<<<<<<< HEAD
 * Added `IEndpointRouteBuilder` extension methods to help with Prometheus
   middleware configuration on ASP.NET Core
   ([#3295](https://github.com/open-telemetry/opentelemetry-dotnet/pull/3295))
-=======
+
 ## 1.3.0-rc.1
 
 Released 2022-May-31
->>>>>>> 56d66775
 
 ## 1.3.0-beta.2
 
