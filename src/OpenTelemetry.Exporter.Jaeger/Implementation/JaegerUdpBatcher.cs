﻿// <copyright file="JaegerUdpBatcher.cs" company="OpenTelemetry Authors">
// Copyright 2018, OpenTelemetry Authors
//
// Licensed under the Apache License, Version 2.0 (the "License");
// you may not use this file except in compliance with the License.
// You may obtain a copy of the License at
//
//     http://www.apache.org/licenses/LICENSE-2.0
//
// Unless required by applicable law or agreed to in writing, software
// distributed under the License is distributed on an "AS IS" BASIS,
// WITHOUT WARRANTIES OR CONDITIONS OF ANY KIND, either express or implied.
// See the License for the specific language governing permissions and
// limitations under the License.
// </copyright>
using System;
using System.Collections.Generic;
using System.Linq;
using System.Threading;
using System.Threading.Tasks;
using Thrift.Protocols;

namespace OpenTelemetry.Exporter.Jaeger.Implementation
{
    public class JaegerUdpBatcher : IJaegerUdpBatcher
    {
        private readonly int maxPacketSize;
        private readonly ITProtocolFactory protocolFactory;
        private readonly JaegerThriftClientTransport clientTransport;
        private readonly JaegerThriftClient thriftClient;
        private readonly List<JaegerSpan> currentBatch = new List<JaegerSpan>();

        private readonly SemaphoreSlim flushLock = new SemaphoreSlim(1);
        private readonly TimeSpan maxFlushInterval;
        private readonly System.Timers.Timer maxFlushIntervalTimer;

        private int? processByteSize;
        private int batchByteSize;

        private bool disposedValue = false; // To detect redundant calls

        public JaegerUdpBatcher(JaegerExporterOptions options)
        {
            if (options is null)
            {
                throw new ArgumentNullException(nameof(options));
            }

            if (options.MaxFlushInterval <= TimeSpan.Zero)
            {
                options.MaxFlushInterval = TimeSpan.FromSeconds(10);
            }

            this.maxPacketSize = (!options.MaxPacketSize.HasValue || options.MaxPacketSize == 0) ? JaegerExporterOptions.DefaultMaxPacketSize : options.MaxPacketSize.Value;
            this.protocolFactory = new TCompactProtocol.Factory();
            this.clientTransport = new JaegerThriftClientTransport(options.AgentHost, options.AgentPort);
            this.thriftClient = new JaegerThriftClient(this.protocolFactory.GetProtocol(this.clientTransport));
            this.Process = new Process(options.ServiceName, options.ProcessTags);

            this.maxFlushInterval = options.MaxFlushInterval;
            this.maxFlushIntervalTimer = new System.Timers.Timer
            {
                AutoReset = false,
                Enabled = false,
                Interval = this.maxFlushInterval.TotalMilliseconds,
            };

            this.maxFlushIntervalTimer.Elapsed += async (sender, args) =>
            {
                await this.FlushAsync(CancellationToken.None).ConfigureAwait(false);
            };
        }

        public Process Process { get; private set; }

        public async Task<int> AppendAsync(JaegerSpan span, CancellationToken cancellationToken)
        {
            if (!this.processByteSize.HasValue)
            {
                this.processByteSize = await this.GetSize(this.Process).ConfigureAwait(false);
                this.batchByteSize = this.processByteSize.Value;
            }

            int spanSize = await this.GetSize(span).ConfigureAwait(false);

            if (spanSize + this.processByteSize > this.maxPacketSize)
            {
                throw new JaegerExporterException($"ThriftSender received a span that was too large, size = {spanSize + this.processByteSize}, max = {this.maxPacketSize}", null);
            }

            var flushedSpanCount = 0;

            try
            {
                await this.flushLock.WaitAsync().ConfigureAwait(false);

                // flush if current batch size plus new span size equals or exceeds max batch size
                if (this.batchByteSize + spanSize >= this.maxPacketSize)
                {
                    flushedSpanCount = await this.FlushAsync(cancellationToken).ConfigureAwait(false);
                }
                else
                {
                    this.maxFlushIntervalTimer.Enabled = true;
                }

                // add span to batch and wait for more spans
                this.currentBatch.Add(span);
                this.batchByteSize += spanSize;
            }
            finally
            {
                this.flushLock.Release();
            }

            return flushedSpanCount;
        }

        public async Task<int> FlushAsync(CancellationToken cancellationToken)
        {
            try
            {
                await this.flushLock.WaitAsync().ConfigureAwait(false);

                this.maxFlushIntervalTimer.Enabled = false;

                int n = this.currentBatch.Count;

                if (n == 0)
                {
                    return 0;
                }

                try
                {
<<<<<<< HEAD
                    await this.SendAsync(this.currentBatch, cancellationToken).ConfigureAwait(false);
=======
                    await this.SendAsync(this.Process, this.currentBatch, cancellationToken).ConfigureAwait(false);
>>>>>>> 66c778fc
                }
                finally
                {
                    this.currentBatch.Clear();
                    this.batchByteSize = this.processByteSize.Value;
                }

                return n;
            }
            finally
            {
                this.flushLock.Release();
            }
        }

        public virtual Task<int> CloseAsync(CancellationToken cancellationToken) => this.FlushAsync(cancellationToken);

        public IEnumerable<Batch> BuildBatchesToTransmit(IEnumerable<JaegerSpan> spans)
        {
            return spans
                .GroupBy(s => s.JaegerTags.FirstOrDefault(t => t.Key == "peer.service")?.VStr)
                .Select(g => new Batch(
                    g.Key == null
                        ? this.process
                        : new Process(g.Key, this.process.Tags),
                    g));
        }

        public void Dispose()
        {
            // Do not change this code. Put cleanup code in Dispose(bool disposing).
            this.Dispose(true);
        }

        protected async Task SendAsync(List<JaegerSpan> spans, CancellationToken cancellationToken)
        {
            try
            {
                foreach (var batch in this.BuildBatchesToTransmit(spans))
                {
                    await this.thriftClient.EmitBatchAsync(batch, cancellationToken).ConfigureAwait(false);
                }
            }
            catch (Exception ex)
            {
                throw new JaegerExporterException($"Could not send {spans.Count} spans", ex);
            }
        }

        protected virtual void Dispose(bool disposing)
        {
            if (!this.disposedValue)
            {
                if (disposing)
                {
                    this.maxFlushIntervalTimer.Dispose();
                    this.thriftClient.Dispose();
                    this.clientTransport.Dispose();
                }

                this.disposedValue = true;
            }
        }

        private async Task<int> GetSize(TAbstractBase thriftBase)
        {
            using (var memoryTransport = new InMemoryTransport())
            {
                await thriftBase.WriteAsync(this.protocolFactory.GetProtocol(memoryTransport), CancellationToken.None).ConfigureAwait(false);
                return memoryTransport.GetBuffer().Length;
            }
        }
    }
}<|MERGE_RESOLUTION|>--- conflicted
+++ resolved
@@ -17,7 +17,7 @@
 using System.Collections.Generic;
 using System.Linq;
 using System.Threading;
-using System.Threading.Tasks;
+using System.Threading.Tasks;
 using Thrift.Protocols;
 
 namespace OpenTelemetry.Exporter.Jaeger.Implementation
@@ -32,8 +32,8 @@
 
         private readonly SemaphoreSlim flushLock = new SemaphoreSlim(1);
         private readonly TimeSpan maxFlushInterval;
-        private readonly System.Timers.Timer maxFlushIntervalTimer;
-
+        private readonly System.Timers.Timer maxFlushIntervalTimer;
+
         private int? processByteSize;
         private int batchByteSize;
 
@@ -46,9 +46,9 @@
                 throw new ArgumentNullException(nameof(options));
             }
 
-            if (options.MaxFlushInterval <= TimeSpan.Zero)
-            {
-                options.MaxFlushInterval = TimeSpan.FromSeconds(10);
+            if (options.MaxFlushInterval <= TimeSpan.Zero)
+            {
+                options.MaxFlushInterval = TimeSpan.FromSeconds(10);
             }
 
             this.maxPacketSize = (!options.MaxPacketSize.HasValue || options.MaxPacketSize == 0) ? JaegerExporterOptions.DefaultMaxPacketSize : options.MaxPacketSize.Value;
@@ -57,113 +57,109 @@
             this.thriftClient = new JaegerThriftClient(this.protocolFactory.GetProtocol(this.clientTransport));
             this.Process = new Process(options.ServiceName, options.ProcessTags);
 
-            this.maxFlushInterval = options.MaxFlushInterval;
-            this.maxFlushIntervalTimer = new System.Timers.Timer
-            {
-                AutoReset = false,
-                Enabled = false,
-                Interval = this.maxFlushInterval.TotalMilliseconds,
+            this.maxFlushInterval = options.MaxFlushInterval;
+            this.maxFlushIntervalTimer = new System.Timers.Timer
+            {
+                AutoReset = false,
+                Enabled = false,
+                Interval = this.maxFlushInterval.TotalMilliseconds,
+            };
+
+            this.maxFlushIntervalTimer.Elapsed += async (sender, args) =>
+            {
+                await this.FlushAsync(CancellationToken.None).ConfigureAwait(false);
             };
-
-            this.maxFlushIntervalTimer.Elapsed += async (sender, args) =>
-            {
-                await this.FlushAsync(CancellationToken.None).ConfigureAwait(false);
-            };
-        }
-
+        }
+
         public Process Process { get; private set; }
 
         public async Task<int> AppendAsync(JaegerSpan span, CancellationToken cancellationToken)
         {
-            if (!this.processByteSize.HasValue)
-            {
-                this.processByteSize = await this.GetSize(this.Process).ConfigureAwait(false);
-                this.batchByteSize = this.processByteSize.Value;
-            }
-
-            int spanSize = await this.GetSize(span).ConfigureAwait(false);
-
-            if (spanSize + this.processByteSize > this.maxPacketSize)
-            {
-                throw new JaegerExporterException($"ThriftSender received a span that was too large, size = {spanSize + this.processByteSize}, max = {this.maxPacketSize}", null);
-            }
-
-            var flushedSpanCount = 0;
-
-            try
-            {
-                await this.flushLock.WaitAsync().ConfigureAwait(false);
-
-                // flush if current batch size plus new span size equals or exceeds max batch size
-                if (this.batchByteSize + spanSize >= this.maxPacketSize)
-                {
-                    flushedSpanCount = await this.FlushAsync(cancellationToken).ConfigureAwait(false);
-                }
-                else
-                {
-                    this.maxFlushIntervalTimer.Enabled = true;
-                }
-
-                // add span to batch and wait for more spans
-                this.currentBatch.Add(span);
-                this.batchByteSize += spanSize;
-            }
-            finally
-            {
-                this.flushLock.Release();
-            }
+            if (!this.processByteSize.HasValue)
+            {
+                this.processByteSize = await this.GetSize(this.Process).ConfigureAwait(false);
+                this.batchByteSize = this.processByteSize.Value;
+            }
+
+            int spanSize = await this.GetSize(span).ConfigureAwait(false);
+
+            if (spanSize + this.processByteSize > this.maxPacketSize)
+            {
+                throw new JaegerExporterException($"ThriftSender received a span that was too large, size = {spanSize + this.processByteSize}, max = {this.maxPacketSize}", null);
+            }
+
+            var flushedSpanCount = 0;
+
+            try
+            {
+                await this.flushLock.WaitAsync().ConfigureAwait(false);
+
+                // flush if current batch size plus new span size equals or exceeds max batch size
+                if (this.batchByteSize + spanSize >= this.maxPacketSize)
+                {
+                    flushedSpanCount = await this.FlushAsync(cancellationToken).ConfigureAwait(false);
+                }
+                else
+                {
+                    this.maxFlushIntervalTimer.Enabled = true;
+                }
+
+                // add span to batch and wait for more spans
+                this.currentBatch.Add(span);
+                this.batchByteSize += spanSize;
+            }
+            finally
+            {
+                this.flushLock.Release();
+            }
 
             return flushedSpanCount;
         }
 
         public async Task<int> FlushAsync(CancellationToken cancellationToken)
-        {
-            try
-            {
-                await this.flushLock.WaitAsync().ConfigureAwait(false);
-
-                this.maxFlushIntervalTimer.Enabled = false;
-
-                int n = this.currentBatch.Count;
-
-                if (n == 0)
-                {
-                    return 0;
-                }
-
-                try
-                {
-<<<<<<< HEAD
-                    await this.SendAsync(this.currentBatch, cancellationToken).ConfigureAwait(false);
-=======
-                    await this.SendAsync(this.Process, this.currentBatch, cancellationToken).ConfigureAwait(false);
->>>>>>> 66c778fc
-                }
-                finally
-                {
-                    this.currentBatch.Clear();
-                    this.batchByteSize = this.processByteSize.Value;
-                }
-
-                return n;
-            }
-            finally
-            {
-                this.flushLock.Release();
-            }
+        {
+            try
+            {
+                await this.flushLock.WaitAsync().ConfigureAwait(false);
+
+                this.maxFlushIntervalTimer.Enabled = false;
+
+                int n = this.currentBatch.Count;
+
+                if (n == 0)
+                {
+                    return 0;
+                }
+
+                try
+                {
+                    await this.SendAsync(this.currentBatch, cancellationToken).ConfigureAwait(false);
+                }
+                finally
+                {
+                    this.currentBatch.Clear();
+                    this.batchByteSize = this.processByteSize.Value;
+                }
+
+                return n;
+            }
+            finally
+            {
+                this.flushLock.Release();
+            }
         }
 
         public virtual Task<int> CloseAsync(CancellationToken cancellationToken) => this.FlushAsync(cancellationToken);
 
-        public IEnumerable<Batch> BuildBatchesToTransmit(IEnumerable<JaegerSpan> spans)
-        {
-            return spans
-                .GroupBy(s => s.JaegerTags.FirstOrDefault(t => t.Key == "peer.service")?.VStr)
-                .Select(g => new Batch(
-                    g.Key == null
-                        ? this.process
-                        : new Process(g.Key, this.process.Tags),
-                    g));
+        public IEnumerable<Batch> BuildBatchesToTransmit(IEnumerable<JaegerSpan> spans)
+        {
+            return spans
+                .GroupBy(s => s.JaegerTags.FirstOrDefault(t => t.Key == "peer.service")?.VStr)
+                .Select(g => new Batch(
+                    g.Key == null
+                        ? this.Process
+                        : new Process(g.Key, this.Process.Tags),
+                    g));
         }
 
         public void Dispose()
@@ -176,9 +172,9 @@
         {
             try
             {
-                foreach (var batch in this.BuildBatchesToTransmit(spans))
-                {
-                    await this.thriftClient.EmitBatchAsync(batch, cancellationToken).ConfigureAwait(false);
+                foreach (var batch in this.BuildBatchesToTransmit(spans))
+                {
+                    await this.thriftClient.EmitBatchAsync(batch, cancellationToken).ConfigureAwait(false);
                 }
             }
             catch (Exception ex)
@@ -200,8 +196,8 @@
 
                 this.disposedValue = true;
             }
-        }
-
+        }
+
         private async Task<int> GetSize(TAbstractBase thriftBase)
         {
             using (var memoryTransport = new InMemoryTransport())
