﻿// <copyright file="Batch.cs" company="OpenTelemetry Authors">
// Copyright 2018, OpenTelemetry Authors
//
// Licensed under the Apache License, Version 2.0 (the "License");
// you may not use this file except in compliance with the License.
// You may obtain a copy of the License at
//
//     http://www.apache.org/licenses/LICENSE-2.0
//
// Unless required by applicable law or agreed to in writing, software
// distributed under the License is distributed on an "AS IS" BASIS,
// WITHOUT WARRANTIES OR CONDITIONS OF ANY KIND, either express or implied.
// See the License for the specific language governing permissions and
// limitations under the License.
// </copyright>
using System;
using System.Collections.Generic;
using System.Linq;
using System.Text;
using System.Threading;
using System.Threading.Tasks;
using Thrift.Protocol;
using Thrift.Protocol.Entities;

namespace OpenTelemetry.Exporter.Jaeger.Implementation
{
    public class Batch : TUnionBase
    {
        public Batch(Process process, List<JaegerSpan> spans = null)
        {
            this.Process = process ?? throw new ArgumentNullException(nameof(process));
            this.Spans = spans ?? new List<JaegerSpan>();
        }

<<<<<<< HEAD
        public Batch(Process process, IEnumerable<JaegerSpan> spans)
            : this()
        {
            this.Process = process;
            this.Spans = spans;
        }

        public Process Process { get; set; }
=======
        public Process Process { get; }
>>>>>>> faafd05d

        public List<JaegerSpan> Spans { get; }

        public async Task WriteAsync(TProtocol oprot, CancellationToken cancellationToken)
        {
            oprot.IncrementRecursionDepth();
            try
            {
                var struc = new TStruct("Batch");

                await oprot.WriteStructBeginAsync(struc, cancellationToken);

                var field = new TField
                {
                    Name = "process",
                    Type = TType.Struct,
                    ID = 1,
                };

                await oprot.WriteFieldBeginAsync(field, cancellationToken);
                await (this.Process ?? new Process()).WriteAsync(oprot, cancellationToken);
                await oprot.WriteFieldEndAsync(cancellationToken);

                field.Name = "spans";
                field.Type = TType.List;
                field.ID = 2;

                var spans = this.Spans ?? Enumerable.Empty<JaegerSpan>();

                await oprot.WriteFieldBeginAsync(field, cancellationToken);
                {
                    await oprot.WriteListBeginAsync(new TList(TType.Struct, spans.Count()), cancellationToken);
                    foreach (var s in spans)
                    {
                        await s.WriteAsync(oprot, cancellationToken);
                    }

                    await oprot.WriteListEndAsync(cancellationToken);
                }

                await oprot.WriteFieldEndAsync(cancellationToken);
                await oprot.WriteFieldStopAsync(cancellationToken);
                await oprot.WriteStructEndAsync(cancellationToken);
            }
            finally
            {
                oprot.DecrementRecursionDepth();
            }
        }

        public override string ToString()
        {
            var sb = new StringBuilder("Batch(");
            sb.Append(", Process: ");
            sb.Append(this.Process?.ToString() ?? "<null>");
            sb.Append(", Spans: ");
            sb.Append(this.Spans);
            sb.Append(")");
            return sb.ToString();
        }

        internal static async Task WriteAsync(ArraySegment<byte> processMessage, IEnumerable<ArraySegment<byte>> spanMessages, TProtocol oprot, CancellationToken cancellationToken)
        {
            oprot.IncrementRecursionDepth();
            try
            {
                var struc = new TStruct("Batch");

                await oprot.WriteStructBeginAsync(struc, cancellationToken);

                var field = new TField
                {
                    Name = "process",
                    Type = TType.Struct,
                    ID = 1,
                };

                await oprot.WriteFieldBeginAsync(field, cancellationToken);
                await oprot.Transport.WriteAsync(processMessage.Array, processMessage.Offset, processMessage.Count, cancellationToken);
                await oprot.WriteFieldEndAsync(cancellationToken);

                field.Name = "spans";
                field.Type = TType.List;
                field.ID = 2;

                var spans = spanMessages ?? Enumerable.Empty<ArraySegment<byte>>();

                await oprot.WriteFieldBeginAsync(field, cancellationToken);
                {
                    await oprot.WriteListBeginAsync(new TList(TType.Struct, spans.Count()), cancellationToken);

                    foreach (var s in spans)
                    {
                        await oprot.Transport.WriteAsync(s.Array, s.Offset, s.Count, cancellationToken);
                    }

                    await oprot.WriteListEndAsync(cancellationToken);
                }

                await oprot.WriteFieldEndAsync(cancellationToken);
                await oprot.WriteFieldStopAsync(cancellationToken);
                await oprot.WriteStructEndAsync(cancellationToken);
            }
            finally
            {
                oprot.DecrementRecursionDepth();
            }
        }
    }
}<|MERGE_RESOLUTION|>--- conflicted
+++ resolved
@@ -26,26 +26,17 @@
 {
     public class Batch : TUnionBase
     {
-        public Batch(Process process, List<JaegerSpan> spans = null)
+        public Batch(Process process, IEnumerable<JaegerSpan> spans = null)
         {
             this.Process = process ?? throw new ArgumentNullException(nameof(process));
-            this.Spans = spans ?? new List<JaegerSpan>();
-        }
-
-<<<<<<< HEAD
-        public Batch(Process process, IEnumerable<JaegerSpan> spans)
-            : this()
-        {
-            this.Process = process;
             this.Spans = spans;
         }
 
-        public Process Process { get; set; }
-=======
         public Process Process { get; }
->>>>>>> faafd05d
 
-        public List<JaegerSpan> Spans { get; }
+        public IEnumerable<JaegerSpan> Spans { get; set; }
+
+        internal List<ArraySegment<byte>> SpanMessages { get; set; }
 
         public async Task WriteAsync(TProtocol oprot, CancellationToken cancellationToken)
         {
@@ -64,7 +55,7 @@
                 };
 
                 await oprot.WriteFieldBeginAsync(field, cancellationToken);
-                await (this.Process ?? new Process()).WriteAsync(oprot, cancellationToken);
+                await this.Process.WriteAsync(oprot, cancellationToken);
                 await oprot.WriteFieldEndAsync(cancellationToken);
 
                 field.Name = "spans";
