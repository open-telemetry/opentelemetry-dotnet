// <copyright file="TracerProviderBuilderExtensions.cs" company="OpenTelemetry Authors">
// Copyright The OpenTelemetry Authors
//
// Licensed under the Apache License, Version 2.0 (the "License");
// you may not use this file except in compliance with the License.
// You may obtain a copy of the License at
//
//     http://www.apache.org/licenses/LICENSE-2.0
//
// Unless required by applicable law or agreed to in writing, software
// distributed under the License is distributed on an "AS IS" BASIS,
// WITHOUT WARRANTIES OR CONDITIONS OF ANY KIND, either express or implied.
// See the License for the specific language governing permissions and
// limitations under the License.
// </copyright>

using System;
using OpenTelemetry.Instrumentation.SqlClient;
using OpenTelemetry.Instrumentation.SqlClient.Implementation;

namespace OpenTelemetry.Trace
{
    /// <summary>
    /// Extension methods to simplify registering of dependency instrumentation.
    /// </summary>
    public static class TracerProviderBuilderExtensions
    {
        /// <summary>
        /// Enables SqlClient instrumentation.
        /// </summary>
        /// <param name="builder"><see cref="TracerProviderBuilder"/> being configured.</param>
        /// <param name="configureSqlClientInstrumentationOptions">SqlClient configuration options.</param>
        /// <returns>The instance of <see cref="TracerProviderBuilder"/> to chain the calls.</returns>
        public static TracerProviderBuilder AddSqlClientInstrumentation(
            this TracerProviderBuilder builder,
            Action<SqlClientInstrumentationOptions> configureSqlClientInstrumentationOptions = null)
        {
            if (builder == null)
            {
                throw new ArgumentNullException(nameof(builder));
            }

            var sqlOptions = new SqlClientInstrumentationOptions();
            configureSqlClientInstrumentationOptions?.Invoke(sqlOptions);

            builder.AddInstrumentation(() => new SqlClientInstrumentation(sqlOptions));
<<<<<<< HEAD
            builder.AddSource(new TraceSource(SqlClientDiagnosticListener.ActivitySourceName));
=======
            builder.AddSource(SqlActivitySourceHelper.ActivitySourceName);
>>>>>>> 1fb76952

            return builder;
        }
    }
}<|MERGE_RESOLUTION|>--- conflicted
+++ resolved
@@ -44,11 +44,7 @@
             configureSqlClientInstrumentationOptions?.Invoke(sqlOptions);
 
             builder.AddInstrumentation(() => new SqlClientInstrumentation(sqlOptions));
-<<<<<<< HEAD
-            builder.AddSource(new TraceSource(SqlClientDiagnosticListener.ActivitySourceName));
-=======
-            builder.AddSource(SqlActivitySourceHelper.ActivitySourceName);
->>>>>>> 1fb76952
+            builder.AddSource(new TraceSource(SqlActivitySourceHelper.ActivitySourceName));
 
             return builder;
         }
