﻿// <copyright file="HttpInListener.cs" company="OpenTelemetry Authors">
// Copyright 2018, OpenTelemetry Authors
//
// Licensed under the Apache License, Version 2.0 (the "License");
// you may not use this file except in compliance with the License.
// You may obtain a copy of the License at
//
//     http://www.apache.org/licenses/LICENSE-2.0
//
// Unless required by applicable law or agreed to in writing, software
// distributed under the License is distributed on an "AS IS" BASIS,
// WITHOUT WARRANTIES OR CONDITIONS OF ANY KIND, either express or implied.
// See the License for the specific language governing permissions and
// limitations under the License.
// </copyright>

using System;
using System.Diagnostics;
using System.Linq;
using System.Text;
using Microsoft.AspNetCore.Http;
using Microsoft.AspNetCore.Http.Features;
using OpenTelemetry.Trace;

namespace OpenTelemetry.Collector.AspNetCore.Implementation
{
    internal class HttpInListener : ListenerHandler
    {
        private static readonly string UnknownHostName = "UNKNOWN-HOST";
        private readonly PropertyFetcher startContextFetcher = new PropertyFetcher("HttpContext");
        private readonly PropertyFetcher stopContextFetcher = new PropertyFetcher("HttpContext");
        private readonly PropertyFetcher beforeActionActionDescriptorFetcher = new PropertyFetcher("actionDescriptor");
        private readonly PropertyFetcher beforeActionAttributeRouteInfoFetcher = new PropertyFetcher("AttributeRouteInfo");
        private readonly PropertyFetcher beforeActionTemplateFetcher = new PropertyFetcher("Template");
        private readonly bool hostingSupportsW3C = false;
        private readonly Predicate<HttpContext> requestFilter;

<<<<<<< HEAD
        public HttpInListener(string name, ITracer tracer, Predicate<HttpContext> requestFilter)
=======
        public HttpInListener(string name, Tracer tracer)
>>>>>>> dbc89a27
            : base(name, tracer)
        {
            this.hostingSupportsW3C = typeof(HttpRequest).Assembly.GetName().Version.Major >= 3;
            this.requestFilter = requestFilter;
        }

        public override void OnStartActivity(Activity activity, object payload)
        {
            const string EventNameSuffix = ".OnStartActivity";
            var context = this.startContextFetcher.Fetch(payload) as HttpContext;

            if (context == null)
            {
                CollectorEventSource.Log.NullPayload(nameof(HttpInListener) + EventNameSuffix);
                return;
            }

            if (this.requestFilter != null && !this.requestFilter(context))
            {
                CollectorEventSource.Log.RequestIsFilteredOut(activity.OperationName);
                return;
            }

            var request = context.Request;

            // see the spec https://github.com/open-telemetry/opentelemetry-specification/blob/master/specification/data-semantic-conventions.md
            var path = (request.PathBase.HasValue || request.Path.HasValue) ? (request.PathBase + request.Path).ToString() : "/";

            ISpan span;
            if (this.hostingSupportsW3C)
            {
                this.Tracer.StartActiveSpanFromActivity(path, Activity.Current, SpanKind.Server, out span);
            }
            else
            {
                var ctx = this.Tracer.TextFormat.Extract<HttpRequest>(
                    request,
                    (r, name) => r.Headers[name]);

                this.Tracer.StartActiveSpan(path, ctx, SpanKind.Server, out span);
            }

            if (span.IsRecording)
            {
                // Note, route is missing at this stage. It will be available later
                span.PutHttpHostAttribute(request.Host.Host, request.Host.Port ?? 80);
                span.PutHttpMethodAttribute(request.Method);
                span.PutHttpPathAttribute(path);

                var userAgent = request.Headers["User-Agent"].FirstOrDefault();
                span.PutHttpUserAgentAttribute(userAgent);
                span.PutHttpRawUrlAttribute(GetUri(request));
            }
        }

        public override void OnStopActivity(Activity activity, object payload)
        {
            const string EventNameSuffix = ".OnStopActivity";
            var span = this.Tracer.CurrentSpan;

            if (span == null || span == BlankSpan.Instance)
            {
                CollectorEventSource.Log.NullOrBlankSpan(nameof(HttpInListener) + EventNameSuffix);
                return;
            }

            if (span.IsRecording)
            {
                if (!(this.stopContextFetcher.Fetch(payload) is HttpContext context))
                {
                    CollectorEventSource.Log.NullPayload(nameof(HttpInListener) + EventNameSuffix);
                    return;
                }

                var response = context.Response;

                span.PutHttpStatusCode(response.StatusCode, response.HttpContext.Features.Get<IHttpResponseFeature>().ReasonPhrase);
            }

            span.End();
        }

        public override void OnCustom(string name, Activity activity, object payload)
        {
            if (name == "Microsoft.AspNetCore.Mvc.BeforeAction")
            {
                var span = this.Tracer.CurrentSpan;

                if (span == null)
                {
                    CollectorEventSource.Log.NullOrBlankSpan(name);
                    return;
                }

                if (span.IsRecording)
                {
                    // See https://github.com/aspnet/Mvc/blob/2414db256f32a047770326d14d8b0e2afd49ba49/src/Microsoft.AspNetCore.Mvc.Core/MvcCoreDiagnosticSourceExtensions.cs#L36-L44
                    // Reflection accessing: ActionDescriptor.AttributeRouteInfo.Template
                    // The reason to use reflection is to avoid a reference on MVC package.
                    // This package can be used with non-MVC apps and this logic simply wouldn't run.
                    // Taking reference on MVC will increase size of deployment for non-MVC apps.
                    var actionDescriptor = this.beforeActionActionDescriptorFetcher.Fetch(payload);
                    var attributeRouteInfo = this.beforeActionAttributeRouteInfoFetcher.Fetch(actionDescriptor);
                    var template = this.beforeActionTemplateFetcher.Fetch(attributeRouteInfo) as string;

                    if (!string.IsNullOrEmpty(template))
                    {
                        // override the span name that was previously set to the path part of URL.
                        span.UpdateName(template);

                        span.PutHttpRouteAttribute(template);
                    }

                    // TODO: Should we get values from RouteData?
                    // private readonly PropertyFetcher beforActionRouteDataFetcher = new PropertyFetcher("routeData");
                    // var routeData = this.beforActionRouteDataFetcher.Fetch(payload) as RouteData;
                }
            }
        }

        private static string GetUri(HttpRequest request)
        {
            var builder = new StringBuilder();

            builder.Append(request.Scheme).Append("://");

            if (request.Host.HasValue)
            {
                builder.Append(request.Host.Value);
            }
            else
            {
                // HTTP 1.0 request with NO host header would result in empty Host.
                // Use placeholder to avoid incorrect URL like "http:///"
                builder.Append(UnknownHostName);
            }

            if (request.PathBase.HasValue)
            {
                builder.Append(request.PathBase.Value);
            }

            if (request.Path.HasValue)
            {
                builder.Append(request.Path.Value);
            }

            if (request.QueryString.HasValue)
            {
                builder.Append(request.QueryString);
            }

            return builder.ToString();
        }
    }
}<|MERGE_RESOLUTION|>--- conflicted
+++ resolved
@@ -35,11 +35,7 @@
         private readonly bool hostingSupportsW3C = false;
         private readonly Predicate<HttpContext> requestFilter;
 
-<<<<<<< HEAD
-        public HttpInListener(string name, ITracer tracer, Predicate<HttpContext> requestFilter)
-=======
-        public HttpInListener(string name, Tracer tracer)
->>>>>>> dbc89a27
+        public HttpInListener(string name, Tracer tracer, Predicate<HttpContext> requestFilter)
             : base(name, tracer)
         {
             this.hostingSupportsW3C = typeof(HttpRequest).Assembly.GetName().Version.Major >= 3;
