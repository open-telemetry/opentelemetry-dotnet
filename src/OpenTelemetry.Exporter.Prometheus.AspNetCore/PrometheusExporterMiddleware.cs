--- conflicted
+++ resolved
@@ -17,10 +17,6 @@
 using System.Diagnostics;
 using Microsoft.AspNetCore.Http;
 using Microsoft.Extensions.Primitives;
-<<<<<<< HEAD
-using Microsoft.Net.Http.Headers;
-=======
->>>>>>> 7419d854
 using OpenTelemetry.Exporter.Prometheus;
 using OpenTelemetry.Internal;
 using OpenTelemetry.Metrics;
@@ -71,13 +67,7 @@
 
         try
         {
-<<<<<<< HEAD
-            var openMetricsRequested =
-                this.exporter.OpenMetricsEnabled && this.AcceptsOpenMetrics(httpContext.Request);
-
-=======
             var openMetricsRequested = AcceptsOpenMetrics(httpContext.Request);
->>>>>>> 7419d854
             var collectionResponse = await this.exporter.CollectionManager.EnterCollect(openMetricsRequested).ConfigureAwait(false);
 
             try
@@ -90,21 +80,9 @@
 #else
                     response.Headers.Add("Last-Modified", collectionResponse.GeneratedAtUtc.ToString("R"));
 #endif
-<<<<<<< HEAD
-
-                    if (openMetricsRequested)
-                    {
-                        response.ContentType = "application/openmetrics-text; version=1.0.0; charset=utf-8";
-                    }
-                    else
-                    {
-                        response.ContentType = "text/plain; charset=utf-8; version=0.0.4";
-                    }
-=======
                     response.ContentType = openMetricsRequested
                         ? "application/openmetrics-text; version=1.0.0; charset=utf-8"
                         : "text/plain; charset=utf-8; version=0.0.4";
->>>>>>> 7419d854
 
                     await response.Body.WriteAsync(collectionResponse.View.Array, 0, collectionResponse.View.Count).ConfigureAwait(false);
                 }
@@ -132,36 +110,18 @@
         this.exporter.OnExport = null;
     }
 
-<<<<<<< HEAD
-    private bool AcceptsOpenMetrics(HttpRequest request)
-    {
-        var requestAccept = request.Headers[HeaderNames.Accept];
-
-        if (StringValues.IsNullOrEmpty(requestAccept))
-=======
     private static bool AcceptsOpenMetrics(HttpRequest request)
     {
         var acceptHeader = request.Headers.Accept;
 
         if (StringValues.IsNullOrEmpty(acceptHeader))
->>>>>>> 7419d854
         {
             return false;
         }
 
-<<<<<<< HEAD
-        var acceptTypes = requestAccept.ToString().Split(',');
-
-        foreach (var acceptType in acceptTypes)
-        {
-            var acceptSubType = acceptType.Split(';').FirstOrDefault()?.Trim();
-
-            if (acceptSubType == OpenMetricsMediaType)
-=======
         foreach (var header in acceptHeader)
         {
             if (PrometheusHeadersParser.AcceptsOpenMetrics(header))
->>>>>>> 7419d854
             {
                 return true;
             }
