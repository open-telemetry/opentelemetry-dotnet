# Changelog

## Unreleased

<<<<<<< HEAD
* Added support for exporting otel_scope_info tags to metrics
=======
## 1.7.0-rc.1

Released 2023-Nov-29
>>>>>>> c6372631

## 1.7.0-alpha.1

Released 2023-Oct-16

* Fixed writing boolean values to use the JSON representation
  ([#4823](https://github.com/open-telemetry/opentelemetry-dotnet/pull/4823))

## 1.6.0-rc.1

Released 2023-Aug-21

* Added support for unit and name conversion following the [OpenTelemetry Specification](https://github.com/open-telemetry/opentelemetry-specification/blob/065b25024549120800da7cda6ccd9717658ff0df/specification/compatibility/prometheus_and_openmetrics.md?plain=1#L235-L240)
  ([#4753](https://github.com/open-telemetry/opentelemetry-dotnet/pull/4753))

## 1.6.0-alpha.1

Released 2023-Jul-12

## 1.5.0-rc.1

Released 2023-May-25

## 1.5.0-alpha.2

Released 2023-Mar-31

## 1.5.0-alpha.1

Released 2023-Mar-07

## 1.4.0-rc.4

Released 2023-Feb-10

## 1.4.0-rc.3

Released 2023-Feb-01

## 1.4.0-rc.2

Released 2023-Jan-09

## 1.4.0-rc.1

Released 2022-Dec-12

## 1.4.0-beta.3

Released 2022-Nov-07

* Support named options in `UseOpenTelemetryPrometheusScrapingEndpoint` &
  `MapPrometheusScrapingEndpoint` extensions
  ([#3780](https://github.com/open-telemetry/opentelemetry-dotnet/pull/3780))

## 1.4.0-beta.2

Released 2022-Oct-17

* Changed configuration class name from `PrometheusExporterOptions`
  to `PrometheusAspNetCoreOptions`
  ([#3717](https://github.com/open-telemetry/opentelemetry-dotnet/pull/3717))

## 1.4.0-beta.1

Released 2022-Sep-29

* Bug fix for Prometheus Exporter reporting StatusCode 204
  instead of 200, when no metrics are collected
  ([#3643](https://github.com/open-telemetry/opentelemetry-dotnet/pull/3643))
* Added overloads which accept a name to the `MeterProviderBuilder`
  `AddPrometheusExporter` extension to allow for more fine-grained options
  management
  ([#3648](https://github.com/open-telemetry/opentelemetry-dotnet/pull/3648))
* Added support for OpenMetrics UNIT metadata
  ([#3651](https://github.com/open-telemetry/opentelemetry-dotnet/pull/3651))
* Added `"# EOF\n"` ending following the [OpenMetrics
  specification](https://github.com/OpenObservability/OpenMetrics/blob/main/specification/OpenMetrics.md)
  ([#3654](https://github.com/open-telemetry/opentelemetry-dotnet/pull/3654))

## 1.4.0-alpha.2

Released 2022-Aug-18

* Split up Prometheus projects based on its hosting mechanism,
  HttpListener and AspNetCore, into their own projects
  and assemblies.
  ([#3430](https://github.com/open-telemetry/opentelemetry-dotnet/pull/3430)
  [#3503](https://github.com/open-telemetry/opentelemetry-dotnet/pull/3503)
  [#3507](https://github.com/open-telemetry/opentelemetry-dotnet/pull/3507))
* Added `IEndpointRouteBuilder` extension methods to help with Prometheus
  middleware configuration on ASP.NET Core
  ([#3295](https://github.com/open-telemetry/opentelemetry-dotnet/pull/3295))

## 1.3.0-rc.2

Released 2022-June-1

## 1.3.0-beta.2

Released 2022-May-16

## 1.3.0-beta.1

Released 2022-Apr-15

* Added `IApplicationBuilder` extension methods to help with Prometheus
  middleware configuration on ASP.NET Core
  ([#3029](https://github.com/open-telemetry/opentelemetry-dotnet/pull/3029))
* Changed Prometheus exporter to return 204 No Content and log a warning event
  if there are no metrics to collect.
* Removes .NET Framework 4.6.1. The minimum .NET Framework
  version supported is .NET 4.6.2. ([#3190](https://github.com/open-telemetry/opentelemetry-dotnet/issues/3190))

## 1.2.0-rc5

Released 2022-Apr-12

## 1.2.0-rc4

Released 2022-Mar-30

## 1.2.0-rc3

Released 2022-Mar-04

## 1.2.0-rc2

Released 2022-Feb-02

* Update default `httpListenerPrefixes` for PrometheusExporter to be `http://localhost:9464/`.
([#2783](https://github.com/open-telemetry/opentelemetry-dotnet/pull/2783))

## 1.2.0-rc1

Released 2021-Nov-29

* Bug fix for handling Histogram with empty buckets.
  ([#2651](https://github.com/open-telemetry/opentelemetry-dotnet/issues/2651))

## 1.2.0-beta2

Released 2021-Nov-19

* Added scrape endpoint response caching feature &
  `ScrapeResponseCacheDurationMilliseconds` option
  ([#2610](https://github.com/open-telemetry/opentelemetry-dotnet/pull/2610))

## 1.2.0-beta1

Released 2021-Oct-08

## 1.2.0-alpha4

Released 2021-Sep-23

## 1.2.0-alpha3

Released 2021-Sep-13

* Bug fixes
  ([#2289](https://github.com/open-telemetry/opentelemetry-dotnet/issues/2289)
  [#2309](https://github.com/open-telemetry/opentelemetry-dotnet/issues/2309))

## 1.2.0-alpha2

Released 2021-Aug-24

* Revamped to support the new Metrics API/SDK.
  Supports Counter, Gauge and Histogram.

## 1.0.0-rc1.1

Released 2020-Nov-17

* Initial release<|MERGE_RESOLUTION|>--- conflicted
+++ resolved
@@ -2,13 +2,11 @@
 
 ## Unreleased
 
-<<<<<<< HEAD
-* Added support for exporting otel_scope_info tags to metrics
-=======
+* Added ability to export otel_scop_info and handle OpenMetrics requests from Prometheus
+
 ## 1.7.0-rc.1
 
 Released 2023-Nov-29
->>>>>>> c6372631
 
 ## 1.7.0-alpha.1
 
