// <copyright file="PrometheusCollectionManager.cs" company="OpenTelemetry Authors">
// Copyright The OpenTelemetry Authors
//
// Licensed under the Apache License, Version 2.0 (the "License");
// you may not use this file except in compliance with the License.
// You may obtain a copy of the License at
//
//     http://www.apache.org/licenses/LICENSE-2.0
//
// Unless required by applicable law or agreed to in writing, software
// distributed under the License is distributed on an "AS IS" BASIS,
// WITHOUT WARRANTIES OR CONDITIONS OF ANY KIND, either express or implied.
// See the License for the specific language governing permissions and
// limitations under the License.
// </copyright>

using System.Runtime.CompilerServices;
using OpenTelemetry.Metrics;

namespace OpenTelemetry.Exporter.Prometheus;

internal sealed class PrometheusCollectionManager
{
    private const int MaxCachedMetrics = 1024;

    private readonly PrometheusExporter exporter;
    private readonly int scrapeResponseCacheDurationMilliseconds;
    private readonly Func<Batch<Metric>, ExportResult> onCollectRef;
    private readonly Dictionary<Metric, PrometheusMetric> metricsCache;
    private readonly HashSet<string> scopes;
    private int metricsCacheCount;
    private byte[] buffer = new byte[85000]; // encourage the object to live in LOH (large object heap)
    private int globalLockState;
    private ArraySegment<byte> previousDataView;
    private DateTime? previousDataViewGeneratedAtUtc;
    private int readerCount;
    private bool collectionRunning;
    private TaskCompletionSource<CollectionResponse> collectionTcs;

    public PrometheusCollectionManager(PrometheusExporter exporter)
    {
        this.exporter = exporter;
        this.scrapeResponseCacheDurationMilliseconds = this.exporter.ScrapeResponseCacheDurationMilliseconds;
        this.onCollectRef = this.OnCollect;
        this.metricsCache = new Dictionary<Metric, PrometheusMetric>();
        this.scopes = new HashSet<string>();
    }

#if NET6_0_OR_GREATER
    public ValueTask<CollectionResponse> EnterCollect(bool openMetricsRequested)
#else
    public Task<CollectionResponse> EnterCollect(bool openMetricsRequested)
#endif
    {
        this.EnterGlobalLock();

        // If we are within {ScrapeResponseCacheDurationMilliseconds} of the
        // last successful collect, return the previous view.
        if (this.previousDataViewGeneratedAtUtc.HasValue
            && this.scrapeResponseCacheDurationMilliseconds > 0
            && this.previousDataViewGeneratedAtUtc.Value.AddMilliseconds(this.scrapeResponseCacheDurationMilliseconds) >= DateTime.UtcNow)
        {
            Interlocked.Increment(ref this.readerCount);
            this.ExitGlobalLock();
#if NET6_0_OR_GREATER
            return new ValueTask<CollectionResponse>(new CollectionResponse(this.previousDataView, this.previousDataViewGeneratedAtUtc.Value, fromCache: true));
#else
            return Task.FromResult(new CollectionResponse(this.previousDataView, this.previousDataViewGeneratedAtUtc.Value, fromCache: true));
#endif
        }

        // If a collection is already running, return a task to wait on the result.
        if (this.collectionRunning)
        {
            if (this.collectionTcs == null)
            {
                this.collectionTcs = new TaskCompletionSource<CollectionResponse>(TaskCreationOptions.RunContinuationsAsynchronously);
            }

            Interlocked.Increment(ref this.readerCount);
            this.ExitGlobalLock();
#if NET6_0_OR_GREATER
            return new ValueTask<CollectionResponse>(this.collectionTcs.Task);
#else
            return this.collectionTcs.Task;
#endif
        }

        this.WaitForReadersToComplete();

        // Start a collection on the current thread.
        this.collectionRunning = true;
        this.previousDataViewGeneratedAtUtc = null;
        Interlocked.Increment(ref this.readerCount);
        this.ExitGlobalLock();

        CollectionResponse response;
        var result = this.ExecuteCollect(openMetricsRequested);
        if (result)
        {
            this.previousDataViewGeneratedAtUtc = DateTime.UtcNow;
            response = new CollectionResponse(this.previousDataView, this.previousDataViewGeneratedAtUtc.Value, fromCache: false);
        }
        else
        {
            response = default;
        }

        this.EnterGlobalLock();

        this.collectionRunning = false;

        if (this.collectionTcs != null)
        {
            this.collectionTcs.SetResult(response);
            this.collectionTcs = null;
        }

        this.ExitGlobalLock();

#if NET6_0_OR_GREATER
        return new ValueTask<CollectionResponse>(response);
#else
        return Task.FromResult(response);
#endif
    }

    [MethodImpl(MethodImplOptions.AggressiveInlining)]
    public void ExitCollect()
    {
        Interlocked.Decrement(ref this.readerCount);
    }

    [MethodImpl(MethodImplOptions.AggressiveInlining)]
    private void EnterGlobalLock()
    {
        SpinWait lockWait = default;
        while (true)
        {
            if (Interlocked.CompareExchange(ref this.globalLockState, 1, this.globalLockState) != 0)
            {
                lockWait.SpinOnce();
                continue;
            }

            break;
        }
    }

    [MethodImpl(MethodImplOptions.AggressiveInlining)]
    private void ExitGlobalLock()
    {
        Interlocked.Exchange(ref this.globalLockState, 0);
    }

    [MethodImpl(MethodImplOptions.AggressiveInlining)]
    private void WaitForReadersToComplete()
    {
        SpinWait readWait = default;
        while (true)
        {
            if (Interlocked.CompareExchange(ref this.readerCount, 0, this.readerCount) != 0)
            {
                readWait.SpinOnce();
                continue;
            }

            break;
        }
    }

    [MethodImpl(MethodImplOptions.AggressiveInlining)]
    private bool ExecuteCollect(bool openMetricsRequested)
    {
        this.exporter.OnExport = this.onCollectRef;
        this.exporter.OpenMetricsRequested = openMetricsRequested;
        var result = this.exporter.Collect(Timeout.Infinite);
        this.exporter.OnExport = null;
        this.exporter.OpenMetricsRequested = null;
        return result;
    }

    private ExportResult OnCollect(Batch<Metric> metrics)
    {
        var cursor = 0;

        try
        {
            if (this.exporter.OpenMetricsEnabled)
            {
                this.scopes.Clear();

                foreach (var metric in metrics)
                {
                    if (PrometheusSerializer.CanWriteMetric(metric))
                    {
                        this.scopes.Add(metric.MeterName);
                    }
                }

                foreach (var scope in this.scopes)
                {
                    try
                    {
<<<<<<< HEAD
                        cursor = PrometheusSerializer.WriteScopeInfo(this.buffer, cursor, scope);
=======
                        cursor = PrometheusSerializer.WriteMetric(
                            this.buffer,
                            cursor,
                            metric,
                            this.GetPrometheusMetric(metric),
                            this.exporter.OpenMetricsRequested);

                        break;
>>>>>>> 7419d854
                    }
                    catch (IndexOutOfRangeException)
                    {
                        if (!this.IncreaseBufferSize())
                        {
                            // there are two cases we might run into the following condition:
                            // 1. we have many metrics to be exported - in this case we probably want
                            //    to put some upper limit and allow the user to configure it.
                            // 2. we got an IndexOutOfRangeException which was triggered by some other
                            //    code instead of the buffer[cursor++] - in this case we should give up
                            //    at certain point rather than allocating like crazy.
                            throw;
                        }
                    }
                }
            }

            foreach (var metric in metrics)
            {
                if (!PrometheusSerializer.CanWriteMetric(metric))
                {
                    continue;
                }

                while (true)
                {
                    try
                    {
                        cursor = PrometheusSerializer.WriteMetric(
                            this.buffer,
                            cursor,
                            metric,
                            this.GetPrometheusMetric(metric),
                            this.exporter.OpenMetricsEnabled,
                            this.exporter.OpenMetricsRequested ?? false);

                        break;
                    }
                    catch (IndexOutOfRangeException)
                    {
                        if (!this.IncreaseBufferSize())
                        {
                            throw;
                        }
                    }
                }
            }

            while (true)
            {
                try
                {
                    cursor = PrometheusSerializer.WriteEof(this.buffer, cursor);
                    break;
                }
                catch (IndexOutOfRangeException)
                {
                    if (!this.IncreaseBufferSize())
                    {
                        throw;
                    }
                }
            }

            this.previousDataView = new ArraySegment<byte>(this.buffer, 0, cursor);
            return ExportResult.Success;
        }
        catch (Exception)
        {
            this.previousDataView = new ArraySegment<byte>(Array.Empty<byte>(), 0, 0);
            return ExportResult.Failure;
        }
    }

    private bool IncreaseBufferSize()
    {
        var newBufferSize = this.buffer.Length * 2;

        if (newBufferSize > 100 * 1024 * 1024)
        {
            return false;
        }

        var newBuffer = new byte[newBufferSize];
        this.buffer.CopyTo(newBuffer, 0);
        this.buffer = newBuffer;

        return true;
    }

    private PrometheusMetric GetPrometheusMetric(Metric metric)
    {
        // Optimize writing metrics with bounded cache that has pre-calculated Prometheus names.
        if (!this.metricsCache.TryGetValue(metric, out var prometheusMetric))
        {
            prometheusMetric = PrometheusMetric.Create(metric);

            // Add to the cache if there is space.
            if (this.metricsCacheCount < MaxCachedMetrics)
            {
                this.metricsCache[metric] = prometheusMetric;
                this.metricsCacheCount++;
            }
        }

        return prometheusMetric;
    }

    public readonly struct CollectionResponse
    {
        public CollectionResponse(ArraySegment<byte> view, DateTime generatedAtUtc, bool fromCache)
        {
            this.View = view;
            this.GeneratedAtUtc = generatedAtUtc;
            this.FromCache = fromCache;
        }

        public ArraySegment<byte> View { get; }

        public DateTime GeneratedAtUtc { get; }

        public bool FromCache { get; }
    }
}<|MERGE_RESOLUTION|>--- conflicted
+++ resolved
@@ -202,9 +202,6 @@
                 {
                     try
                     {
-<<<<<<< HEAD
-                        cursor = PrometheusSerializer.WriteScopeInfo(this.buffer, cursor, scope);
-=======
                         cursor = PrometheusSerializer.WriteMetric(
                             this.buffer,
                             cursor,
@@ -213,7 +210,6 @@
                             this.exporter.OpenMetricsRequested);
 
                         break;
->>>>>>> 7419d854
                     }
                     catch (IndexOutOfRangeException)
                     {
