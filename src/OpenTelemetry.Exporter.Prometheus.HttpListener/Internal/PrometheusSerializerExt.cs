--- conflicted
+++ resolved
@@ -35,11 +35,8 @@
         return true;
     }
 
-<<<<<<< HEAD
-    public static int WriteMetric(byte[] buffer, int cursor, Metric metric, PrometheusMetric prometheusMetric, bool openMetricsEnabled = true, bool openMetricsRequested = false)
-=======
+
     public static int WriteMetric(byte[] buffer, int cursor, Metric metric, PrometheusMetric prometheusMetric, bool openMetricsRequested = false)
->>>>>>> 7419d854
     {
         cursor = WriteTypeMetadata(buffer, cursor, prometheusMetric);
         cursor = WriteUnitMetadata(buffer, cursor, prometheusMetric);
