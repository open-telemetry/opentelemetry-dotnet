--- conflicted
+++ resolved
@@ -2,13 +2,11 @@
 
 ## Unreleased
 
-<<<<<<< HEAD
 * Added `target_info` to Prometheus exporters when using OpenMetrics format ([#5407](https://github.com/open-telemetry/opentelemetry-dotnet/pull/5407))
-=======
+
 ## 1.8.0-beta.1
 
 Released 2024-Mar-14
->>>>>>> dd4e212d
 
 * Added option to disable _total suffix addition to counter metrics
   ([#5305](https://github.com/open-telemetry/opentelemetry-dotnet/pull/5305))
