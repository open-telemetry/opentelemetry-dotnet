# Changelog

## Unreleased

<<<<<<< HEAD
* Fix collection output buffer management when its resized
  ([#5661](https://github.com/open-telemetry/opentelemetry-dotnet/issues/5661))
=======
## 1.9.0-beta.1

Released 2024-Jun-14
>>>>>>> 4af3df9b

## 1.9.0-alpha.2

Released 2024-May-29

* Fixed issue with OpenMetrics suffixes for Prometheus
  ([#5646](https://github.com/open-telemetry/opentelemetry-dotnet/pull/5646))

## 1.9.0-alpha.1

Released 2024-May-20

* Fixed an issue with corrupted buffers when reading both OpenMetrics and
  plain text formats from Prometheus exporters.
  ([#5623](https://github.com/open-telemetry/opentelemetry-dotnet/pull/5623))

## 1.8.0-rc.1

Released 2024-Mar-27

* Fix serializing scope_info when buffer overflows
  ([#5407](https://github.com/open-telemetry/opentelemetry-dotnet/pull/5407))

* Add `target_info` to Prometheus exporters when using OpenMetrics
  ([#5407](https://github.com/open-telemetry/opentelemetry-dotnet/pull/5407))

## 1.8.0-beta.1

Released 2024-Mar-14

* Added option to disable _total suffix addition to counter metrics
  ([#5305](https://github.com/open-telemetry/opentelemetry-dotnet/pull/5305))

* Export OpenMetrics format from Prometheus exporters
  ([#5107](https://github.com/open-telemetry/opentelemetry-dotnet/pull/5107))

* For requests with OpenMetrics format, scope info is automatically added
  ([#5086](https://github.com/open-telemetry/opentelemetry-dotnet/pull/5086)
  [#5182](https://github.com/open-telemetry/opentelemetry-dotnet/pull/5182))

* **Breaking change** Updated the `PrometheusHttpListener` to throw an exception
  if it can't be started.
  ([#5304](https://github.com/open-telemetry/opentelemetry-dotnet/pull/5304))

## 1.7.0-rc.1

Released 2023-Nov-29

## 1.7.0-alpha.1

Released 2023-Oct-16

* Fixed writing boolean values to use the JSON representation
  ([#4823](https://github.com/open-telemetry/opentelemetry-dotnet/pull/4823))

## 1.6.0-rc.1

Released 2023-Aug-21

* Added support for unit and name conversion following the [OpenTelemetry Specification](https://github.com/open-telemetry/opentelemetry-specification/blob/065b25024549120800da7cda6ccd9717658ff0df/specification/compatibility/prometheus_and_openmetrics.md?plain=1#L235-L240)
  ([#4753](https://github.com/open-telemetry/opentelemetry-dotnet/pull/4753))

## 1.6.0-alpha.1

Released 2023-Jul-12

## 1.5.0-rc.1

Released 2023-May-25

## 1.5.0-alpha.2

Released 2023-Mar-31

## 1.5.0-alpha.1

Released 2023-Mar-07

## 1.4.0-rc.4

Released 2023-Feb-10

## 1.4.0-rc.3

Released 2023-Feb-01

## 1.4.0-rc.2

Released 2023-Jan-09

## 1.4.0-rc.1

Released 2022-Dec-12

## 1.4.0-beta.3

Released 2022-Nov-07

## 1.4.0-beta.2

Released 2022-Oct-17

## 1.4.0-beta.1

Released 2022-Sep-29

* Bug fix for Prometheus Exporter reporting StatusCode 204
  instead of 200, when no metrics are collected
  ([#3643](https://github.com/open-telemetry/opentelemetry-dotnet/pull/3643))
* Added overloads which accept a name to the `MeterProviderBuilder`
  `AddPrometheusHttpListener` extension to allow for more fine-grained options
  management
  ([#3648](https://github.com/open-telemetry/opentelemetry-dotnet/pull/3648))
* Added support for OpenMetrics UNIT metadata
  ([#3651](https://github.com/open-telemetry/opentelemetry-dotnet/pull/3651))
* Added `"# EOF\n"` ending following the [OpenMetrics
  specification](https://github.com/OpenObservability/OpenMetrics/blob/main/specification/OpenMetrics.md)
  ([#3654](https://github.com/open-telemetry/opentelemetry-dotnet/pull/3654))

## 1.4.0-alpha.2

Released 2022-Aug-18

* Split up Prometheus projects based on its hosting mechanism,
  HttpListener and AspNetCore, into their own projects
  and assemblies.
  ([#3430](https://github.com/open-telemetry/opentelemetry-dotnet/pull/3430)
  [#3503](https://github.com/open-telemetry/opentelemetry-dotnet/pull/3503)
  [#3507](https://github.com/open-telemetry/opentelemetry-dotnet/pull/3507))
* Fixed bug
  [#2840](https://github.com/open-telemetry/opentelemetry-dotnet/issues/2840) by
  allowing `+` and `*` to be used in the URI prefixes (e.g. `"http://*:9184"`).
  ([#3521](https://github.com/open-telemetry/opentelemetry-dotnet/pull/3521))

## 1.3.0-rc.2

Released 2022-June-1

## 1.3.0-beta.2

Released 2022-May-16

## 1.3.0-beta.1

Released 2022-Apr-15

* Added `IApplicationBuilder` extension methods to help with Prometheus
  middleware configuration on ASP.NET Core
  ([#3029](https://github.com/open-telemetry/opentelemetry-dotnet/pull/3029))
* Changed Prometheus exporter to return 204 No Content and log a warning event
  if there are no metrics to collect.
* Removes .NET Framework 4.6.1. The minimum .NET Framework
  version supported is .NET 4.6.2. ([#3190](https://github.com/open-telemetry/opentelemetry-dotnet/issues/3190))

## 1.2.0-rc5

Released 2022-Apr-12

## 1.2.0-rc4

Released 2022-Mar-30

## 1.2.0-rc3

Released 2022-Mar-04

## 1.2.0-rc2

Released 2022-Feb-02

* Update default `httpListenerPrefixes` for PrometheusExporter to be `http://localhost:9464/`.
([#2783](https://github.com/open-telemetry/opentelemetry-dotnet/pull/2783))

## 1.2.0-rc1

Released 2021-Nov-29

* Bug fix for handling Histogram with empty buckets.
  ([#2651](https://github.com/open-telemetry/opentelemetry-dotnet/issues/2651))

## 1.2.0-beta2

Released 2021-Nov-19

* Added scrape endpoint response caching feature &
  `ScrapeResponseCacheDurationMilliseconds` option
  ([#2610](https://github.com/open-telemetry/opentelemetry-dotnet/pull/2610))

## 1.2.0-beta1

Released 2021-Oct-08

## 1.2.0-alpha4

Released 2021-Sep-23

## 1.2.0-alpha3

Released 2021-Sep-13

* Bug fixes
  ([#2289](https://github.com/open-telemetry/opentelemetry-dotnet/issues/2289)
  [#2309](https://github.com/open-telemetry/opentelemetry-dotnet/issues/2309))

## 1.2.0-alpha2

Released 2021-Aug-24

* Revamped to support the new Metrics API/SDK.
  Supports Counter, Gauge and Histogram.

## 1.0.0-rc1.1

Released 2020-Nov-17

* Initial release<|MERGE_RESOLUTION|>--- conflicted
+++ resolved
@@ -2,14 +2,12 @@
 
 ## Unreleased
 
-<<<<<<< HEAD
 * Fix collection output buffer management when its resized
   ([#5661](https://github.com/open-telemetry/opentelemetry-dotnet/issues/5661))
-=======
+
 ## 1.9.0-beta.1
 
 Released 2024-Jun-14
->>>>>>> 4af3df9b
 
 ## 1.9.0-alpha.2
 
