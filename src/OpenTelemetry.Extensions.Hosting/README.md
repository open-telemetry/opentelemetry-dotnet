# OpenTelemetry.Extensions.Hosting

[![NuGet](https://img.shields.io/nuget/v/OpenTelemetry.Extensions.Hosting.svg)](https://www.nuget.org/packages/OpenTelemetry.Extensions.Hosting)
[![NuGet](https://img.shields.io/nuget/dt/OpenTelemetry.Extensions.Hosting.svg)](https://www.nuget.org/packages/OpenTelemetry.Extensions.Hosting)

## Installation

```shell
dotnet add package OpenTelemetry.Extensions.Hosting
```

## Overview

The OpenTelemetry.Extensions.Hosting package provides extension methods for
automatically starting (and stopping) OpenTelemetry tracing (`TracerProvider`)
and metrics (`MeterProvider`) in [ASP.NET
 Core](https://learn.microsoft.com/aspnet/core/fundamentals/host/web-host) and
 [.NET Generic](https://learn.microsoft.com/dotnet/core/extensions/generic-host)
 hosts. These are completely optional extensions meant to simplify the
 management of the OpenTelemetry SDK lifecycle.

## Extension method reference

### OpenTelemetry SDK v1.4.0 and newer extensions

Targeting `Microsoft.Extensions.DependencyInjection.IServiceCollection`:

* `AddOpenTelemetry`: Registers an
  [IHostedService](https://learn.microsoft.com/dotnet/api/microsoft.extensions.hosting.ihostedservice)
  to automatically start tracing and/or metric services in the supplied
  [IServiceCollection](https://learn.microsoft.com/dotnet/api/microsoft.extensions.dependencyinjection.iservicecollection)
  and then returns an `OpenTelemetryBuilder` class.

  > **Note**
  > `AddOpenTelemetry` should be called by application host code only. Library
  authors see: [Registration extension method guidance for library
  authors](../../docs/trace/extending-the-sdk/README.md#registration-extension-method-guidance-for-library-authors).
  <!-- This comment is to make sure the two notes above and below are not merged
  -->
  > **Note**
  > Multiple calls to `AddOpenTelemetry` will **NOT** result in multiple
  providers. Only a single `TracerProvider` and/or `MeterProvider` will be
  created in the target `IServiceCollection`. To establish multiple providers
  use the `Sdk.CreateTracerProviderBuilder()` and/or
  `Sdk.CreateMeterProviderBuilder()` methods. See [TracerProvider
  configuration](../../docs/trace/customizing-the-sdk/README.md#tracerprovider-configuration)
  and [Building a
  MeterProvider](../../docs/metrics/customizing-the-sdk/README.md#building-a-meterprovider)
  for more details.

  `OpenTelemetryBuilder` methods:

  * `ConfigureResource`: Registers a callback action to configure the
  `ResourceBuilder` for tracing and metric providers.

  * `WithTracing`: Enables tracing and optionally configures the
  `TracerProvider`.

  * `WithMetrics`: Enables metrics and optionally configures the
  `MeterProvider`.

#### Usage

The following example shows how to register OpenTelemetry tracing & metrics in
an ASP.NET Core host using the OpenTelemetry.Extensions.Hosting extensions.

```csharp
using Microsoft.AspNetCore.Builder;
using Microsoft.Extensions.DependencyInjection;
using OpenTelemetry.Metrics;
using OpenTelemetry.Trace;

var appBuilder = WebApplication.CreateBuilder(args);

appBuilder.Services.AddOpenTelemetry()
    .WithTracing(builder => builder.AddConsoleExporter())
    .WithMetrics(builder => builder.AddConsoleExporter())
    .StartWithHost();

var app = appBuilder.Build();

app.Run();
```

### OpenTelemetry SDK v1.3.0 and older extensions

**Note:** The below extension methods were removed in v1.4.0.

> **Note**
> The below extension methods should be called by application host code
only. Library authors see: [Registration extension method guidance for library
authors](../../docs/trace/extending-the-sdk/README.md#registration-extension-method-guidance-for-library-authors).
<!-- This comment is to make sure the two notes above and below are not merged -->
> **Note**
> Multiple calls to the below extensions will **NOT** result in multiple
providers. To establish multiple providers use the
`Sdk.CreateTracerProviderBuilder()` and/or `Sdk.CreateMeterProviderBuilder()`
methods. See [TracerProvider
configuration](../../docs/trace/customizing-the-sdk/README.md#tracerprovider-configuration)
and [Building a
MeterProvider](../../docs/metrics/customizing-the-sdk/README.md#building-a-meterprovider)
for more details.

Targeting `Microsoft.Extensions.DependencyInjection.IServiceCollection`:

* `AddOpenTelemetryTracing`: Configure OpenTelemetry and register an
  [IHostedService](https://learn.microsoft.com/dotnet/api/microsoft.extensions.hosting.ihostedservice)
  to automatically start tracing services in the supplied
  [IServiceCollection](https://learn.microsoft.com/dotnet/api/microsoft.extensions.dependencyinjection.iservicecollection).

* `AddOpenTelemetryMetrics`: Configure OpenTelemetry and register an
  [IHostedService](https://learn.microsoft.com/dotnet/api/microsoft.extensions.hosting.ihostedservice)
  to automatically start metric services in the supplied
  [IServiceCollection](https://learn.microsoft.com/dotnet/api/microsoft.extensions.dependencyinjection.iservicecollection).

<<<<<<< HEAD
=======
## Usage

The following example shows how to register OpenTelemetry tracing & metrics in
an ASP.NET Core host using the OpenTelemetry.Extensions.Hosting extensions.

```csharp
using Microsoft.AspNetCore.Builder;
using Microsoft.Extensions.DependencyInjection;
using OpenTelemetry.Metrics;
using OpenTelemetry.Trace;

var appBuilder = WebApplication.CreateBuilder(args);

appBuilder.Services.AddOpenTelemetry()
    .ConfigureResource(builder => builder.AddService(serviceName: "MyService"))
    .WithTracing(builder => builder.AddConsoleExporter())
    .WithMetrics(builder => builder.AddConsoleExporter());

var app = appBuilder.Build();

app.Run();
```

>>>>>>> 74212a24
## References

* [OpenTelemetry Project](https://opentelemetry.io/)<|MERGE_RESOLUTION|>--- conflicted
+++ resolved
@@ -59,7 +59,7 @@
   * `WithMetrics`: Enables metrics and optionally configures the
   `MeterProvider`.
 
-#### Usage
+## Usage
 
 The following example shows how to register OpenTelemetry tracing & metrics in
 an ASP.NET Core host using the OpenTelemetry.Extensions.Hosting extensions.
@@ -73,9 +73,9 @@
 var appBuilder = WebApplication.CreateBuilder(args);
 
 appBuilder.Services.AddOpenTelemetry()
+    .ConfigureResource(builder => builder.AddService(serviceName: "MyService"))
     .WithTracing(builder => builder.AddConsoleExporter())
-    .WithMetrics(builder => builder.AddConsoleExporter())
-    .StartWithHost();
+    .WithMetrics(builder => builder.AddConsoleExporter());
 
 var app = appBuilder.Build();
 
@@ -84,7 +84,8 @@
 
 ### OpenTelemetry SDK v1.3.0 and older extensions
 
-**Note:** The below extension methods were removed in v1.4.0.
+> **Note**
+> The below extension methods were removed in v1.4.0.
 
 > **Note**
 > The below extension methods should be called by application host code
@@ -113,32 +114,6 @@
   to automatically start metric services in the supplied
   [IServiceCollection](https://learn.microsoft.com/dotnet/api/microsoft.extensions.dependencyinjection.iservicecollection).
 
-<<<<<<< HEAD
-=======
-## Usage
-
-The following example shows how to register OpenTelemetry tracing & metrics in
-an ASP.NET Core host using the OpenTelemetry.Extensions.Hosting extensions.
-
-```csharp
-using Microsoft.AspNetCore.Builder;
-using Microsoft.Extensions.DependencyInjection;
-using OpenTelemetry.Metrics;
-using OpenTelemetry.Trace;
-
-var appBuilder = WebApplication.CreateBuilder(args);
-
-appBuilder.Services.AddOpenTelemetry()
-    .ConfigureResource(builder => builder.AddService(serviceName: "MyService"))
-    .WithTracing(builder => builder.AddConsoleExporter())
-    .WithMetrics(builder => builder.AddConsoleExporter());
-
-var app = appBuilder.Build();
-
-app.Run();
-```
-
->>>>>>> 74212a24
 ## References
 
 * [OpenTelemetry Project](https://opentelemetry.io/)