// <copyright file="OpenTelemetryServicesExtensions.cs" company="OpenTelemetry Authors">
// Copyright The OpenTelemetry Authors
//
// Licensed under the Apache License, Version 2.0 (the "License");
// you may not use this file except in compliance with the License.
// You may obtain a copy of the License at
//
//     http://www.apache.org/licenses/LICENSE-2.0
//
// Unless required by applicable law or agreed to in writing, software
// distributed under the License is distributed on an "AS IS" BASIS,
// WITHOUT WARRANTIES OR CONDITIONS OF ANY KIND, either express or implied.
// See the License for the specific language governing permissions and
// limitations under the License.
// </copyright>

using System;
<<<<<<< HEAD
=======
using System.Diagnostics;
using Microsoft.Extensions.DependencyInjection.Extensions;
using Microsoft.Extensions.Hosting;
>>>>>>> 0ecb317b
using OpenTelemetry.Extensions.Hosting.Implementation;
using OpenTelemetry.Internal;
using OpenTelemetry.Metrics;
using OpenTelemetry.Trace;

namespace Microsoft.Extensions.DependencyInjection
{
    /// <summary>
    /// Extension methods for setting up OpenTelemetry services in an <see cref="IServiceCollection" />.
    /// </summary>
    public static class OpenTelemetryServicesExtensions
    {
        /// <summary>
        /// Adds OpenTelemetry TracerProvider to the specified <see cref="IServiceCollection" />.
        /// </summary>
        /// <param name="services">The <see cref="IServiceCollection" /> to add services to.</param>
        /// <returns>The <see cref="IServiceCollection"/> so that additional calls can be chained.</returns>
        public static IServiceCollection AddOpenTelemetryTracing(this IServiceCollection services)
        {
            return services.AddOpenTelemetryTracing(builder => { });
        }

        /// <summary>
        /// Adds OpenTelemetry TracerProvider to the specified <see cref="IServiceCollection" />.
        /// </summary>
        /// <param name="services">The <see cref="IServiceCollection" /> to add services to.</param>
        /// <param name="configure">Callback action to configure the <see cref="TracerProviderBuilder"/>.</param>
        /// <returns>The <see cref="IServiceCollection"/> so that additional calls can be chained.</returns>
        public static IServiceCollection AddOpenTelemetryTracing(this IServiceCollection services, Action<TracerProviderBuilder> configure)
        {
            Guard.ThrowIfNull(configure, nameof(configure));

            var builder = new TracerProviderBuilderHosting(services);
            configure(builder);
            return services.AddOpenTelemetryTracing(sp => builder.Build(sp));
        }

        /// <summary>
        /// Adds OpenTelemetry MeterProvider to the specified <see cref="IServiceCollection" />.
        /// </summary>
        /// <param name="services">The <see cref="IServiceCollection" /> to add services to.</param>
        /// <returns>The <see cref="IServiceCollection"/> so that additional calls can be chained.</returns>
        public static IServiceCollection AddOpenTelemetryMetrics(this IServiceCollection services)
        {
            return services.AddOpenTelemetryMetrics(builder => { });
        }

        /// <summary>
        /// Adds OpenTelemetry MeterProvider to the specified <see cref="IServiceCollection" />.
        /// </summary>
        /// <param name="services">The <see cref="IServiceCollection" /> to add services to.</param>
        /// <param name="configure">Callback action to configure the <see cref="MeterProviderBuilder"/>.</param>
        /// <returns>The <see cref="IServiceCollection"/> so that additional calls can be chained.</returns>
        public static IServiceCollection AddOpenTelemetryMetrics(this IServiceCollection services, Action<MeterProviderBuilder> configure)
        {
            Guard.ThrowIfNull(configure, nameof(configure));

            var builder = new MeterProviderBuilderHosting(services);
            configure(builder);
            return services.AddOpenTelemetryMetrics(sp => builder.Build(sp));
        }

        /// <summary>
        /// Adds OpenTelemetry TracerProvider to the specified <see cref="IServiceCollection" />.
        /// </summary>
        /// <param name="services">The <see cref="IServiceCollection" /> to add services to.</param>
        /// <param name="createTracerProvider">A delegate that provides the tracer provider to be registered.</param>
        /// <returns>The <see cref="IServiceCollection"/> so that additional calls can be chained.</returns>
        private static IServiceCollection AddOpenTelemetryTracing(this IServiceCollection services, Func<IServiceProvider, TracerProvider> createTracerProvider)
        {
            Guard.ThrowIfNull(services, nameof(services));
            Guard.ThrowIfNull(createTracerProvider, nameof(createTracerProvider));

            try
            {
                services.TryAddEnumerable(ServiceDescriptor.Singleton<IHostedService, TelemetryHostedService>());
                return services.AddSingleton(s => createTracerProvider(s));
            }
            catch (Exception ex)
            {
                HostingExtensionsEventSource.Log.FailedInitialize(ex);
            }

            return services;
        }

        /// <summary>
        /// Adds OpenTelemetry MeterProvider to the specified <see cref="IServiceCollection" />.
        /// </summary>
        /// <param name="services">The <see cref="IServiceCollection" /> to add services to.</param>
        /// <param name="createMeterProvider">A delegate that provides the tracer provider to be registered.</param>
        /// <returns>The <see cref="IServiceCollection"/> so that additional calls can be chained.</returns>
        private static IServiceCollection AddOpenTelemetryMetrics(this IServiceCollection services, Func<IServiceProvider, MeterProvider> createMeterProvider)
        {
            Debug.Assert(services != null, $"{nameof(services)} must not be null");
            Debug.Assert(createMeterProvider != null, $"{nameof(createMeterProvider)} must not be null");

            try
            {
<<<<<<< HEAD
                services.AddHostedService<TelemetryHostedService>();
                return services.AddSingleton(s => createTracerProvider(s));
=======
                services.TryAddEnumerable(ServiceDescriptor.Singleton<IHostedService, TelemetryHostedService>());
                return services.AddSingleton(s => createMeterProvider(s));
>>>>>>> 0ecb317b
            }
            catch (Exception ex)
            {
                HostingExtensionsEventSource.Log.FailedInitialize(ex);
            }

            return services;
        }
    }
}<|MERGE_RESOLUTION|>--- conflicted
+++ resolved
@@ -15,12 +15,9 @@
 // </copyright>
 
 using System;
-<<<<<<< HEAD
-=======
 using System.Diagnostics;
 using Microsoft.Extensions.DependencyInjection.Extensions;
 using Microsoft.Extensions.Hosting;
->>>>>>> 0ecb317b
 using OpenTelemetry.Extensions.Hosting.Implementation;
 using OpenTelemetry.Internal;
 using OpenTelemetry.Metrics;
@@ -120,13 +117,8 @@
 
             try
             {
-<<<<<<< HEAD
                 services.AddHostedService<TelemetryHostedService>();
-                return services.AddSingleton(s => createTracerProvider(s));
-=======
-                services.TryAddEnumerable(ServiceDescriptor.Singleton<IHostedService, TelemetryHostedService>());
                 return services.AddSingleton(s => createMeterProvider(s));
->>>>>>> 0ecb317b
             }
             catch (Exception ex)
             {
