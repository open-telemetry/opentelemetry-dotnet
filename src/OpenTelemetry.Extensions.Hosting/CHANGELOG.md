# Changelog

## Unreleased

<<<<<<< HEAD
* **BREAKING CHANGE** Dependency injection support when configuring
  `TracerProvider` has been moved into the SDK. Call
  `IHostBuilder.UseOpenTelemetryTracing` to automatically register and start the
  `TracerProvider` or `IServiceCollection.AddOpenTelemetryTracing` to register
  and `IHost.UseOpenTelemetry` to start the `TracerProvider`
  ([#3533](https://github.com/open-telemetry/opentelemetry-dotnet/pull/3533))
=======
## 1.0.0-rc9.6

Released 2022-Aug-18
>>>>>>> 42374d95

## 1.0.0-rc9.5

Released 2022-Aug-02

## 1.0.0-rc9.4

Released 2022-Jun-03

## 1.0.0-rc9.3

Released 2022-Apr-15

## 1.0.0-rc9.2

Released 2022-Apr-12

## 1.0.0-rc9.1

Released 2022-Mar-30

## 1.0.0-rc10 (broken. use 1.0.0-rc9.1 and newer)

Released 2022-Mar-04

* Fixes an issue where the initialization of some aspects of the SDK can be
  delayed when using the `AddOpenTelemetryTracing` and
  `AddOpenTelemetryMetrics` methods. Namely, self-diagnostics and the default
  context propagator responsible for propagating trace context and baggage.
  ([#2901](https://github.com/open-telemetry/opentelemetry-dotnet/pull/2901))

## 1.0.0-rc9

Released 2022-Feb-02

## 1.0.0-rc8

Released 2021-Oct-08

* Removes upper constraint for Microsoft.Extensions.Hosting.Abstractions
  dependency.
  ([#2179](https://github.com/open-telemetry/opentelemetry-dotnet/pull/2179))

* Added `AddOpenTelemetryMetrics` extensions on `IServiceCollection` to register
  OpenTelemetry `MeterProvider` with application services. Added
  `AddInstrumentation<T>`, `AddReader<T>`, and `Configure` extensions on
  `MeterProviderBuilder` to support dependency injection scenarios.
  ([#2412](https://github.com/open-telemetry/opentelemetry-dotnet/pull/2412))

## 1.0.0-rc7

Released 2021-Jul-12

## 1.0.0-rc6

Released 2021-Jun-25

* Added `GetServices` extension.
  ([#2058](https://github.com/open-telemetry/opentelemetry-dotnet/pull/2100))

## 1.0.0-rc5

Released 2021-Jun-09

## 1.0.0-rc4

Released 2021-Apr-23

* Added `AddInstrumentation<T>`, `AddProcessor<T>`, `SetSampler<T>`, and
  `Configure` extensions to support dependency injection through the
  OpenTelemetry.Extensions.Hosting `TracerProviderBuilder`.
  ([#1889](https://github.com/open-telemetry/opentelemetry-dotnet/pull/1889))

## 1.0.0-rc3

Released 2021-Mar-19

## 1.0.0-rc2

Released 2021-Jan-29

## 1.0.0-rc1.1

Released 2020-Nov-17

## 0.8.0-beta.1

Released 2020-Nov-5

* Removed AddOpenTelemetryTracing method which takes Func returning
  TracerProvider.

## 0.7.0-beta.1

Released 2020-Oct-16

## 0.6.0-beta.1

Released 2020-Sep-15

* Renamed all extension methods from AddOpenTelemetryTracerProvider to AddOpenTelemetryTracing

## 0.5.0-beta.2

Released 2020-08-28

* Renamed all extension methods from AddOpenTelemetry to AddOpenTelemetryTracerProvider

## 0.4.0-beta.2

Released 2020-07-24

* First beta release

## 0.3.0-beta

Released 2020-07-23

* Initial release<|MERGE_RESOLUTION|>--- conflicted
+++ resolved
@@ -2,18 +2,13 @@
 
 ## Unreleased
 
-<<<<<<< HEAD
-* **BREAKING CHANGE** Dependency injection support when configuring
-  `TracerProvider` has been moved into the SDK. Call
-  `IHostBuilder.UseOpenTelemetryTracing` to automatically register and start the
-  `TracerProvider` or `IServiceCollection.AddOpenTelemetryTracing` to register
-  and `IHost.UseOpenTelemetry` to start the `TracerProvider`
+* Dependency injection support when configuring
+  `TracerProvider` has been moved into the SDK.
   ([#3533](https://github.com/open-telemetry/opentelemetry-dotnet/pull/3533))
-=======
+
 ## 1.0.0-rc9.6
 
 Released 2022-Aug-18
->>>>>>> 42374d95
 
 ## 1.0.0-rc9.5
 
