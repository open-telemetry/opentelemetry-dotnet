--- conflicted
+++ resolved
@@ -6,18 +6,16 @@
 
 ## Unreleased
 
-<<<<<<< HEAD
 * **Breaking Change** When targeting `net8.0`, the package now depends on version
   `8.0.0` of the `Microsoft.Extensions.DependencyInjection.Abstractions`,
   `Microsoft.Extensions.Diagnostics.Abstractions`,
   `Microsoft.Extensions.Hosting.Abstractions` and
   `Microsoft.Extensions.Logging.Configuration` NuGet packages.
   ([#6327](https://github.com/open-telemetry/opentelemetry-dotnet/pull/6327))
-=======
+
 ## 1.13.1
 
 Released 2025-Oct-09
->>>>>>> fb89b7a1
 
 ## 1.13.0
 
