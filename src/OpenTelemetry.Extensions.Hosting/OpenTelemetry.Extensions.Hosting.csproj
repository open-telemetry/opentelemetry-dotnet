--- conflicted
+++ resolved
@@ -6,11 +6,8 @@
     <RootNamespace>OpenTelemetry</RootNamespace>
 
     <!-- this is temporary. will remove in future PR. -->
-<<<<<<< HEAD
     <Nullable>disable</Nullable>
-=======
     <ImplicitUsings>disable</ImplicitUsings>
->>>>>>> 6bcb70b1
   </PropertyGroup>
 
   <ItemGroup>
