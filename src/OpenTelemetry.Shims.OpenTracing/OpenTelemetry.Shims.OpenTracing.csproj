<Project Sdk="Microsoft.NET.Sdk">
  <PropertyGroup>
    <!-- OmniSharp/VS Code requires TargetFrameworks to be in descending order for IntelliSense and analysis. -->
    <TargetFrameworks>netstandard2.0;net462</TargetFrameworks>
    <Description>OpenTracing shim for OpenTelemetry .NET</Description>
    <PackageTags>$(PackageTags);distributed-tracing;OpenTracing</PackageTags>
    <IsPackable>true</IsPackable>
    <!--
    TODO: Disable this exception, and actually do document all public API.
    -->
    <NoWarn>$(NoWarn),1591</NoWarn>

    <!-- this is temporary. will remove in future PR. -->
<<<<<<< HEAD
    <Nullable>disable</Nullable>
=======
    <ImplicitUsings>disable</ImplicitUsings>
>>>>>>> 6bcb70b1
  </PropertyGroup>

  <ItemGroup>
    <PackageReference Include="OpenTracing" Version="$(OpenTracingPkgVer)" />
  </ItemGroup>

  <ItemGroup>
    <ProjectReference Include="$(RepoRoot)\src\OpenTelemetry.Api\OpenTelemetry.Api.csproj" />
  </ItemGroup>

  <ItemGroup>
    <Compile Include="$(RepoRoot)\src\OpenTelemetry.Api\Internal\Guard.cs" Link="Includes\Guard.cs" />
  </ItemGroup>

</Project><|MERGE_RESOLUTION|>--- conflicted
+++ resolved
@@ -11,11 +11,8 @@
     <NoWarn>$(NoWarn),1591</NoWarn>
 
     <!-- this is temporary. will remove in future PR. -->
-<<<<<<< HEAD
     <Nullable>disable</Nullable>
-=======
     <ImplicitUsings>disable</ImplicitUsings>
->>>>>>> 6bcb70b1
   </PropertyGroup>
 
   <ItemGroup>
