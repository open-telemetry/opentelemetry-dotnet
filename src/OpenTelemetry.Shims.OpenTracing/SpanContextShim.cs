// <copyright file="SpanContextShim.cs" company="OpenTelemetry Authors">
// Copyright The OpenTelemetry Authors
//
// Licensed under the Apache License, Version 2.0 (the "License");
// you may not use this file except in compliance with the License.
// You may obtain a copy of the License at
//
//     http://www.apache.org/licenses/LICENSE-2.0
//
// Unless required by applicable law or agreed to in writing, software
// distributed under the License is distributed on an "AS IS" BASIS,
// WITHOUT WARRANTIES OR CONDITIONS OF ANY KIND, either express or implied.
// See the License for the specific language governing permissions and
// limitations under the License.
// </copyright>

using OpenTracing;

namespace OpenTelemetry.Shims.OpenTracing;

internal sealed class SpanContextShim : ISpanContext
{
    public SpanContextShim(in Trace.SpanContext spanContext)
    {
        if (!spanContext.IsValid)
        {
<<<<<<< HEAD
            throw new ArgumentException($"Invalid '{nameof(Trace.SpanContext)}'", nameof(spanContext));
=======
            this.SpanContext = spanContext;
>>>>>>> 0f9f507e
        }

        this.SpanContext = spanContext;
    }

    public Trace.SpanContext SpanContext { get; private set; }

    /// <inheritdoc/>
    public string TraceId => this.SpanContext.TraceId.ToString();

    /// <inheritdoc/>
    public string SpanId => this.SpanContext.SpanId.ToString();

    public IEnumerable<KeyValuePair<string, string>> GetBaggageItems()
        => Baggage.GetBaggage();
}<|MERGE_RESOLUTION|>--- conflicted
+++ resolved
@@ -16,32 +16,24 @@
 
 using OpenTracing;
 
-namespace OpenTelemetry.Shims.OpenTracing;
-
-internal sealed class SpanContextShim : ISpanContext
+namespace OpenTelemetry.Shims.OpenTracing
 {
-    public SpanContextShim(in Trace.SpanContext spanContext)
+    internal sealed class SpanContextShim : ISpanContext
     {
-        if (!spanContext.IsValid)
+        public SpanContextShim(in Trace.SpanContext spanContext)
         {
-<<<<<<< HEAD
-            throw new ArgumentException($"Invalid '{nameof(Trace.SpanContext)}'", nameof(spanContext));
-=======
             this.SpanContext = spanContext;
->>>>>>> 0f9f507e
         }
 
-        this.SpanContext = spanContext;
+        public Trace.SpanContext SpanContext { get; private set; }
+
+        /// <inheritdoc/>
+        public string TraceId => this.SpanContext.TraceId.ToString();
+
+        /// <inheritdoc/>
+        public string SpanId => this.SpanContext.SpanId.ToString();
+
+        public IEnumerable<KeyValuePair<string, string>> GetBaggageItems()
+            => Baggage.GetBaggage();
     }
-
-    public Trace.SpanContext SpanContext { get; private set; }
-
-    /// <inheritdoc/>
-    public string TraceId => this.SpanContext.TraceId.ToString();
-
-    /// <inheritdoc/>
-    public string SpanId => this.SpanContext.SpanId.ToString();
-
-    public IEnumerable<KeyValuePair<string, string>> GetBaggageItems()
-        => Baggage.GetBaggage();
 }