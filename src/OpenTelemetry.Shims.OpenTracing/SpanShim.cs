--- conflicted
+++ resolved
@@ -74,18 +74,7 @@
 
         /// <inheritdoc/>
         public string GetBaggageItem(string key)
-<<<<<<< HEAD
             => BaggageContext.GetBaggage(key);
-=======
-        {
-            if (key is null)
-            {
-                throw new ArgumentNullException(nameof(key));
-            }
-
-            return this.Context.GetBaggageItems().FirstOrDefault(kvp => kvp.Key.Equals(key, StringComparison.Ordinal)).Value;
-        }
->>>>>>> bced8cf0
 
         /// <inheritdoc/>
         public global::OpenTracing.ISpan Log(DateTimeOffset timestamp, IEnumerable<KeyValuePair<string, object>> fields)
