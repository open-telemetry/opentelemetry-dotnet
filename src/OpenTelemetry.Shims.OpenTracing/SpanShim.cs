--- conflicted
+++ resolved
@@ -13,21 +13,12 @@
 // See the License for the specific language governing permissions and
 // limitations under the License.
 // </copyright>
-<<<<<<< HEAD
-
-using System;
-using System.Collections.Generic;
-using System.Linq;
-using OpenTracing;
-
-=======
 
 using System;
 using System.Collections.Generic;
 using System.Linq;
 using global::OpenTracing;
 
->>>>>>> d48e7022
 namespace OpenTelemetry.Shims.OpenTracing
 {
     public sealed class SpanShim : ISpan
@@ -308,4 +299,4 @@
             return new Tuple<string, IDictionary<string, object>>(eventName ?? DefaultEventName, attributes);
         }
     }
-}
+}