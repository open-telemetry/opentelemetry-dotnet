--- conflicted
+++ resolved
@@ -6,7 +6,6 @@
 
 ## Unreleased
 
-<<<<<<< HEAD
 * Removed the peer service resolver, which was based on earlier experimental
   semantic conventions that are not part of the stable specification. This
   change ensures that the exporter no longer modifies or assumes the value of
@@ -15,11 +14,10 @@
 
 * Extended remote endpoint calculation to align with the [opentelemetry-specification](https://github.com/open-telemetry/opentelemetry-specification/blob/v1.40.0/specification/trace/sdk_exporters/zipkin.md#otlp---zipkin).
   ([#6191](https://github.com/open-telemetry/opentelemetry-dotnet/pull/6191))
-=======
+
 ## 1.12.0
 
 Released 2025-Apr-29
->>>>>>> 2ec8931f
 
 ## 1.11.2
 
