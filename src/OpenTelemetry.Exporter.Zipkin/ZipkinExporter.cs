// Copyright The OpenTelemetry Authors
// SPDX-License-Identifier: Apache-2.0

using System.Diagnostics;
using System.Net;
#if NETFRAMEWORK
using System.Net.Http;
#endif
using System.Net.Http.Headers;
using System.Net.Sockets;
using System.Runtime.CompilerServices;
using System.Text.Json;
using OpenTelemetry.Exporter.Zipkin.Implementation;
using OpenTelemetry.Internal;
using OpenTelemetry.Resources;

namespace OpenTelemetry.Exporter;

/// <summary>
/// Zipkin exporter.
/// </summary>
public class ZipkinExporter : BaseExporter<Activity>
{
    private readonly ZipkinExporterOptions options;
    private readonly int maxPayloadSizeInBytes;
    private readonly HttpClient httpClient;

    /// <summary>
    /// Initializes a new instance of the <see cref="ZipkinExporter"/> class.
    /// </summary>
    /// <param name="options">Configuration options.</param>
    /// <param name="client">Http client to use to upload telemetry.</param>
    public ZipkinExporter(ZipkinExporterOptions options, HttpClient client = null)
    {
        Guard.ThrowIfNull(options);

        this.options = options;
        this.maxPayloadSizeInBytes = (!options.MaxPayloadSizeInBytes.HasValue || options.MaxPayloadSizeInBytes <= 0) ? ZipkinExporterOptions.DefaultMaxPayloadSizeInBytes : options.MaxPayloadSizeInBytes.Value;
        this.httpClient = client ?? options.HttpClientFactory?.Invoke() ?? throw new InvalidOperationException("ZipkinExporter was missing HttpClientFactory or it returned null.");

<<<<<<< HEAD
        ZipkinTagTransformer.LogUnsupportedAttributeType = (string tagValueType, string tagKey) =>
        {
            ZipkinExporterEventSource.Log.UnsupportedAttributeType(tagValueType, tagKey);
        };
=======
        OpenTelemetryConfigurationExtensions.LogInvalidEnvironmentVariable = ZipkinExporterEventSource.Log.InvalidEnvironmentVariable;
>>>>>>> 49f16e44
    }

    internal ZipkinEndpoint LocalEndpoint { get; private set; }

    /// <inheritdoc/>
    public override ExportResult Export(in Batch<Activity> batch)
    {
        // Prevent Zipkin's HTTP operations from being instrumented.
        using var scope = SuppressInstrumentationScope.Begin();

        try
        {
            if (this.LocalEndpoint == null)
            {
                this.SetLocalEndpointFromResource(this.ParentProvider.GetResource());
            }

            var requestUri = this.options.Endpoint;

            using var request = new HttpRequestMessage(HttpMethod.Post, requestUri)
            {
                Content = new JsonContent(this, batch),
            };

#if NET6_0_OR_GREATER
            using var response = this.httpClient.Send(request, CancellationToken.None);
#else
            using var response = this.httpClient.SendAsync(request, CancellationToken.None).GetAwaiter().GetResult();
#endif

            response.EnsureSuccessStatusCode();

            return ExportResult.Success;
        }
        catch (Exception ex)
        {
            ZipkinExporterEventSource.Log.FailedExport(ex);

            return ExportResult.Failure;
        }
    }

    internal void SetLocalEndpointFromResource(Resource resource)
    {
        var hostName = ResolveHostName();

        string ipv4 = null;
        string ipv6 = null;
        if (!string.IsNullOrEmpty(hostName))
        {
            ipv4 = ResolveHostAddress(hostName, AddressFamily.InterNetwork);
            ipv6 = ResolveHostAddress(hostName, AddressFamily.InterNetworkV6);
        }

        string serviceName = null;
        foreach (var label in resource.Attributes)
        {
            if (label.Key == ResourceSemanticConventions.AttributeServiceName)
            {
                serviceName = label.Value as string;
                break;
            }
        }

        if (string.IsNullOrEmpty(serviceName))
        {
            serviceName = (string)this.ParentProvider.GetDefaultResource().Attributes.Where(
                pair => pair.Key == ResourceSemanticConventions.AttributeServiceName).FirstOrDefault().Value;
        }

        this.LocalEndpoint = new ZipkinEndpoint(
            serviceName,
            ipv4,
            ipv6,
            port: null,
            tags: null);
    }

    private static string ResolveHostAddress(string hostName, AddressFamily family)
    {
        string result = null;

        try
        {
            var results = Dns.GetHostAddresses(hostName);

            if (results != null && results.Length > 0)
            {
                foreach (var addr in results)
                {
                    if (addr.AddressFamily.Equals(family))
                    {
                        var sanitizedAddress = new IPAddress(addr.GetAddressBytes()); // Construct address sans ScopeID
                        result = sanitizedAddress.ToString();

                        break;
                    }
                }
            }
        }
        catch (Exception)
        {
            // Ignore
        }

        return result;
    }

    private static string ResolveHostName()
    {
        string result = null;

        try
        {
            result = Dns.GetHostName();

            if (!string.IsNullOrEmpty(result))
            {
                var response = Dns.GetHostEntry(result);

                if (response != null)
                {
                    return response.HostName;
                }
            }
        }
        catch (Exception)
        {
            // Ignore
        }

        return result;
    }

    private sealed class JsonContent : HttpContent
    {
        private static readonly MediaTypeHeaderValue JsonHeader = new("application/json")
        {
            CharSet = "utf-8",
        };

        private readonly ZipkinExporter exporter;
        private readonly Batch<Activity> batch;
        private Utf8JsonWriter writer;

        public JsonContent(ZipkinExporter exporter, in Batch<Activity> batch)
        {
            this.exporter = exporter;
            this.batch = batch;

            this.Headers.ContentType = JsonHeader;
        }

#if NET6_0_OR_GREATER
        protected override void SerializeToStream(Stream stream, TransportContext context, CancellationToken cancellationToken)
        {
            this.SerializeToStreamInternal(stream);
        }
#endif

        protected override Task SerializeToStreamAsync(Stream stream, TransportContext context)
        {
            this.SerializeToStreamInternal(stream);
            return Task.CompletedTask;
        }

        protected override bool TryComputeLength(out long length)
        {
            // We can't know the length of the content being pushed to the output stream.
            length = -1;
            return false;
        }

        [MethodImpl(MethodImplOptions.AggressiveInlining)]
        private void SerializeToStreamInternal(Stream stream)
        {
            if (this.writer == null)
            {
                this.writer = new Utf8JsonWriter(stream);
            }
            else
            {
                this.writer.Reset(stream);
            }

            this.writer.WriteStartArray();

            foreach (var activity in this.batch)
            {
                var zipkinSpan = activity.ToZipkinSpan(this.exporter.LocalEndpoint, this.exporter.options.UseShortTraceIds);

                zipkinSpan.Write(this.writer);

                zipkinSpan.Return();
                if (this.writer.BytesPending >= this.exporter.maxPayloadSizeInBytes)
                {
                    this.writer.Flush();
                }
            }

            this.writer.WriteEndArray();

            this.writer.Flush();
        }
    }
}<|MERGE_RESOLUTION|>--- conflicted
+++ resolved
@@ -37,15 +37,6 @@
         this.options = options;
         this.maxPayloadSizeInBytes = (!options.MaxPayloadSizeInBytes.HasValue || options.MaxPayloadSizeInBytes <= 0) ? ZipkinExporterOptions.DefaultMaxPayloadSizeInBytes : options.MaxPayloadSizeInBytes.Value;
         this.httpClient = client ?? options.HttpClientFactory?.Invoke() ?? throw new InvalidOperationException("ZipkinExporter was missing HttpClientFactory or it returned null.");
-
-<<<<<<< HEAD
-        ZipkinTagTransformer.LogUnsupportedAttributeType = (string tagValueType, string tagKey) =>
-        {
-            ZipkinExporterEventSource.Log.UnsupportedAttributeType(tagValueType, tagKey);
-        };
-=======
-        OpenTelemetryConfigurationExtensions.LogInvalidEnvironmentVariable = ZipkinExporterEventSource.Log.InvalidEnvironmentVariable;
->>>>>>> 49f16e44
     }
 
     internal ZipkinEndpoint LocalEndpoint { get; private set; }
