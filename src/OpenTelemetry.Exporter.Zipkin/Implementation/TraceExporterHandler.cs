--- conflicted
+++ resolved
@@ -172,14 +172,10 @@
 
         private async Task DoPost(HttpClient client, HttpRequestMessage request)
         {
-            using (HttpResponseMessage response = await client.SendAsync(request))
-            {
-<<<<<<< HEAD
-                using (var response = await client.SendAsync(request))
-=======
+            using (var response = await client.SendAsync(request))
+            {
                 if (response.StatusCode != HttpStatusCode.OK &&
                     response.StatusCode != HttpStatusCode.Accepted)
->>>>>>> 27d9b981
                 {
                     var statusCode = (int)response.StatusCode;
                 }
@@ -195,16 +191,10 @@
 
         private HttpContent GetRequestContent(IEnumerable<ZipkinSpan> toSerialize)
         {
-            string content = string.Empty;
-            try
-            {
-<<<<<<< HEAD
-                var json = JsonConvert.SerializeObject(toSerialize);
-
-                return new StringContent(json, Encoding.UTF8, "application/json");
-=======
+            var content = string.Empty;
+            try
+            {
                 content = JsonConvert.SerializeObject(toSerialize);
->>>>>>> 27d9b981
             }
             catch (Exception)
             {
