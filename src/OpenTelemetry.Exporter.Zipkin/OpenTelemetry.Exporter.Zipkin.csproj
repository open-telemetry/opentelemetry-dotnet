--- conflicted
+++ resolved
@@ -7,11 +7,8 @@
     <MinVerTagPrefix>core-</MinVerTagPrefix>
 
     <!-- this is temporary. will remove in future PR. -->
-<<<<<<< HEAD
     <Nullable>disable</Nullable>
-=======
     <ImplicitUsings>disable</ImplicitUsings>
->>>>>>> 6bcb70b1
   </PropertyGroup>
 
   <ItemGroup>
