﻿// <copyright file="ZipkinTraceExporter.cs" company="OpenTelemetry Authors">
// Copyright 2018, OpenTelemetry Authors
//
// Licensed under the Apache License, Version 2.0 (the "License");
// you may not use this file except in compliance with the License.
// You may obtain a copy of the License at
//
//     http://www.apache.org/licenses/LICENSE-2.0
//
// Unless required by applicable law or agreed to in writing, software
// distributed under the License is distributed on an "AS IS" BASIS,
// WITHOUT WARRANTIES OR CONDITIONS OF ANY KIND, either express or implied.
// See the License for the specific language governing permissions and
// limitations under the License.
// </copyright>
using System;
using System.Collections.Generic;
using System.IO;
using System.Net;
using System.Net.Http;
using System.Net.Http.Headers;
using System.Net.Sockets;
using System.Text.Json;
using System.Threading;
using System.Threading.Tasks;
using OpenTelemetry.Exporter.Zipkin.Implementation;
using OpenTelemetry.Trace.Export;

namespace OpenTelemetry.Exporter.Zipkin
{
    /// <summary>
    /// Zipkin exporter.
    /// </summary>
    public class ZipkinTraceExporter : SpanExporter
    {
        private const long MillisPerSecond = 1000L;
        private const long NanosPerMillisecond = 1000 * 1000;
        private const long NanosPerSecond = NanosPerMillisecond * MillisPerSecond;

        private static readonly JsonSerializerOptions Options = new JsonSerializerOptions
        {
            PropertyNamingPolicy = JsonNamingPolicy.CamelCase,
        };

        private readonly ZipkinTraceExporterOptions options;
        private readonly ZipkinEndpoint localEndpoint;
        private readonly HttpClient httpClient;
        private readonly string serviceEndpoint;

        /// <summary>
        /// Initializes a new instance of the <see cref="ZipkinTraceExporter"/> class.
        /// </summary>
        /// <param name="options">Configuration options.</param>
        /// <param name="client">Http client to use to upload telemetry.</param>
        public ZipkinTraceExporter(ZipkinTraceExporterOptions options, HttpClient client = null)
        {
            this.options = options;
            this.localEndpoint = this.GetLocalZipkinEndpoint();
            this.httpClient = client ?? new HttpClient();
            this.serviceEndpoint = options.Endpoint?.ToString();
        }

        /// <inheritdoc/>
        public override async Task<ExportResult> ExportAsync(IEnumerable<SpanData> otelSpanList, CancellationToken cancellationToken)
        {
            var zipkinSpans = new List<ZipkinSpan>();

            foreach (var data in otelSpanList)
            {
                bool shouldExport = true;
                foreach (var label in data.Attributes)
                {
                    if (label.Key == "http.url")
                    {
                        if (label.Value is string urlStr && urlStr == this.serviceEndpoint)
                        {
                            // do not track calls to Zipkin
                            shouldExport = false;
                        }

                        break;
                    }
                }

                if (shouldExport)
                {
                    var zipkinSpan = data.ToZipkinSpan(this.localEndpoint, this.options.UseShortTraceIds);
                    zipkinSpans.Add(zipkinSpan);
                }
            }

            if (zipkinSpans.Count == 0)
            {
                return ExportResult.Success;
            }

            try
            {
                await this.SendSpansAsync(zipkinSpans, cancellationToken);
                return ExportResult.Success;
            }
            catch (Exception)
            {
                // TODO distinguish retryable exceptions
                return ExportResult.FailedNotRetryable;
            }
        }

        /// <inheritdoc/>
        public override Task ShutdownAsync(CancellationToken cancellationToken)
        {
            return Task.CompletedTask;
        }

        private Task SendSpansAsync(IEnumerable<ZipkinSpan> spans, CancellationToken cancellationToken)
        {
            var requestUri = this.options.Endpoint;
            var request = this.GetHttpRequestMessage(HttpMethod.Post, requestUri);
            request.Content = this.GetRequestContent(spans);

            // avoid cancelling here: this is no return point: if we reached this point
            // and cancellation is requested, it's better if we try to finish sending spans rather than drop it
            return this.DoPostAsync(this.httpClient, request);
        }

        private async Task DoPostAsync(HttpClient client, HttpRequestMessage request)
        {
<<<<<<< HEAD
            using var response = await client.SendAsync(request).ConfigureAwait(false);
            if (response.StatusCode != HttpStatusCode.OK &&
                response.StatusCode != HttpStatusCode.Accepted)
            {
                var statusCode = (int)response.StatusCode;
            }
=======
            await client.SendAsync(request).ConfigureAwait(false);
>>>>>>> 1420a100
        }

        private HttpRequestMessage GetHttpRequestMessage(HttpMethod method, Uri requestUri)
        {
            var request = new HttpRequestMessage(method, requestUri);

            return request;
        }

        private HttpContent GetRequestContent(IEnumerable<ZipkinSpan> toSerialize)
        {
            return new JsonContent(toSerialize, Options);
        }

        private ZipkinEndpoint GetLocalZipkinEndpoint()
        {
            var result = new ZipkinEndpoint()
            {
                ServiceName = this.options.ServiceName,
            };

            var hostName = this.ResolveHostName();

            if (!string.IsNullOrEmpty(hostName))
            {
                result.Ipv4 = this.ResolveHostAddress(hostName, AddressFamily.InterNetwork);

                result.Ipv6 = this.ResolveHostAddress(hostName, AddressFamily.InterNetworkV6);
            }

            return result;
        }

        private string ResolveHostAddress(string hostName, AddressFamily family)
        {
            string result = null;

            try
            {
                var results = Dns.GetHostAddresses(hostName);

                if (results != null && results.Length > 0)
                {
                    foreach (var addr in results)
                    {
                        if (addr.AddressFamily.Equals(family))
                        {
                            var sanitizedAddress = new IPAddress(addr.GetAddressBytes()); // Construct address sans ScopeID
                            result = sanitizedAddress.ToString();

                            break;
                        }
                    }
                }
            }
            catch (Exception)
            {
                // Ignore
            }

            return result;
        }

        private string ResolveHostName()
        {
            string result = null;

            try
            {
                result = Dns.GetHostName();

                if (!string.IsNullOrEmpty(result))
                {
                    var response = Dns.GetHostEntry(result);

                    if (response != null)
                    {
                        return response.HostName;
                    }
                }
            }
            catch (Exception)
            {
                // Ignore
            }

            return result;
        }

        private class JsonContent : HttpContent
        {
            private static readonly MediaTypeHeaderValue JsonHeader = new MediaTypeHeaderValue("application/json")
            {
                CharSet = "utf-8",
            };

            private readonly IEnumerable<ZipkinSpan> spans;
            private readonly JsonSerializerOptions options;

            public JsonContent(IEnumerable<ZipkinSpan> spans, JsonSerializerOptions options)
            {
                this.spans = spans;
                this.options = options;

                this.Headers.ContentType = JsonHeader;
            }

            protected override async Task SerializeToStreamAsync(Stream stream, TransportContext context)
                => await JsonSerializer.SerializeAsync(stream, this.spans, this.options).ConfigureAwait(false);

            protected override bool TryComputeLength(out long length)
            {
                // We can't know the length of the content being pushed to the output stream.
                length = -1;
                return false;
            }
        }
    }
}<|MERGE_RESOLUTION|>--- conflicted
+++ resolved
@@ -125,16 +125,7 @@
 
         private async Task DoPostAsync(HttpClient client, HttpRequestMessage request)
         {
-<<<<<<< HEAD
-            using var response = await client.SendAsync(request).ConfigureAwait(false);
-            if (response.StatusCode != HttpStatusCode.OK &&
-                response.StatusCode != HttpStatusCode.Accepted)
-            {
-                var statusCode = (int)response.StatusCode;
-            }
-=======
             await client.SendAsync(request).ConfigureAwait(false);
->>>>>>> 1420a100
         }
 
         private HttpRequestMessage GetHttpRequestMessage(HttpMethod method, Uri requestUri)
