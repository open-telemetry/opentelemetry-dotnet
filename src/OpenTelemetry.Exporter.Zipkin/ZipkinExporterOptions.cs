--- conflicted
+++ resolved
@@ -26,8 +26,6 @@
     public sealed class ZipkinExporterOptions
     {
         internal const int DefaultMaxPayloadSizeInBytes = 4096;
-<<<<<<< HEAD
-#endif
         internal const string ZipkinEndpointEnvVar = "OTEL_EXPORTER_ZIPKIN_ENDPOINT";
         internal const string DefaultZipkinEndpoint = "http://localhost:9411/api/v2/spans";
 
@@ -47,8 +45,6 @@
                 ZipkinExporterEventSource.Log.FailedEndpointInitialization(ex);
             }
         }
-=======
->>>>>>> a12fddd5
 
         /// <summary>
         /// Gets or sets Zipkin endpoint address. See https://zipkin.io/zipkin-api/#/default/post_spans.
