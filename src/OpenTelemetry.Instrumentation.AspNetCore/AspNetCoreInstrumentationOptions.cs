// <copyright file="AspNetCoreInstrumentationOptions.cs" company="OpenTelemetry Authors">
// Copyright The OpenTelemetry Authors
//
// Licensed under the Apache License, Version 2.0 (the "License");
// you may not use this file except in compliance with the License.
// You may obtain a copy of the License at
//
//     http://www.apache.org/licenses/LICENSE-2.0
//
// Unless required by applicable law or agreed to in writing, software
// distributed under the License is distributed on an "AS IS" BASIS,
// WITHOUT WARRANTIES OR CONDITIONS OF ANY KIND, either express or implied.
// See the License for the specific language governing permissions and
// limitations under the License.
// </copyright>

using System.Diagnostics;
using Microsoft.AspNetCore.Http;

namespace OpenTelemetry.Instrumentation.AspNetCore;

/// <summary>
/// Options for requests instrumentation.
/// </summary>
public class AspNetCoreInstrumentationOptions
{
    /// <summary>
    /// Gets or sets a filter function that determines whether or not to
    /// collect telemetry on a per request basis.
    /// </summary>
    /// <remarks>
    /// Notes:
    /// <list type="bullet">
    /// <item>The return value for the filter function is interpreted as:
    /// <list type="bullet">
    /// <item>If filter returns <see langword="true" />, the request is
    /// collected.</item>
    /// <item>If filter returns <see langword="false" /> or throws an
    /// exception the request is NOT collected.</item>
    /// </list></item>
    /// </list>
    /// </remarks>
    public Func<HttpContext, bool> Filter { get; set; }

    /// <summary>
    /// Gets or sets an action to enrich an Activity.
    /// </summary>
    /// <remarks>
    /// <para><see cref="Activity"/>: the activity being enriched.</para>
    /// <para><see cref="HttpRequest"/>: the HttpRequest object from which additional information can be extracted to enrich the activity.</para>
    /// </remarks>
    public Action<Activity, HttpRequest> EnrichWithHttpRequest { get; set; }

    /// <summary>
    /// Gets or sets an action to enrich an Activity.
    /// </summary>
    /// <remarks>
    /// <para><see cref="Activity"/>: the activity being enriched.</para>
    /// <para><see cref="HttpResponse"/>: the HttpResponse object from which additional information can be extracted to enrich the activity.</para>
    /// </remarks>
    public Action<Activity, HttpResponse> EnrichWithHttpResponse { get; set; }

    /// <summary>
    /// Gets or sets an action to enrich an Activity.
    /// </summary>
    /// <remarks>
    /// <para><see cref="Activity"/>: the activity being enriched.</para>
    /// <para><see cref="Exception"/>: the Exception object from which additional information can be extracted to enrich the activity.</para>
    /// </remarks>
    public Action<Activity, Exception> EnrichWithException { get; set; }

    /// <summary>
    /// Gets or sets a value indicating whether the exception will be recorded as ActivityEvent or not.
    /// </summary>
    /// <remarks>
    /// https://github.com/open-telemetry/semantic-conventions/blob/main/docs/exceptions/exceptions-spans.md.
    /// </remarks>
    public bool RecordException { get; set; }

<<<<<<< HEAD
/*
 * Removing for stable release of http instrumentation.
 * grpc semantic conventions are not yet stable so this option will not be part of stable package.
#if NETSTANDARD2_1 || NET6_0_OR_GREATER
=======
#if NET6_0_OR_GREATER
>>>>>>> 4f73d2b7
    /// <summary>
    /// Gets or sets a value indicating whether RPC attributes are added to an Activity when using Grpc.AspNetCore. Default is true.
    /// </summary>
    /// <remarks>
    /// https://github.com/open-telemetry/semantic-conventions/blob/main/docs/rpc/rpc-spans.md.
    /// </remarks>
    public bool EnableGrpcAspNetCoreSupport { get; set; } = true;
#endif
*/
}<|MERGE_RESOLUTION|>--- conflicted
+++ resolved
@@ -77,14 +77,10 @@
     /// </remarks>
     public bool RecordException { get; set; }
 
-<<<<<<< HEAD
 /*
  * Removing for stable release of http instrumentation.
  * grpc semantic conventions are not yet stable so this option will not be part of stable package.
-#if NETSTANDARD2_1 || NET6_0_OR_GREATER
-=======
 #if NET6_0_OR_GREATER
->>>>>>> 4f73d2b7
     /// <summary>
     /// Gets or sets a value indicating whether RPC attributes are added to an Activity when using Grpc.AspNetCore. Default is true.
     /// </summary>
