--- conflicted
+++ resolved
@@ -228,8 +228,4 @@
         // TODO: Follow up with .NET team if we can continue to rely on this behavior.
         this.httpServerRequestDuration.Record(Activity.Current.Duration.TotalSeconds, tags);
     }
-<<<<<<< HEAD
 }
-=======
-}
->>>>>>> 5e6eca84
