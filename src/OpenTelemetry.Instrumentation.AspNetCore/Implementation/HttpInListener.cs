// <copyright file="HttpInListener.cs" company="OpenTelemetry Authors">
// Copyright The OpenTelemetry Authors
//
// Licensed under the Apache License, Version 2.0 (the "License");
// you may not use this file except in compliance with the License.
// You may obtain a copy of the License at
//
//     http://www.apache.org/licenses/LICENSE-2.0
//
// Unless required by applicable law or agreed to in writing, software
// distributed under the License is distributed on an "AS IS" BASIS,
// WITHOUT WARRANTIES OR CONDITIONS OF ANY KIND, either express or implied.
// See the License for the specific language governing permissions and
// limitations under the License.
// </copyright>

using System;
using System.Collections.Generic;
using System.Diagnostics;
using System.Linq;
using System.Reflection;
using System.Runtime.CompilerServices;
using System.Text;
using Microsoft.AspNetCore.Http;
using OpenTelemetry.Context.Propagation;
using OpenTelemetry.Instrumentation.GrpcNetClient;
using OpenTelemetry.Trace;

namespace OpenTelemetry.Instrumentation.AspNetCore.Implementation
{
    internal class HttpInListener : ListenerHandler
    {
        internal const string ActivityOperationName = "Microsoft.AspNetCore.Hosting.HttpRequestIn";
        internal static readonly AssemblyName AssemblyName = typeof(HttpInListener).Assembly.GetName();
        internal static readonly string ActivitySourceName = AssemblyName.Name;
        internal static readonly Version Version = AssemblyName.Version;
        internal static readonly ActivitySource ActivitySource = new ActivitySource(ActivitySourceName, Version.ToString());
        private const string UnknownHostName = "UNKNOWN-HOST";
        private static readonly Func<HttpRequest, string, IEnumerable<string>> HttpRequestHeaderValuesGetter = (request, name) => request.Headers[name];
        private readonly PropertyFetcher<HttpContext> startContextFetcher = new PropertyFetcher<HttpContext>("HttpContext");
        private readonly PropertyFetcher<HttpContext> stopContextFetcher = new PropertyFetcher<HttpContext>("HttpContext");
        private readonly PropertyFetcher<Exception> stopExceptionFetcher = new PropertyFetcher<Exception>("Exception");
<<<<<<< HEAD
        private readonly PropertyFetcher<object> beforeActionRouteDataFetcher = new PropertyFetcher<object>("RouteData");
        private readonly PropertyFetcher<object> routeValuesFetcher = new PropertyFetcher<object>("Values");
        private readonly bool hostingSupportsW3C;
=======
        private readonly PropertyFetcher<object> beforeActionActionDescriptorFetcher = new PropertyFetcher<object>("actionDescriptor");
        private readonly PropertyFetcher<object> beforeActionAttributeRouteInfoFetcher = new PropertyFetcher<object>("AttributeRouteInfo");
        private readonly PropertyFetcher<string> beforeActionTemplateFetcher = new PropertyFetcher<string>("Template");
>>>>>>> a5b034ec
        private readonly AspNetCoreInstrumentationOptions options;

        public HttpInListener(string name, AspNetCoreInstrumentationOptions options)
            : base(name)
        {
            this.options = options ?? throw new ArgumentNullException(nameof(options));
        }

        [System.Diagnostics.CodeAnalysis.SuppressMessage("Reliability", "CA2000:Dispose objects before losing scope", Justification = "The objects should not be disposed.")]
        public override void OnStartActivity(Activity activity, object payload)
        {
            // The overall flow of what AspNetCore library does is as below:
            // Activity.Start()
            // DiagnosticSource.WriteEvent("Start", payload)
            // DiagnosticSource.WriteEvent("Stop", payload)
            // Activity.Stop()

            // This method is in the WriteEvent("Start", payload) path.
            // By this time, samplers have already run and
            // activity.IsAllDataRequested populated accordingly.

            if (Sdk.SuppressInstrumentation)
            {
                return;
            }

            _ = this.startContextFetcher.TryFetch(payload, out HttpContext context);
            if (context == null)
            {
                AspNetCoreInstrumentationEventSource.Log.NullPayload(nameof(HttpInListener), nameof(this.OnStartActivity));
                return;
            }

            // Ensure context extraction irrespective of sampling decision
            var request = context.Request;
            var textMapPropagator = Propagators.DefaultTextMapPropagator;
            if (!(textMapPropagator is TraceContextPropagator))
            {
                var ctx = textMapPropagator.Extract(default, request, HttpRequestHeaderValuesGetter);

                if (ctx.ActivityContext.IsValid()
                    && ctx.ActivityContext != new ActivityContext(activity.TraceId, activity.ParentSpanId, activity.ActivityTraceFlags, activity.TraceStateString, true))
                {
                    // Create a new activity with its parent set from the extracted context.
                    // This makes the new activity as a "sibling" of the activity created by
                    // Asp.Net Core.
                    Activity newOne = new Activity(ActivityOperationName);
                    newOne.SetParentId(ctx.ActivityContext.TraceId, ctx.ActivityContext.SpanId, ctx.ActivityContext.TraceFlags);
                    newOne.TraceStateString = ctx.ActivityContext.TraceState;

                    newOne.SetTag("IsCreatedByInstrumentation", bool.TrueString);

                    // Starting the new activity make it the Activity.Current one.
                    newOne.Start();

                    // Set IsAllDataRequested to false for the activity created by the framework to only export the sibling activity and not the framework activity
                    activity.IsAllDataRequested = false;
                    activity = newOne;
                }

                if (ctx.Baggage != default)
                {
                    Baggage.Current = ctx.Baggage;
                }
            }

            // enrich Activity from payload only if sampling decision
            // is favorable.
            if (activity.IsAllDataRequested)
            {
                try
                {
                    if (this.options.Filter?.Invoke(context) == false)
                    {
                        AspNetCoreInstrumentationEventSource.Log.RequestIsFilteredOut(activity.OperationName);
                        activity.IsAllDataRequested = false;
                        activity.ActivityTraceFlags &= ~ActivityTraceFlags.Recorded;
                        return;
                    }
                }
                catch (Exception ex)
                {
                    AspNetCoreInstrumentationEventSource.Log.RequestFilterException(ex);
                    activity.IsAllDataRequested = false;
                    activity.ActivityTraceFlags &= ~ActivityTraceFlags.Recorded;
                    return;
                }

                ActivityInstrumentationHelper.SetActivitySourceProperty(activity, ActivitySource);
                ActivityInstrumentationHelper.SetKindProperty(activity, ActivityKind.Server);

                var path = (request.PathBase.HasValue || request.Path.HasValue) ? (request.PathBase + request.Path).ToString() : "/";
                activity.DisplayName = path;

                // see the spec https://github.com/open-telemetry/opentelemetry-specification/blob/main/specification/trace/semantic_conventions/http.md

                if (request.Host.Port == null || request.Host.Port == 80 || request.Host.Port == 443)
                {
                    activity.SetTag(SemanticConventions.AttributeHttpHost, request.Host.Host);
                }
                else
                {
                    activity.SetTag(SemanticConventions.AttributeHttpHost, request.Host.Host + ":" + request.Host.Port);
                }

                activity.SetTag(SemanticConventions.AttributeHttpMethod, request.Method);
                activity.SetTag(SemanticConventions.AttributeHttpTarget, path);
                activity.SetTag(SemanticConventions.AttributeHttpUrl, GetUri(request));

                var userAgent = request.Headers["User-Agent"].FirstOrDefault();
                if (!string.IsNullOrEmpty(userAgent))
                {
                    activity.SetTag(SemanticConventions.AttributeHttpUserAgent, userAgent);
                }

                try
                {
                    this.options.Enrich?.Invoke(activity, "OnStartActivity", request);
                }
                catch (Exception ex)
                {
                    AspNetCoreInstrumentationEventSource.Log.EnrichmentException(ex);
                }
            }
        }

        public override void OnStopActivity(Activity activity, object payload)
        {
            if (activity.IsAllDataRequested)
            {
                _ = this.stopContextFetcher.TryFetch(payload, out HttpContext context);
                if (context == null)
                {
                    AspNetCoreInstrumentationEventSource.Log.NullPayload(nameof(HttpInListener), nameof(this.OnStopActivity));
                    return;
                }

                var response = context.Response;

                activity.SetTag(SemanticConventions.AttributeHttpStatusCode, response.StatusCode);

#if NETSTANDARD2_1 || NETCOREAPP3_1 || NET5_0
                if (this.options.EnableGrpcAspNetCoreSupport && TryGetGrpcMethod(activity, out var grpcMethod))
                {
                    AddGrpcAttributes(activity, grpcMethod, context);
                }
                else
                {
                    if (activity.GetStatus().StatusCode == StatusCode.Unset)
                    {
                        activity.SetStatus(SpanHelper.ResolveSpanStatusForHttpStatusCode(response.StatusCode));
                    }
                }
#else
                if (activity.GetStatus().StatusCode == StatusCode.Unset)
                {
                    activity.SetStatus(SpanHelper.ResolveSpanStatusForHttpStatusCode(response.StatusCode));
                }
#endif

                try
                {
                    this.options.Enrich?.Invoke(activity, "OnStopActivity", response);
                }
                catch (Exception ex)
                {
                    AspNetCoreInstrumentationEventSource.Log.EnrichmentException(ex);
                }
            }

            if (activity.TryCheckFirstTag("IsCreatedByInstrumentation", out var tagValue) && ReferenceEquals(tagValue, bool.TrueString))
            {
                // If instrumentation started a new Activity, it must
                // be stopped here.
                activity.SetTag("IsCreatedByInstrumentation", null);
                activity.Stop();

                // After the activity.Stop() code, Activity.Current becomes null.
                // If Asp.Net Core uses Activity.Current?.Stop() - it'll not stop the activity
                // it created.
                // Currently Asp.Net core does not use Activity.Current, instead it stores a
                // reference to its activity, and calls .Stop on it.

                // TODO: Should we still restore Activity.Current here?
                // If yes, then we need to store the asp.net core activity inside
                // the one created by the instrumentation.
                // And retrieve it here, and set it to Current.
            }
        }

        public override void OnCustom(string name, Activity activity, object payload)
        {
            if (name == "Microsoft.AspNetCore.Mvc.BeforeAction")
            {
                if (activity.IsAllDataRequested)
                {
                    var routeData = this.beforeActionRouteDataFetcher.Fetch(payload);
                    var routeValues = this.routeValuesFetcher.Fetch(routeData) as IDictionary<string, object>;
                    if (routeValues != null)
                    {
                        var route = GetRoute(routeValues);

                        // override the span name that was previously set to the path part of URL.
                        activity.DisplayName = route;
                        activity.SetTag(SemanticConventions.AttributeHttpRoute, route);
                    }
                }
            }
        }

        public override void OnException(Activity activity, object payload)
        {
            if (activity.IsAllDataRequested)
            {
                if (!this.stopExceptionFetcher.TryFetch(payload, out Exception exc) || exc == null)
                {
                    AspNetCoreInstrumentationEventSource.Log.NullPayload(nameof(HttpInListener), nameof(this.OnException));
                    return;
                }

                if (this.options.RecordException)
                {
                    activity.RecordException(exc);
                }

                activity.SetStatus(Status.Error.WithDescription(exc.Message));

                try
                {
                    this.options.Enrich?.Invoke(activity, "OnException", exc);
                }
                catch (Exception ex)
                {
                    AspNetCoreInstrumentationEventSource.Log.EnrichmentException(ex);
                }
            }
        }

        private static string GetUri(HttpRequest request)
        {
            var builder = new StringBuilder();

            builder.Append(request.Scheme).Append("://");

            if (request.Host.HasValue)
            {
                builder.Append(request.Host.Value);
            }
            else
            {
                // HTTP 1.0 request with NO host header would result in empty Host.
                // Use placeholder to avoid incorrect URL like "http:///"
                builder.Append(UnknownHostName);
            }

            if (request.PathBase.HasValue)
            {
                builder.Append(request.PathBase.Value);
            }

            if (request.Path.HasValue)
            {
                builder.Append(request.Path.Value);
            }

            if (request.QueryString.HasValue)
            {
                builder.Append(request.QueryString);
            }

            return builder.ToString();
        }

        private static string GetRoute(IDictionary<string, object> routeValues)
        {
            string route = null;

            if (routeValues.Count > 0)
            {
                object controller;
                routeValues.TryGetValue("controller", out controller);
                string controllerName = (controller == null) ? string.Empty : controller.ToString();

                if (!string.IsNullOrEmpty(controllerName))
                {
                    route = controllerName;

                    if (routeValues.TryGetValue("action", out var action) && action != null)
                    {
                        route += "/" + action.ToString();
                    }

                    if (routeValues.Keys.Count > 2)
                    {
                        // Add parameters
                        var sortedKeys = routeValues.Keys
                            .Where(key =>
                                !string.Equals(key, "controller", StringComparison.OrdinalIgnoreCase) &&
                                !string.Equals(key, "action", StringComparison.OrdinalIgnoreCase) &&
                                !string.Equals(key, "!__route_group", StringComparison.OrdinalIgnoreCase))
                            .OrderBy(key => key, StringComparer.OrdinalIgnoreCase)
                            .ToArray();

                        if (sortedKeys.Length > 0)
                        {
                            string arguments = string.Join(@"/", sortedKeys);
                            route += " [" + arguments + "]";
                        }
                    }
                }
                else
                {
                    object page;
                    routeValues.TryGetValue("page", out page);
                    string pageName = (page == null) ? string.Empty : page.ToString();
                    if (!string.IsNullOrEmpty(pageName))
                    {
                        route = pageName;
                    }
                }
            }

            return route;
        }

#if NETSTANDARD2_1 || NETCOREAPP3_1 || NET5_0
        [MethodImpl(MethodImplOptions.AggressiveInlining)]
        private static bool TryGetGrpcMethod(Activity activity, out string grpcMethod)
        {
            grpcMethod = GrpcTagHelper.GetGrpcMethodFromActivity(activity);
            return !string.IsNullOrEmpty(grpcMethod);
        }

        [MethodImpl(MethodImplOptions.AggressiveInlining)]
        private static void AddGrpcAttributes(Activity activity, string grpcMethod, HttpContext context)
        {
            // The RPC semantic conventions indicate the span name
            // should not have a leading forward slash.
            // https://github.com/open-telemetry/opentelemetry-specification/blob/main/specification/trace/semantic_conventions/rpc.md#span-name
            activity.DisplayName = grpcMethod.TrimStart('/');

            activity.SetTag(SemanticConventions.AttributeRpcSystem, GrpcTagHelper.RpcSystemGrpc);
            activity.SetTag(SemanticConventions.AttributeNetPeerIp, context.Connection.RemoteIpAddress.ToString());
            activity.SetTag(SemanticConventions.AttributeNetPeerPort, context.Connection.RemotePort);

            bool validConversion = GrpcTagHelper.TryGetGrpcStatusCodeFromActivity(activity, out int status);
            if (validConversion)
            {
                activity.SetStatus(GrpcTagHelper.ResolveSpanStatusForGrpcStatusCode(status));
            }

            if (GrpcTagHelper.TryParseRpcServiceAndRpcMethod(grpcMethod, out var rpcService, out var rpcMethod))
            {
                activity.SetTag(SemanticConventions.AttributeRpcService, rpcService);
                activity.SetTag(SemanticConventions.AttributeRpcMethod, rpcMethod);

                // Remove the grpc.method tag added by the gRPC .NET library
                activity.SetTag(GrpcTagHelper.GrpcMethodTagName, null);

                // Remove the grpc.status_code tag added by the gRPC .NET library
                activity.SetTag(GrpcTagHelper.GrpcStatusCodeTagName, null);

                if (validConversion)
                {
                    // setting rpc.grpc.status_code
                    activity.SetTag(SemanticConventions.AttributeRpcGrpcStatusCode, status);
                }
            }
        }
#endif
    }
}<|MERGE_RESOLUTION|>--- conflicted
+++ resolved
@@ -40,15 +40,8 @@
         private readonly PropertyFetcher<HttpContext> startContextFetcher = new PropertyFetcher<HttpContext>("HttpContext");
         private readonly PropertyFetcher<HttpContext> stopContextFetcher = new PropertyFetcher<HttpContext>("HttpContext");
         private readonly PropertyFetcher<Exception> stopExceptionFetcher = new PropertyFetcher<Exception>("Exception");
-<<<<<<< HEAD
         private readonly PropertyFetcher<object> beforeActionRouteDataFetcher = new PropertyFetcher<object>("RouteData");
         private readonly PropertyFetcher<object> routeValuesFetcher = new PropertyFetcher<object>("Values");
-        private readonly bool hostingSupportsW3C;
-=======
-        private readonly PropertyFetcher<object> beforeActionActionDescriptorFetcher = new PropertyFetcher<object>("actionDescriptor");
-        private readonly PropertyFetcher<object> beforeActionAttributeRouteInfoFetcher = new PropertyFetcher<object>("AttributeRouteInfo");
-        private readonly PropertyFetcher<string> beforeActionTemplateFetcher = new PropertyFetcher<string>("Template");
->>>>>>> a5b034ec
         private readonly AspNetCoreInstrumentationOptions options;
 
         public HttpInListener(string name, AspNetCoreInstrumentationOptions options)
