﻿// <copyright file="HttpInListener.cs" company="OpenTelemetry Authors">
// Copyright The OpenTelemetry Authors
//
// Licensed under the Apache License, Version 2.0 (the "License");
// you may not use this file except in compliance with the License.
// You may obtain a copy of the License at
//
//     http://www.apache.org/licenses/LICENSE-2.0
//
// Unless required by applicable law or agreed to in writing, software
// distributed under the License is distributed on an "AS IS" BASIS,
// WITHOUT WARRANTIES OR CONDITIONS OF ANY KIND, either express or implied.
// See the License for the specific language governing permissions and
// limitations under the License.
// </copyright>

using System;
using System.Collections.Generic;
<<<<<<< HEAD
using System.Diagnostics;
using System.Linq;
using System.Text;
using Microsoft.AspNetCore.Http;
using Microsoft.AspNetCore.Http.Features;
using OpenTelemetry.Context.Propagation;
using OpenTelemetry.Trace;

namespace OpenTelemetry.Instrumentation.AspNetCore.Implementation
{
    internal class HttpInListener : ListenerHandler
    {
        private static readonly string UnknownHostName = "UNKNOWN-HOST";
        private static readonly string ActivityNameByHttpInListener = "ActivityCreatedByHttpInListener";
        private static readonly Func<HttpRequest, string, IEnumerable<string>> HttpRequestHeaderValuesGetter = (request, name) => request.Headers[name];
        private readonly PropertyFetcher startContextFetcher = new PropertyFetcher("HttpContext");
        private readonly PropertyFetcher stopContextFetcher = new PropertyFetcher("HttpContext");
        private readonly PropertyFetcher beforeActionActionDescriptorFetcher = new PropertyFetcher("actionDescriptor");
        private readonly PropertyFetcher beforeActionAttributeRouteInfoFetcher = new PropertyFetcher("AttributeRouteInfo");
        private readonly PropertyFetcher beforeActionTemplateFetcher = new PropertyFetcher("Template");
        private readonly bool hostingSupportsW3C = false;
        private readonly AspNetCoreInstrumentationOptions options;
        private readonly ActivitySourceAdapter activitySource;

        public HttpInListener(string name, AspNetCoreInstrumentationOptions options, ActivitySourceAdapter activitySource)
            : base(name)
        {
            this.hostingSupportsW3C = typeof(HttpRequest).Assembly.GetName().Version.Major >= 3;
            this.options = options ?? throw new ArgumentNullException(nameof(options));
            this.activitySource = activitySource;
        }

        public override void OnStartActivity(Activity activity, object payload)
        {
            var context = this.startContextFetcher.Fetch(payload) as HttpContext;

            if (context == null)
            {
                InstrumentationEventSource.Log.NullPayload(nameof(HttpInListener), nameof(this.OnStartActivity));
                return;
            }

            if (this.options.RequestFilter != null && !this.options.RequestFilter(context))
            {
                InstrumentationEventSource.Log.RequestIsFilteredOut(activity.OperationName);
                activity.IsAllDataRequested = false;
                return;
            }

            var request = context.Request;
            if (!this.hostingSupportsW3C || !(this.options.TextFormat is TraceContextFormatActivity))
            {
                // This requires to ignore the current activity and create a new one
                // using the context extracted from w3ctraceparent header or
                // using the format TextFormat supports.

                var ctx = this.options.TextFormat.Extract(request, HttpRequestHeaderValuesGetter);

                // Create a new activity with its parent set from the extracted context.
                // This makes the new activity as a "sibling" of the activity created by
                // Asp.Net Core.
                Activity newOne = new Activity(ActivityNameByHttpInListener);
                newOne.SetParentId(ctx.TraceId, ctx.SpanId, ctx.TraceFlags);
                newOne.TraceStateString = ctx.TraceState;

                // Starting the new activity make it the Activity.Current one.
                newOne.Start();
                activity = newOne;
            }

            // TODO: move setting displayname to inside IsAllDataRequested?
            var path = (request.PathBase.HasValue || request.Path.HasValue) ? (request.PathBase + request.Path).ToString() : "/";
            activity.DisplayName = path;

            activity.SetKind(ActivityKind.Server);

            this.activitySource.Start(activity);

            if (activity.IsAllDataRequested)
            {
                // see the spec https://github.com/open-telemetry/opentelemetry-specification/blob/master/specification/data-semantic-conventions.md

                if (request.Host.Port == 80 || request.Host.Port == 443)
                {
                    activity.AddTag(SemanticConventions.AttributeHTTPHost, request.Host.Host);
                }
                else
                {
                    activity.AddTag(SemanticConventions.AttributeHTTPHost, request.Host.Host + ":" + request.Host.Port);
                }

                activity.AddTag(SemanticConventions.AttributeHTTPMethod, request.Method);
                activity.AddTag(SpanAttributeConstants.HttpPathKey, path);
                activity.AddTag(SemanticConventions.AttributeHTTPURL, GetUri(request));

                var userAgent = request.Headers["User-Agent"].FirstOrDefault();
                if (!string.IsNullOrEmpty(userAgent))
                {
                    activity.AddTag(SemanticConventions.AttributeHTTPUserAgent, userAgent);
                }
            }
        }

        public override void OnStopActivity(Activity activity, object payload)
        {
            if (activity.IsAllDataRequested)
            {
                if (!(this.stopContextFetcher.Fetch(payload) is HttpContext context))
                {
                    InstrumentationEventSource.Log.NullPayload(nameof(HttpInListener), nameof(this.OnStopActivity));
                    return;
                }

                if (this.TryGetGrpcMethod(activity, out var grpcMethod))
                {
                    this.AddGrpcAttributes(activity, grpcMethod, context);
                }
                else
                {
                    var response = context.Response;
                    activity.AddTag(SemanticConventions.AttributeHTTPStatusCode, response.StatusCode.ToString());

                    Status status = SpanHelper.ResolveSpanStatusForHttpStatusCode(response.StatusCode);
                    activity.SetStatus(status.WithDescription(response.HttpContext.Features.Get<IHttpResponseFeature>()?.ReasonPhrase));
                }
            }

            if (activity.OperationName.Equals(ActivityNameByHttpInListener))
            {
                // If instrumentation started a new Activity, it must
                // be stopped here.
                activity.Stop();

                // After the activity.Stop() code, Activity.Current becomes null.
                // If Asp.Net Core uses Activity.Current?.Stop() - it'll not stop the activity
                // it created.
                // Currently Asp.Net core does not use Activity.Current, instead it stores a
                // reference to its activity, and calls .Stop on it.

                // TODO: Should we still restore Activity.Current here?
                // If yes, then we need to store the asp.net core activity inside
                // the one created by the instrumentation.
                // And retrieve it here, and set it to Current.
            }

            this.activitySource.Stop(activity);
        }

        public override void OnCustom(string name, Activity activity, object payload)
        {
            if (name == "Microsoft.AspNetCore.Mvc.BeforeAction")
            {
                if (activity.IsAllDataRequested)
                {
                    // See https://github.com/aspnet/Mvc/blob/2414db256f32a047770326d14d8b0e2afd49ba49/src/Microsoft.AspNetCore.Mvc.Core/MvcCoreDiagnosticSourceExtensions.cs#L36-L44
                    // Reflection accessing: ActionDescriptor.AttributeRouteInfo.Template
                    // The reason to use reflection is to avoid a reference on MVC package.
                    // This package can be used with non-MVC apps and this logic simply wouldn't run.
                    // Taking reference on MVC will increase size of deployment for non-MVC apps.
                    var actionDescriptor = this.beforeActionActionDescriptorFetcher.Fetch(payload);
                    var attributeRouteInfo = this.beforeActionAttributeRouteInfoFetcher.Fetch(actionDescriptor);
                    var template = this.beforeActionTemplateFetcher.Fetch(attributeRouteInfo) as string;

                    if (!string.IsNullOrEmpty(template))
                    {
                        // override the span name that was previously set to the path part of URL.
                        activity.DisplayName = template;
                        activity.AddTag(SemanticConventions.AttributeHTTPRoute, template);
                    }

                    // TODO: Should we get values from RouteData?
                    // private readonly PropertyFetcher beforActionRouteDataFetcher = new PropertyFetcher("routeData");
                    // var routeData = this.beforActionRouteDataFetcher.Fetch(payload) as RouteData;
                }
            }
        }

        private static string GetUri(HttpRequest request)
        {
            var builder = new StringBuilder();

            builder.Append(request.Scheme).Append("://");

            if (request.Host.HasValue)
            {
                builder.Append(request.Host.Value);
            }
            else
            {
                // HTTP 1.0 request with NO host header would result in empty Host.
                // Use placeholder to avoid incorrect URL like "http:///"
                builder.Append(UnknownHostName);
            }

            if (request.PathBase.HasValue)
            {
                builder.Append(request.PathBase.Value);
            }

            if (request.Path.HasValue)
            {
                builder.Append(request.Path.Value);
            }

            if (request.QueryString.HasValue)
            {
                builder.Append(request.QueryString);
            }

            return builder.ToString();
        }

        private bool TryGetGrpcMethod(Activity activity, out string grpcMethod)
        {
            grpcMethod = Dependencies.GrpcTagHelper.GetGrpcMethodFromActivity(activity);
            return !string.IsNullOrEmpty(grpcMethod);
        }

        private void AddGrpcAttributes(Activity activity, string grpcMethod, HttpContext context)
        {
            // TODO: Should the leading slash be trimmed? Spec seems to suggest no leading slash: https://github.com/open-telemetry/opentelemetry-specification/blob/master/specification/trace/semantic_conventions/rpc.md#span-name
            // Client instrumentation is trimming the leading slash. Whatever we decide here, should we apply the same to the client side?
            // activity.DisplayName = grpcMethod?.Trim('/');

            activity.AddTag(SemanticConventions.AttributeRPCSystem, "grpc");

            if (Dependencies.GrpcTagHelper.TryParseRpcServiceAndRpcMethod(grpcMethod, out var rpcService, out var rpcMethod))
            {
                activity.AddTag(SemanticConventions.AttributeRPCService, rpcService);
                activity.AddTag(SemanticConventions.AttributeRPCMethod, rpcMethod);
            }

            activity.AddTag(SemanticConventions.AttributeNetPeerIP, context.Connection.RemoteIpAddress.ToString());
            activity.AddTag(SemanticConventions.AttributeNetPeerPort, context.Connection.RemotePort.ToString());
            activity.SetStatus(Dependencies.GrpcTagHelper.GetGrpcStatusCodeFromActivity(activity));
        }
    }
}
=======
using System.Diagnostics;
using System.Linq;
using System.Text;
using Microsoft.AspNetCore.Http;
using Microsoft.AspNetCore.Http.Features;
using OpenTelemetry.Context.Propagation;
using OpenTelemetry.Trace;

namespace OpenTelemetry.Instrumentation.AspNetCore.Implementation
{
    internal class HttpInListener : ListenerHandler
    {
        private static readonly string UnknownHostName = "UNKNOWN-HOST";
        private static readonly string ActivityNameByHttpInListener = "ActivityCreatedByHttpInListener";
        private static readonly Func<HttpRequest, string, IEnumerable<string>> HttpRequestHeaderValuesGetter = (request, name) => request.Headers[name];
        private readonly PropertyFetcher startContextFetcher = new PropertyFetcher("HttpContext");
        private readonly PropertyFetcher stopContextFetcher = new PropertyFetcher("HttpContext");
        private readonly PropertyFetcher beforeActionActionDescriptorFetcher = new PropertyFetcher("actionDescriptor");
        private readonly PropertyFetcher beforeActionAttributeRouteInfoFetcher = new PropertyFetcher("AttributeRouteInfo");
        private readonly PropertyFetcher beforeActionTemplateFetcher = new PropertyFetcher("Template");
        private readonly bool hostingSupportsW3C = false;
        private readonly AspNetCoreInstrumentationOptions options;
        private readonly ActivitySourceAdapter activitySource;

        public HttpInListener(string name, AspNetCoreInstrumentationOptions options, ActivitySourceAdapter activitySource)
            : base(name)
        {
            this.hostingSupportsW3C = typeof(HttpRequest).Assembly.GetName().Version.Major >= 3;
            this.options = options ?? throw new ArgumentNullException(nameof(options));
            this.activitySource = activitySource;
        }

        public override void OnStartActivity(Activity activity, object payload)
        {
            var context = this.startContextFetcher.Fetch(payload) as HttpContext;

            if (context == null)
            {
                AspNetCoreInstrumentationEventSource.Log.NullPayload(nameof(HttpInListener), nameof(this.OnStartActivity));
                return;
            }

            if (this.options.RequestFilter != null && !this.options.RequestFilter(context))
            {
                AspNetCoreInstrumentationEventSource.Log.RequestIsFilteredOut(activity.OperationName);
                activity.IsAllDataRequested = false;
                return;
            }

            var request = context.Request;
            if (!this.hostingSupportsW3C || !(this.options.TextFormat is TraceContextFormatActivity))
            {
                // This requires to ignore the current activity and create a new one
                // using the context extracted from w3ctraceparent header or
                // using the format TextFormat supports.

                var ctx = this.options.TextFormat.Extract(request, HttpRequestHeaderValuesGetter);

                // Create a new activity with its parent set from the extracted context.
                // This makes the new activity as a "sibling" of the activity created by
                // Asp.Net Core.
                Activity newOne = new Activity(ActivityNameByHttpInListener);
                newOne.SetParentId(ctx.TraceId, ctx.SpanId, ctx.TraceFlags);
                newOne.TraceStateString = ctx.TraceState;

                // Starting the new activity make it the Activity.Current one.
                newOne.Start();
                activity = newOne;
            }

            activity.SetKind(ActivityKind.Server);

            this.activitySource.Start(activity);

            if (activity.IsAllDataRequested)
            {
                var path = (request.PathBase.HasValue || request.Path.HasValue) ? (request.PathBase + request.Path).ToString() : "/";
                activity.DisplayName = path;

                // see the spec https://github.com/open-telemetry/opentelemetry-specification/blob/master/specification/data-semantic-conventions.md

                if (request.Host.Port == 80 || request.Host.Port == 443)
                {
                    activity.AddTag(SemanticConventions.AttributeHttpHost, request.Host.Host);
                }
                else
                {
                    activity.AddTag(SemanticConventions.AttributeHttpHost, request.Host.Host + ":" + request.Host.Port);
                }

                activity.AddTag(SemanticConventions.AttributeHttpMethod, request.Method);
                activity.AddTag(SpanAttributeConstants.HttpPathKey, path);
                activity.AddTag(SemanticConventions.AttributeHttpUrl, GetUri(request));

                var userAgent = request.Headers["User-Agent"].FirstOrDefault();
                if (!string.IsNullOrEmpty(userAgent))
                {
                    activity.AddTag(SemanticConventions.AttributeHttpUserAgent, userAgent);
                }
            }
        }

        public override void OnStopActivity(Activity activity, object payload)
        {
            if (activity.IsAllDataRequested)
            {
                if (!(this.stopContextFetcher.Fetch(payload) is HttpContext context))
                {
                    AspNetCoreInstrumentationEventSource.Log.NullPayload(nameof(HttpInListener), nameof(this.OnStopActivity));
                    return;
                }

                var response = context.Response;
                activity.AddTag(SemanticConventions.AttributeHttpStatusCode, response.StatusCode.ToString());

                Status status = SpanHelper.ResolveSpanStatusForHttpStatusCode(response.StatusCode);
                activity.SetStatus(status.WithDescription(response.HttpContext.Features.Get<IHttpResponseFeature>()?.ReasonPhrase));
            }

            if (activity.OperationName.Equals(ActivityNameByHttpInListener))
            {
                // If instrumentation started a new Activity, it must
                // be stopped here.
                activity.Stop();

                // After the activity.Stop() code, Activity.Current becomes null.
                // If Asp.Net Core uses Activity.Current?.Stop() - it'll not stop the activity
                // it created.
                // Currently Asp.Net core does not use Activity.Current, instead it stores a
                // reference to its activity, and calls .Stop on it.

                // TODO: Should we still restore Activity.Current here?
                // If yes, then we need to store the asp.net core activity inside
                // the one created by the instrumentation.
                // And retrieve it here, and set it to Current.
            }

            this.activitySource.Stop(activity);
        }

        public override void OnCustom(string name, Activity activity, object payload)
        {
            if (name == "Microsoft.AspNetCore.Mvc.BeforeAction")
            {
                if (activity.IsAllDataRequested)
                {
                    // See https://github.com/aspnet/Mvc/blob/2414db256f32a047770326d14d8b0e2afd49ba49/src/Microsoft.AspNetCore.Mvc.Core/MvcCoreDiagnosticSourceExtensions.cs#L36-L44
                    // Reflection accessing: ActionDescriptor.AttributeRouteInfo.Template
                    // The reason to use reflection is to avoid a reference on MVC package.
                    // This package can be used with non-MVC apps and this logic simply wouldn't run.
                    // Taking reference on MVC will increase size of deployment for non-MVC apps.
                    var actionDescriptor = this.beforeActionActionDescriptorFetcher.Fetch(payload);
                    var attributeRouteInfo = this.beforeActionAttributeRouteInfoFetcher.Fetch(actionDescriptor);
                    var template = this.beforeActionTemplateFetcher.Fetch(attributeRouteInfo) as string;

                    if (!string.IsNullOrEmpty(template))
                    {
                        // override the span name that was previously set to the path part of URL.
                        activity.DisplayName = template;
                        activity.AddTag(SemanticConventions.AttributeHttpRoute, template);
                    }

                    // TODO: Should we get values from RouteData?
                    // private readonly PropertyFetcher beforActionRouteDataFetcher = new PropertyFetcher("routeData");
                    // var routeData = this.beforActionRouteDataFetcher.Fetch(payload) as RouteData;
                }
            }
        }

        private static string GetUri(HttpRequest request)
        {
            var builder = new StringBuilder();

            builder.Append(request.Scheme).Append("://");

            if (request.Host.HasValue)
            {
                builder.Append(request.Host.Value);
            }
            else
            {
                // HTTP 1.0 request with NO host header would result in empty Host.
                // Use placeholder to avoid incorrect URL like "http:///"
                builder.Append(UnknownHostName);
            }

            if (request.PathBase.HasValue)
            {
                builder.Append(request.PathBase.Value);
            }

            if (request.Path.HasValue)
            {
                builder.Append(request.Path.Value);
            }

            if (request.QueryString.HasValue)
            {
                builder.Append(request.QueryString);
            }

            return builder.ToString();
        }
    }
}
>>>>>>> 380091f4
<|MERGE_RESOLUTION|>--- conflicted
+++ resolved
@@ -1,464 +1,256 @@
-﻿// <copyright file="HttpInListener.cs" company="OpenTelemetry Authors">
-// Copyright The OpenTelemetry Authors
-//
-// Licensed under the Apache License, Version 2.0 (the "License");
-// you may not use this file except in compliance with the License.
-// You may obtain a copy of the License at
-//
-//     http://www.apache.org/licenses/LICENSE-2.0
-//
-// Unless required by applicable law or agreed to in writing, software
-// distributed under the License is distributed on an "AS IS" BASIS,
-// WITHOUT WARRANTIES OR CONDITIONS OF ANY KIND, either express or implied.
-// See the License for the specific language governing permissions and
-// limitations under the License.
-// </copyright>
-
-using System;
-using System.Collections.Generic;
-<<<<<<< HEAD
-using System.Diagnostics;
-using System.Linq;
-using System.Text;
-using Microsoft.AspNetCore.Http;
-using Microsoft.AspNetCore.Http.Features;
-using OpenTelemetry.Context.Propagation;
-using OpenTelemetry.Trace;
-
-namespace OpenTelemetry.Instrumentation.AspNetCore.Implementation
-{
-    internal class HttpInListener : ListenerHandler
-    {
-        private static readonly string UnknownHostName = "UNKNOWN-HOST";
-        private static readonly string ActivityNameByHttpInListener = "ActivityCreatedByHttpInListener";
-        private static readonly Func<HttpRequest, string, IEnumerable<string>> HttpRequestHeaderValuesGetter = (request, name) => request.Headers[name];
-        private readonly PropertyFetcher startContextFetcher = new PropertyFetcher("HttpContext");
-        private readonly PropertyFetcher stopContextFetcher = new PropertyFetcher("HttpContext");
-        private readonly PropertyFetcher beforeActionActionDescriptorFetcher = new PropertyFetcher("actionDescriptor");
-        private readonly PropertyFetcher beforeActionAttributeRouteInfoFetcher = new PropertyFetcher("AttributeRouteInfo");
-        private readonly PropertyFetcher beforeActionTemplateFetcher = new PropertyFetcher("Template");
-        private readonly bool hostingSupportsW3C = false;
-        private readonly AspNetCoreInstrumentationOptions options;
-        private readonly ActivitySourceAdapter activitySource;
-
-        public HttpInListener(string name, AspNetCoreInstrumentationOptions options, ActivitySourceAdapter activitySource)
-            : base(name)
-        {
-            this.hostingSupportsW3C = typeof(HttpRequest).Assembly.GetName().Version.Major >= 3;
-            this.options = options ?? throw new ArgumentNullException(nameof(options));
-            this.activitySource = activitySource;
-        }
-
-        public override void OnStartActivity(Activity activity, object payload)
-        {
-            var context = this.startContextFetcher.Fetch(payload) as HttpContext;
-
-            if (context == null)
-            {
-                InstrumentationEventSource.Log.NullPayload(nameof(HttpInListener), nameof(this.OnStartActivity));
-                return;
-            }
-
-            if (this.options.RequestFilter != null && !this.options.RequestFilter(context))
-            {
-                InstrumentationEventSource.Log.RequestIsFilteredOut(activity.OperationName);
-                activity.IsAllDataRequested = false;
-                return;
-            }
-
-            var request = context.Request;
-            if (!this.hostingSupportsW3C || !(this.options.TextFormat is TraceContextFormatActivity))
-            {
-                // This requires to ignore the current activity and create a new one
-                // using the context extracted from w3ctraceparent header or
-                // using the format TextFormat supports.
-
-                var ctx = this.options.TextFormat.Extract(request, HttpRequestHeaderValuesGetter);
-
-                // Create a new activity with its parent set from the extracted context.
-                // This makes the new activity as a "sibling" of the activity created by
-                // Asp.Net Core.
-                Activity newOne = new Activity(ActivityNameByHttpInListener);
-                newOne.SetParentId(ctx.TraceId, ctx.SpanId, ctx.TraceFlags);
-                newOne.TraceStateString = ctx.TraceState;
-
-                // Starting the new activity make it the Activity.Current one.
-                newOne.Start();
-                activity = newOne;
-            }
-
-            // TODO: move setting displayname to inside IsAllDataRequested?
-            var path = (request.PathBase.HasValue || request.Path.HasValue) ? (request.PathBase + request.Path).ToString() : "/";
-            activity.DisplayName = path;
-
-            activity.SetKind(ActivityKind.Server);
-
-            this.activitySource.Start(activity);
-
-            if (activity.IsAllDataRequested)
-            {
-                // see the spec https://github.com/open-telemetry/opentelemetry-specification/blob/master/specification/data-semantic-conventions.md
-
-                if (request.Host.Port == 80 || request.Host.Port == 443)
-                {
-                    activity.AddTag(SemanticConventions.AttributeHTTPHost, request.Host.Host);
-                }
-                else
-                {
-                    activity.AddTag(SemanticConventions.AttributeHTTPHost, request.Host.Host + ":" + request.Host.Port);
-                }
-
-                activity.AddTag(SemanticConventions.AttributeHTTPMethod, request.Method);
-                activity.AddTag(SpanAttributeConstants.HttpPathKey, path);
-                activity.AddTag(SemanticConventions.AttributeHTTPURL, GetUri(request));
-
-                var userAgent = request.Headers["User-Agent"].FirstOrDefault();
-                if (!string.IsNullOrEmpty(userAgent))
-                {
-                    activity.AddTag(SemanticConventions.AttributeHTTPUserAgent, userAgent);
-                }
-            }
-        }
-
-        public override void OnStopActivity(Activity activity, object payload)
-        {
-            if (activity.IsAllDataRequested)
-            {
-                if (!(this.stopContextFetcher.Fetch(payload) is HttpContext context))
-                {
-                    InstrumentationEventSource.Log.NullPayload(nameof(HttpInListener), nameof(this.OnStopActivity));
-                    return;
-                }
-
-                if (this.TryGetGrpcMethod(activity, out var grpcMethod))
-                {
-                    this.AddGrpcAttributes(activity, grpcMethod, context);
-                }
-                else
-                {
-                    var response = context.Response;
-                    activity.AddTag(SemanticConventions.AttributeHTTPStatusCode, response.StatusCode.ToString());
-
-                    Status status = SpanHelper.ResolveSpanStatusForHttpStatusCode(response.StatusCode);
-                    activity.SetStatus(status.WithDescription(response.HttpContext.Features.Get<IHttpResponseFeature>()?.ReasonPhrase));
-                }
-            }
-
-            if (activity.OperationName.Equals(ActivityNameByHttpInListener))
-            {
-                // If instrumentation started a new Activity, it must
-                // be stopped here.
-                activity.Stop();
-
-                // After the activity.Stop() code, Activity.Current becomes null.
-                // If Asp.Net Core uses Activity.Current?.Stop() - it'll not stop the activity
-                // it created.
-                // Currently Asp.Net core does not use Activity.Current, instead it stores a
-                // reference to its activity, and calls .Stop on it.
-
-                // TODO: Should we still restore Activity.Current here?
-                // If yes, then we need to store the asp.net core activity inside
-                // the one created by the instrumentation.
-                // And retrieve it here, and set it to Current.
-            }
-
-            this.activitySource.Stop(activity);
-        }
-
-        public override void OnCustom(string name, Activity activity, object payload)
-        {
-            if (name == "Microsoft.AspNetCore.Mvc.BeforeAction")
-            {
-                if (activity.IsAllDataRequested)
-                {
-                    // See https://github.com/aspnet/Mvc/blob/2414db256f32a047770326d14d8b0e2afd49ba49/src/Microsoft.AspNetCore.Mvc.Core/MvcCoreDiagnosticSourceExtensions.cs#L36-L44
-                    // Reflection accessing: ActionDescriptor.AttributeRouteInfo.Template
-                    // The reason to use reflection is to avoid a reference on MVC package.
-                    // This package can be used with non-MVC apps and this logic simply wouldn't run.
-                    // Taking reference on MVC will increase size of deployment for non-MVC apps.
-                    var actionDescriptor = this.beforeActionActionDescriptorFetcher.Fetch(payload);
-                    var attributeRouteInfo = this.beforeActionAttributeRouteInfoFetcher.Fetch(actionDescriptor);
-                    var template = this.beforeActionTemplateFetcher.Fetch(attributeRouteInfo) as string;
-
-                    if (!string.IsNullOrEmpty(template))
-                    {
-                        // override the span name that was previously set to the path part of URL.
-                        activity.DisplayName = template;
-                        activity.AddTag(SemanticConventions.AttributeHTTPRoute, template);
-                    }
-
-                    // TODO: Should we get values from RouteData?
-                    // private readonly PropertyFetcher beforActionRouteDataFetcher = new PropertyFetcher("routeData");
-                    // var routeData = this.beforActionRouteDataFetcher.Fetch(payload) as RouteData;
-                }
-            }
-        }
-
-        private static string GetUri(HttpRequest request)
-        {
-            var builder = new StringBuilder();
-
-            builder.Append(request.Scheme).Append("://");
-
-            if (request.Host.HasValue)
-            {
-                builder.Append(request.Host.Value);
-            }
-            else
-            {
-                // HTTP 1.0 request with NO host header would result in empty Host.
-                // Use placeholder to avoid incorrect URL like "http:///"
-                builder.Append(UnknownHostName);
-            }
-
-            if (request.PathBase.HasValue)
-            {
-                builder.Append(request.PathBase.Value);
-            }
-
-            if (request.Path.HasValue)
-            {
-                builder.Append(request.Path.Value);
-            }
-
-            if (request.QueryString.HasValue)
-            {
-                builder.Append(request.QueryString);
-            }
-
-            return builder.ToString();
-        }
-
-        private bool TryGetGrpcMethod(Activity activity, out string grpcMethod)
-        {
-            grpcMethod = Dependencies.GrpcTagHelper.GetGrpcMethodFromActivity(activity);
-            return !string.IsNullOrEmpty(grpcMethod);
-        }
-
-        private void AddGrpcAttributes(Activity activity, string grpcMethod, HttpContext context)
-        {
-            // TODO: Should the leading slash be trimmed? Spec seems to suggest no leading slash: https://github.com/open-telemetry/opentelemetry-specification/blob/master/specification/trace/semantic_conventions/rpc.md#span-name
-            // Client instrumentation is trimming the leading slash. Whatever we decide here, should we apply the same to the client side?
-            // activity.DisplayName = grpcMethod?.Trim('/');
-
-            activity.AddTag(SemanticConventions.AttributeRPCSystem, "grpc");
-
-            if (Dependencies.GrpcTagHelper.TryParseRpcServiceAndRpcMethod(grpcMethod, out var rpcService, out var rpcMethod))
-            {
-                activity.AddTag(SemanticConventions.AttributeRPCService, rpcService);
-                activity.AddTag(SemanticConventions.AttributeRPCMethod, rpcMethod);
-            }
-
-            activity.AddTag(SemanticConventions.AttributeNetPeerIP, context.Connection.RemoteIpAddress.ToString());
-            activity.AddTag(SemanticConventions.AttributeNetPeerPort, context.Connection.RemotePort.ToString());
-            activity.SetStatus(Dependencies.GrpcTagHelper.GetGrpcStatusCodeFromActivity(activity));
-        }
-    }
-}
-=======
-using System.Diagnostics;
-using System.Linq;
-using System.Text;
-using Microsoft.AspNetCore.Http;
-using Microsoft.AspNetCore.Http.Features;
-using OpenTelemetry.Context.Propagation;
-using OpenTelemetry.Trace;
-
-namespace OpenTelemetry.Instrumentation.AspNetCore.Implementation
-{
-    internal class HttpInListener : ListenerHandler
-    {
-        private static readonly string UnknownHostName = "UNKNOWN-HOST";
-        private static readonly string ActivityNameByHttpInListener = "ActivityCreatedByHttpInListener";
-        private static readonly Func<HttpRequest, string, IEnumerable<string>> HttpRequestHeaderValuesGetter = (request, name) => request.Headers[name];
-        private readonly PropertyFetcher startContextFetcher = new PropertyFetcher("HttpContext");
-        private readonly PropertyFetcher stopContextFetcher = new PropertyFetcher("HttpContext");
-        private readonly PropertyFetcher beforeActionActionDescriptorFetcher = new PropertyFetcher("actionDescriptor");
-        private readonly PropertyFetcher beforeActionAttributeRouteInfoFetcher = new PropertyFetcher("AttributeRouteInfo");
-        private readonly PropertyFetcher beforeActionTemplateFetcher = new PropertyFetcher("Template");
-        private readonly bool hostingSupportsW3C = false;
-        private readonly AspNetCoreInstrumentationOptions options;
-        private readonly ActivitySourceAdapter activitySource;
-
-        public HttpInListener(string name, AspNetCoreInstrumentationOptions options, ActivitySourceAdapter activitySource)
-            : base(name)
-        {
-            this.hostingSupportsW3C = typeof(HttpRequest).Assembly.GetName().Version.Major >= 3;
-            this.options = options ?? throw new ArgumentNullException(nameof(options));
-            this.activitySource = activitySource;
-        }
-
-        public override void OnStartActivity(Activity activity, object payload)
-        {
-            var context = this.startContextFetcher.Fetch(payload) as HttpContext;
-
-            if (context == null)
-            {
-                AspNetCoreInstrumentationEventSource.Log.NullPayload(nameof(HttpInListener), nameof(this.OnStartActivity));
-                return;
-            }
-
-            if (this.options.RequestFilter != null && !this.options.RequestFilter(context))
-            {
-                AspNetCoreInstrumentationEventSource.Log.RequestIsFilteredOut(activity.OperationName);
-                activity.IsAllDataRequested = false;
-                return;
-            }
-
-            var request = context.Request;
-            if (!this.hostingSupportsW3C || !(this.options.TextFormat is TraceContextFormatActivity))
-            {
-                // This requires to ignore the current activity and create a new one
-                // using the context extracted from w3ctraceparent header or
-                // using the format TextFormat supports.
-
-                var ctx = this.options.TextFormat.Extract(request, HttpRequestHeaderValuesGetter);
-
-                // Create a new activity with its parent set from the extracted context.
-                // This makes the new activity as a "sibling" of the activity created by
-                // Asp.Net Core.
-                Activity newOne = new Activity(ActivityNameByHttpInListener);
-                newOne.SetParentId(ctx.TraceId, ctx.SpanId, ctx.TraceFlags);
-                newOne.TraceStateString = ctx.TraceState;
-
-                // Starting the new activity make it the Activity.Current one.
-                newOne.Start();
-                activity = newOne;
-            }
-
-            activity.SetKind(ActivityKind.Server);
-
-            this.activitySource.Start(activity);
-
-            if (activity.IsAllDataRequested)
-            {
-                var path = (request.PathBase.HasValue || request.Path.HasValue) ? (request.PathBase + request.Path).ToString() : "/";
-                activity.DisplayName = path;
-
-                // see the spec https://github.com/open-telemetry/opentelemetry-specification/blob/master/specification/data-semantic-conventions.md
-
-                if (request.Host.Port == 80 || request.Host.Port == 443)
-                {
-                    activity.AddTag(SemanticConventions.AttributeHttpHost, request.Host.Host);
-                }
-                else
-                {
-                    activity.AddTag(SemanticConventions.AttributeHttpHost, request.Host.Host + ":" + request.Host.Port);
-                }
-
-                activity.AddTag(SemanticConventions.AttributeHttpMethod, request.Method);
-                activity.AddTag(SpanAttributeConstants.HttpPathKey, path);
-                activity.AddTag(SemanticConventions.AttributeHttpUrl, GetUri(request));
-
-                var userAgent = request.Headers["User-Agent"].FirstOrDefault();
-                if (!string.IsNullOrEmpty(userAgent))
-                {
-                    activity.AddTag(SemanticConventions.AttributeHttpUserAgent, userAgent);
-                }
-            }
-        }
-
-        public override void OnStopActivity(Activity activity, object payload)
-        {
-            if (activity.IsAllDataRequested)
-            {
-                if (!(this.stopContextFetcher.Fetch(payload) is HttpContext context))
-                {
-                    AspNetCoreInstrumentationEventSource.Log.NullPayload(nameof(HttpInListener), nameof(this.OnStopActivity));
-                    return;
-                }
-
-                var response = context.Response;
-                activity.AddTag(SemanticConventions.AttributeHttpStatusCode, response.StatusCode.ToString());
-
-                Status status = SpanHelper.ResolveSpanStatusForHttpStatusCode(response.StatusCode);
-                activity.SetStatus(status.WithDescription(response.HttpContext.Features.Get<IHttpResponseFeature>()?.ReasonPhrase));
-            }
-
-            if (activity.OperationName.Equals(ActivityNameByHttpInListener))
-            {
-                // If instrumentation started a new Activity, it must
-                // be stopped here.
-                activity.Stop();
-
-                // After the activity.Stop() code, Activity.Current becomes null.
-                // If Asp.Net Core uses Activity.Current?.Stop() - it'll not stop the activity
-                // it created.
-                // Currently Asp.Net core does not use Activity.Current, instead it stores a
-                // reference to its activity, and calls .Stop on it.
-
-                // TODO: Should we still restore Activity.Current here?
-                // If yes, then we need to store the asp.net core activity inside
-                // the one created by the instrumentation.
-                // And retrieve it here, and set it to Current.
-            }
-
-            this.activitySource.Stop(activity);
-        }
-
-        public override void OnCustom(string name, Activity activity, object payload)
-        {
-            if (name == "Microsoft.AspNetCore.Mvc.BeforeAction")
-            {
-                if (activity.IsAllDataRequested)
-                {
-                    // See https://github.com/aspnet/Mvc/blob/2414db256f32a047770326d14d8b0e2afd49ba49/src/Microsoft.AspNetCore.Mvc.Core/MvcCoreDiagnosticSourceExtensions.cs#L36-L44
-                    // Reflection accessing: ActionDescriptor.AttributeRouteInfo.Template
-                    // The reason to use reflection is to avoid a reference on MVC package.
-                    // This package can be used with non-MVC apps and this logic simply wouldn't run.
-                    // Taking reference on MVC will increase size of deployment for non-MVC apps.
-                    var actionDescriptor = this.beforeActionActionDescriptorFetcher.Fetch(payload);
-                    var attributeRouteInfo = this.beforeActionAttributeRouteInfoFetcher.Fetch(actionDescriptor);
-                    var template = this.beforeActionTemplateFetcher.Fetch(attributeRouteInfo) as string;
-
-                    if (!string.IsNullOrEmpty(template))
-                    {
-                        // override the span name that was previously set to the path part of URL.
-                        activity.DisplayName = template;
-                        activity.AddTag(SemanticConventions.AttributeHttpRoute, template);
-                    }
-
-                    // TODO: Should we get values from RouteData?
-                    // private readonly PropertyFetcher beforActionRouteDataFetcher = new PropertyFetcher("routeData");
-                    // var routeData = this.beforActionRouteDataFetcher.Fetch(payload) as RouteData;
-                }
-            }
-        }
-
-        private static string GetUri(HttpRequest request)
-        {
-            var builder = new StringBuilder();
-
-            builder.Append(request.Scheme).Append("://");
-
-            if (request.Host.HasValue)
-            {
-                builder.Append(request.Host.Value);
-            }
-            else
-            {
-                // HTTP 1.0 request with NO host header would result in empty Host.
-                // Use placeholder to avoid incorrect URL like "http:///"
-                builder.Append(UnknownHostName);
-            }
-
-            if (request.PathBase.HasValue)
-            {
-                builder.Append(request.PathBase.Value);
-            }
-
-            if (request.Path.HasValue)
-            {
-                builder.Append(request.Path.Value);
-            }
-
-            if (request.QueryString.HasValue)
-            {
-                builder.Append(request.QueryString);
-            }
-
-            return builder.ToString();
-        }
-    }
-}
->>>>>>> 380091f4
+﻿// <copyright file="HttpInListener.cs" company="OpenTelemetry Authors">
+// Copyright The OpenTelemetry Authors
+//
+// Licensed under the Apache License, Version 2.0 (the "License");
+// you may not use this file except in compliance with the License.
+// You may obtain a copy of the License at
+//
+//     http://www.apache.org/licenses/LICENSE-2.0
+//
+// Unless required by applicable law or agreed to in writing, software
+// distributed under the License is distributed on an "AS IS" BASIS,
+// WITHOUT WARRANTIES OR CONDITIONS OF ANY KIND, either express or implied.
+// See the License for the specific language governing permissions and
+// limitations under the License.
+// </copyright>
+
+using System;
+using System.Collections.Generic;
+using System.Diagnostics;
+using System.Linq;
+using System.Text;
+using Microsoft.AspNetCore.Http;
+using Microsoft.AspNetCore.Http.Features;
+using OpenTelemetry.Context.Propagation;
+using OpenTelemetry.Instrumentation.Grpc;
+using OpenTelemetry.Trace;
+
+namespace OpenTelemetry.Instrumentation.AspNetCore.Implementation
+{
+    internal class HttpInListener : ListenerHandler
+    {
+        private static readonly string UnknownHostName = "UNKNOWN-HOST";
+        private static readonly string ActivityNameByHttpInListener = "ActivityCreatedByHttpInListener";
+        private static readonly Func<HttpRequest, string, IEnumerable<string>> HttpRequestHeaderValuesGetter = (request, name) => request.Headers[name];
+        private readonly PropertyFetcher startContextFetcher = new PropertyFetcher("HttpContext");
+        private readonly PropertyFetcher stopContextFetcher = new PropertyFetcher("HttpContext");
+        private readonly PropertyFetcher beforeActionActionDescriptorFetcher = new PropertyFetcher("actionDescriptor");
+        private readonly PropertyFetcher beforeActionAttributeRouteInfoFetcher = new PropertyFetcher("AttributeRouteInfo");
+        private readonly PropertyFetcher beforeActionTemplateFetcher = new PropertyFetcher("Template");
+        private readonly bool hostingSupportsW3C = false;
+        private readonly AspNetCoreInstrumentationOptions options;
+        private readonly ActivitySourceAdapter activitySource;
+
+        public HttpInListener(string name, AspNetCoreInstrumentationOptions options, ActivitySourceAdapter activitySource)
+            : base(name)
+        {
+            this.hostingSupportsW3C = typeof(HttpRequest).Assembly.GetName().Version.Major >= 3;
+            this.options = options ?? throw new ArgumentNullException(nameof(options));
+            this.activitySource = activitySource;
+        }
+
+        public override void OnStartActivity(Activity activity, object payload)
+        {
+            var context = this.startContextFetcher.Fetch(payload) as HttpContext;
+
+            if (context == null)
+            {
+                AspNetCoreInstrumentationEventSource.Log.NullPayload(nameof(HttpInListener), nameof(this.OnStartActivity));
+                return;
+            }
+
+            if (this.options.RequestFilter != null && !this.options.RequestFilter(context))
+            {
+                AspNetCoreInstrumentationEventSource.Log.RequestIsFilteredOut(activity.OperationName);
+                activity.IsAllDataRequested = false;
+                return;
+            }
+
+            var request = context.Request;
+            if (!this.hostingSupportsW3C || !(this.options.TextFormat is TraceContextFormatActivity))
+            {
+                // This requires to ignore the current activity and create a new one
+                // using the context extracted from w3ctraceparent header or
+                // using the format TextFormat supports.
+
+                var ctx = this.options.TextFormat.Extract(request, HttpRequestHeaderValuesGetter);
+
+                // Create a new activity with its parent set from the extracted context.
+                // This makes the new activity as a "sibling" of the activity created by
+                // Asp.Net Core.
+                Activity newOne = new Activity(ActivityNameByHttpInListener);
+                newOne.SetParentId(ctx.TraceId, ctx.SpanId, ctx.TraceFlags);
+                newOne.TraceStateString = ctx.TraceState;
+
+                // Starting the new activity make it the Activity.Current one.
+                newOne.Start();
+                activity = newOne;
+            }
+
+            activity.SetKind(ActivityKind.Server);
+
+            this.activitySource.Start(activity);
+
+            if (activity.IsAllDataRequested)
+            {
+                var path = (request.PathBase.HasValue || request.Path.HasValue) ? (request.PathBase + request.Path).ToString() : "/";
+                activity.DisplayName = path;
+
+                // see the spec https://github.com/open-telemetry/opentelemetry-specification/blob/master/specification/data-semantic-conventions.md
+
+                if (request.Host.Port == 80 || request.Host.Port == 443)
+                {
+                    activity.AddTag(SemanticConventions.AttributeHttpHost, request.Host.Host);
+                }
+                else
+                {
+                    activity.AddTag(SemanticConventions.AttributeHttpHost, request.Host.Host + ":" + request.Host.Port);
+                }
+
+                activity.AddTag(SemanticConventions.AttributeHttpMethod, request.Method);
+                activity.AddTag(SpanAttributeConstants.HttpPathKey, path);
+                activity.AddTag(SemanticConventions.AttributeHttpUrl, GetUri(request));
+
+                var userAgent = request.Headers["User-Agent"].FirstOrDefault();
+                if (!string.IsNullOrEmpty(userAgent))
+                {
+                    activity.AddTag(SemanticConventions.AttributeHttpUserAgent, userAgent);
+                }
+            }
+        }
+
+        public override void OnStopActivity(Activity activity, object payload)
+        {
+            if (activity.IsAllDataRequested)
+            {
+                if (!(this.stopContextFetcher.Fetch(payload) is HttpContext context))
+                {
+                    AspNetCoreInstrumentationEventSource.Log.NullPayload(nameof(HttpInListener), nameof(this.OnStopActivity));
+                    return;
+                }
+
+                if (this.TryGetGrpcMethod(activity, out var grpcMethod))
+                {
+                    this.AddGrpcAttributes(activity, grpcMethod, context);
+                }
+                else
+                {
+                    var response = context.Response;
+                    activity.AddTag(SemanticConventions.AttributeHttpStatusCode, response.StatusCode.ToString());
+
+                    Status status = SpanHelper.ResolveSpanStatusForHttpStatusCode(response.StatusCode);
+                    activity.SetStatus(status.WithDescription(response.HttpContext.Features.Get<IHttpResponseFeature>()?.ReasonPhrase));
+                }
+            }
+
+            if (activity.OperationName.Equals(ActivityNameByHttpInListener))
+            {
+                // If instrumentation started a new Activity, it must
+                // be stopped here.
+                activity.Stop();
+
+                // After the activity.Stop() code, Activity.Current becomes null.
+                // If Asp.Net Core uses Activity.Current?.Stop() - it'll not stop the activity
+                // it created.
+                // Currently Asp.Net core does not use Activity.Current, instead it stores a
+                // reference to its activity, and calls .Stop on it.
+
+                // TODO: Should we still restore Activity.Current here?
+                // If yes, then we need to store the asp.net core activity inside
+                // the one created by the instrumentation.
+                // And retrieve it here, and set it to Current.
+            }
+
+            this.activitySource.Stop(activity);
+        }
+
+        public override void OnCustom(string name, Activity activity, object payload)
+        {
+            if (name == "Microsoft.AspNetCore.Mvc.BeforeAction")
+            {
+                if (activity.IsAllDataRequested)
+                {
+                    // See https://github.com/aspnet/Mvc/blob/2414db256f32a047770326d14d8b0e2afd49ba49/src/Microsoft.AspNetCore.Mvc.Core/MvcCoreDiagnosticSourceExtensions.cs#L36-L44
+                    // Reflection accessing: ActionDescriptor.AttributeRouteInfo.Template
+                    // The reason to use reflection is to avoid a reference on MVC package.
+                    // This package can be used with non-MVC apps and this logic simply wouldn't run.
+                    // Taking reference on MVC will increase size of deployment for non-MVC apps.
+                    var actionDescriptor = this.beforeActionActionDescriptorFetcher.Fetch(payload);
+                    var attributeRouteInfo = this.beforeActionAttributeRouteInfoFetcher.Fetch(actionDescriptor);
+                    var template = this.beforeActionTemplateFetcher.Fetch(attributeRouteInfo) as string;
+
+                    if (!string.IsNullOrEmpty(template))
+                    {
+                        // override the span name that was previously set to the path part of URL.
+                        activity.DisplayName = template;
+                        activity.AddTag(SemanticConventions.AttributeHttpRoute, template);
+                    }
+
+                    // TODO: Should we get values from RouteData?
+                    // private readonly PropertyFetcher beforActionRouteDataFetcher = new PropertyFetcher("routeData");
+                    // var routeData = this.beforActionRouteDataFetcher.Fetch(payload) as RouteData;
+                }
+            }
+        }
+
+        private static string GetUri(HttpRequest request)
+        {
+            var builder = new StringBuilder();
+
+            builder.Append(request.Scheme).Append("://");
+
+            if (request.Host.HasValue)
+            {
+                builder.Append(request.Host.Value);
+            }
+            else
+            {
+                // HTTP 1.0 request with NO host header would result in empty Host.
+                // Use placeholder to avoid incorrect URL like "http:///"
+                builder.Append(UnknownHostName);
+            }
+
+            if (request.PathBase.HasValue)
+            {
+                builder.Append(request.PathBase.Value);
+            }
+
+            if (request.Path.HasValue)
+            {
+                builder.Append(request.Path.Value);
+            }
+
+            if (request.QueryString.HasValue)
+            {
+                builder.Append(request.QueryString);
+            }
+
+            return builder.ToString();
+        }
+
+        private bool TryGetGrpcMethod(Activity activity, out string grpcMethod)
+        {
+            grpcMethod = GrpcTagHelper.GetGrpcMethodFromActivity(activity);
+            return !string.IsNullOrEmpty(grpcMethod);
+        }
+
+        private void AddGrpcAttributes(Activity activity, string grpcMethod, HttpContext context)
+        {
+            // TODO: Should the leading slash be trimmed? Spec seems to suggest no leading slash: https://github.com/open-telemetry/opentelemetry-specification/blob/master/specification/trace/semantic_conventions/rpc.md#span-name
+            // Client instrumentation is trimming the leading slash. Whatever we decide here, should we apply the same to the client side?
+            // activity.DisplayName = grpcMethod?.Trim('/');
+
+            activity.AddTag(SemanticConventions.AttributeRpcSystem, "grpc");
+
+            if (GrpcTagHelper.TryParseRpcServiceAndRpcMethod(grpcMethod, out var rpcService, out var rpcMethod))
+            {
+                activity.AddTag(SemanticConventions.AttributeRpcService, rpcService);
+                activity.AddTag(SemanticConventions.AttributeRpcMethod, rpcMethod);
+            }
+
+            activity.AddTag(SemanticConventions.AttributeNetPeerIp, context.Connection.RemoteIpAddress.ToString());
+            activity.AddTag(SemanticConventions.AttributeNetPeerPort, context.Connection.RemotePort.ToString());
+            activity.SetStatus(GrpcTagHelper.GetGrpcStatusCodeFromActivity(activity));
+        }
+    }
+}