--- conflicted
+++ resolved
@@ -24,13 +24,11 @@
     /// </summary>
     internal class AspNetCoreInstrumentation : IDisposable
     {
-<<<<<<< HEAD
         internal const string OnStartEvent = "start";
         internal const string OnStopEvent = "stop";
         internal const string OnMvcBeforeAction = "error";
         internal const string OnUnhandledHostingExceptionEvent = "exception";
         internal const string OnUnHandledDiagnosticsExceptionEvent = "exception1";
-=======
         private static readonly HashSet<string> DiagnosticSourceEvents = new()
         {
             "Microsoft.AspNetCore.Hosting.HttpRequestIn.Start",
@@ -42,7 +40,6 @@
 
         private readonly Func<string, object, object, bool> isEnabled = (eventName, obj1, obj2)
             => DiagnosticSourceEvents.Contains(eventName);
->>>>>>> 3158d38b
 
         private readonly DiagnosticSourceSubscriber diagnosticSourceSubscriber;
 
