# Changelog

## Unreleased

<<<<<<< HEAD
* Fix issue where baggage gets cleared when the ASP.NET Core Activity
   is stopped. The instrumentation no longer clears baggage. One problem
   this caused was that it prevented Activity processors from accessing baggage
   during their `OnEnd` call.
([#4274](https://github.com/open-telemetry/opentelemetry-dotnet/pull/4274))
=======
* Added direct reference to `System.Text.Encodings.Web` with minimum version of
`4.7.2` due to [CVE-2021-26701](https://github.com/dotnet/runtime/issues/49377).
This impacts target frameworks `netstandard2.0` and `netstandard2.1` which has a
reference to `Microsoft.AspNetCore.Http.Abstractions` that depends on
`System.Text.Encodings.Web` >= 4.5.0.
([#4399](https://github.com/open-telemetry/opentelemetry-dotnet/pull/4399))
>>>>>>> ef0c9217

* Improve perf by avoiding boxing of common status codes values.
  ([#4360](https://github.com/open-telemetry/opentelemetry-dotnet/pull/4360),
  [#4363](https://github.com/open-telemetry/opentelemetry-dotnet/pull/4363))

## 1.0.0-rc9.14

Released 2023-Feb-24

* Updated OTel SDK dependency to 1.4.0

## 1.4.0-rc9.13

Released 2023-Feb-10

## 1.0.0-rc9.12

Released 2023-Feb-01

## 1.0.0-rc9.11

Released 2023-Jan-09

## 1.0.0-rc9.10

Released 2022-Dec-12

* **Users migrating from version `1.0.0-rc9.9` will see the following breaking
  changes:**
  * Updated `http.status_code` dimension type from string to int for
  `http.server.duration` metric.
  ([#3930](https://github.com/open-telemetry/opentelemetry-dotnet/pull/3930))
  * `http.host` will no longer be populated on `http.server.duration` metric.
  `net.host.name` and `net.host.port` attributes will be populated instead.
([#3928](https://github.com/open-telemetry/opentelemetry-dotnet/pull/3928))

  * The `http.server.duration` metric's `http.target` attribute is replaced with
`http.route` attribute.
([#3903](https://github.com/open-telemetry/opentelemetry-dotnet/pull/3903))

  * `http.host` will no longer be populated on activity. `net.host.name` and
  `net.host.port` attributes will be populated instead.
  ([#3858](https://github.com/open-telemetry/opentelemetry-dotnet/pull/3858))

* Extension method `AddAspNetCoreInstrumentation` on `MeterProviderBuilder` now
  supports `AspNetCoreMetricsInstrumentationOptions`. This option class exposes
  configuration properties for metric filtering and tag enrichment.
  ([#3948](https://github.com/open-telemetry/opentelemetry-dotnet/pull/3948),
  [#3982](https://github.com/open-telemetry/opentelemetry-dotnet/pull/3982))

## 1.0.0-rc9.9

Released 2022-Nov-07

* **Breaking change** The `Enrich` callback option has been removed.
  For better usability, it has been replaced by three separate options:
  `EnrichWithHttpRequest`, `EnrichWithHttpResponse` and `EnrichWithException`.
  Previously, the single `Enrich` callback required the consumer to detect
  which event triggered the callback to be invoked (e.g., request start,
  response end, or an exception) and then cast the object received to the
  appropriate type: `HttpRequest`, `HttpResponse`, or `Exception`. The separate
  callbacks make it clear what event triggers them and there is no longer the
  need to cast the argument to the expected type.
  ([#3749](https://github.com/open-telemetry/opentelemetry-dotnet/pull/3749))

* Added back `netstandard2.0` and `netstandard2.1` targets.
([#3755](https://github.com/open-telemetry/opentelemetry-dotnet/pull/3755))

## 1.0.0-rc9.8

Released 2022-Oct-17

## 1.0.0-rc9.7

Released 2022-Sep-29

* Performance improvement (Reduced memory allocation) - Updated DiagnosticSource
event subscription to specific set of events.
([#3519](https://github.com/open-telemetry/opentelemetry-dotnet/pull/3519))

* Added overloads which accept a name to the `TracerProviderBuilder`
  `AddAspNetCoreInstrumentation` extension to allow for more fine-grained
  options management
  ([#3661](https://github.com/open-telemetry/opentelemetry-dotnet/pull/3661))

* Fix issue where when an application has an ExceptionFilter, the exception data
  wouldn't be collected.
  ([#3475](https://github.com/open-telemetry/opentelemetry-dotnet/pull/3475))

## 1.0.0-rc9.6

Released 2022-Aug-18

* Removed `netstandard2.0` and `netstandard2.1` targets. .NET 5 reached EOL
  in May 2022 and .NET Core 3.1 reaches EOL in December 2022. End of support
  dates for .NET are published
  [here](https://dotnet.microsoft.com/download/dotnet). The
  instrumentation for ASP.NET Core now requires .NET 6 or later.
  ([#3567](https://github.com/open-telemetry/opentelemetry-dotnet/pull/3567))

* Fixed an issue where activity started within middleware was modified by
  instrumentation library.
  ([#3498](https://github.com/open-telemetry/opentelemetry-dotnet/pull/3498))

* Updated to use Activity native support from
  `System.Diagnostics.DiagnosticSource` to set activity status.
  ([#3118](https://github.com/open-telemetry/opentelemetry-dotnet/issues/3118))
  ([#3555](https://github.com/open-telemetry/opentelemetry-dotnet/pull/3555))

## 1.0.0-rc9.5

Released 2022-Aug-02

* Fix Remote IP Address - NULL reference exception.
  ([#3481](https://github.com/open-telemetry/opentelemetry-dotnet/pull/3481))
* Metrics instrumentation to correctly populate `http.flavor` tag.
  (1.1 instead of HTTP/1.1 etc.)
  ([#3379](https://github.com/open-telemetry/opentelemetry-dotnet/pull/3379))
* Tracing instrumentation to populate `http.flavor` tag.
  ([#3372](https://github.com/open-telemetry/opentelemetry-dotnet/pull/3372))
* Tracing instrumentation to populate `http.scheme` tag.
  ([#3392](https://github.com/open-telemetry/opentelemetry-dotnet/pull/3392))

## 1.0.0-rc9.4

Released 2022-Jun-03

* Added additional metric dimensions.
  ([#3247](https://github.com/open-telemetry/opentelemetry-dotnet/pull/3247))
* Removes net5.0 target as .NET 5.0 is going out
  of support. The package keeps netstandard2.1 target, so it
  can still be used with .NET5.0 apps.
  ([#3147](https://github.com/open-telemetry/opentelemetry-dotnet/issues/3147))

## 1.0.0-rc9.3

Released 2022-Apr-15

## 1.0.0-rc9.2

Released 2022-Apr-12

## 1.0.0-rc9.1

Released 2022-Mar-30

* Fix: Http server span status is now unset for `400`-`499`.
  ([#2904](https://github.com/open-telemetry/opentelemetry-dotnet/pull/2904))
* Fix: drop direct reference of the `Microsoft.AspNetCore.Http.Features` from
  net5 & net6 targets (already part of the FrameworkReference since the net5).
  ([#2860](https://github.com/open-telemetry/opentelemetry-dotnet/pull/2860))
* Reduce allocations calculating the http.url tag.
  ([#2947](https://github.com/open-telemetry/opentelemetry-dotnet/pull/2947))

## 1.0.0-rc10 (broken. use 1.0.0-rc9.1 and newer)

Released 2022-Mar-04

## 1.0.0-rc9

Released 2022-Feb-02

## 1.0.0-rc8

Released 2021-Oct-08

* Replaced `http.path` tag on activity with `http.target`.
  ([#2266](https://github.com/open-telemetry/opentelemetry-dotnet/pull/2266))

## 1.0.0-rc7

Released 2021-Jul-12

## 1.0.0-rc6

Released 2021-Jun-25

## 1.0.0-rc5

Released 2021-Jun-09

* Fixes bug
  [#1740](https://github.com/open-telemetry/opentelemetry-dotnet/issues/1740):
  Instrumentation.AspNetCore for gRPC services omits ALL rpc.* attributes under
  certain conditions
  ([#1879](https://github.com/open-telemetry/opentelemetry-dotnet/pull/1879))

## 1.0.0-rc4

Released 2021-Apr-23

* When using OpenTelemetry.Extensions.Hosting you can now bind
  `AspNetCoreInstrumentationOptions` from DI.
  ([#1997](https://github.com/open-telemetry/opentelemetry-dotnet/pull/1997))

## 1.0.0-rc3

Released 2021-Mar-19

* Leverages added AddLegacySource API from OpenTelemetry SDK to trigger Samplers
  and ActivityProcessors. Samplers, ActivityProcessor.OnStart will now get the
  Activity before any enrichment done by the instrumentation.
  ([#1836](https://github.com/open-telemetry/opentelemetry-dotnet/pull/1836))
* Performance optimization by leveraging sampling decision and short circuiting
  activity enrichment. `Filter` and `Enrich` are now only called if
  `activity.IsAllDataRequested` is `true`
  ([#1899](https://github.com/open-telemetry/opentelemetry-dotnet/pull/1899))

## 1.0.0-rc2

Released 2021-Jan-29

## 1.0.0-rc1.1

Released 2020-Nov-17

* AspNetCoreInstrumentation sets ActivitySource to activities created outside
  ActivitySource.
  ([#1515](https://github.com/open-telemetry/opentelemetry-dotnet/pull/1515/))
* For gRPC invocations, leading forward slash is trimmed from span name in order
  to conform to the specification.
  ([#1551](https://github.com/open-telemetry/opentelemetry-dotnet/pull/1551))

## 0.8.0-beta.1

Released 2020-Nov-5

* Record `Exception` in AspNetCore instrumentation based on `RecordException` in
  `AspNetCoreInstrumentationOptions`
  ([#1408](https://github.com/open-telemetry/opentelemetry-dotnet/issues/1408))
* Added configuration option `EnableGrpcAspNetCoreSupport` to enable or disable
  support for adding OpenTelemetry RPC attributes when using
  [Grpc.AspNetCore](https://www.nuget.org/packages/Grpc.AspNetCore/). This
  option is enabled by default.
  ([#1423](https://github.com/open-telemetry/opentelemetry-dotnet/pull/1423))
* Renamed TextMapPropagator to TraceContextPropagator, CompositePropagator to
  CompositeTextMapPropagator. IPropagator is renamed to TextMapPropagator and
  changed from interface to abstract class.
  ([#1427](https://github.com/open-telemetry/opentelemetry-dotnet/pull/1427))
* Propagators.DefaultTextMapPropagator will be used as the default Propagator
  ([#1427](https://github.com/open-telemetry/opentelemetry-dotnet/pull/1428))
* Removed Propagator from Instrumentation Options. Instrumentation now always
  respect the Propagator.DefaultTextMapPropagator.
  ([#1448](https://github.com/open-telemetry/opentelemetry-dotnet/pull/1448))

## 0.7.0-beta.1

Released 2020-Oct-16

* Instrumentation no longer store raw objects like `HttpRequest` in
  Activity.CustomProperty. To enrich activity, use the Enrich action on the
  instrumentation.
  ([#1261](https://github.com/open-telemetry/opentelemetry-dotnet/pull/1261))
* Span Status is populated as per new spec
  ([#1313](https://github.com/open-telemetry/opentelemetry-dotnet/pull/1313))

## 0.6.0-beta.1

Released 2020-Sep-15

* For gRPC invocations, the `grpc.method` and `grpc.status_code` attributes
  added by the library are removed from the span. The information from these
  attributes is contained in other attributes that follow the conventions of
  OpenTelemetry.
  ([#1260](https://github.com/open-telemetry/opentelemetry-dotnet/pull/1260))

## 0.5.0-beta.2

Released 2020-08-28

* Added Filter public API on AspNetCoreInstrumentationOptions to allow filtering
  of instrumentation based on HttpContext.

* Asp.Net Core Instrumentation automatically populates HttpRequest, HttpResponse
  in Activity custom property

* Changed the default propagation to support W3C Baggage
  ([#1048](https://github.com/open-telemetry/opentelemetry-dotnet/pull/1048))
  * The default ITextFormat is now `CompositePropagator(TraceContextFormat,
    BaggageFormat)`. Baggage sent via the [W3C
    Baggage](https://github.com/w3c/baggage/blob/master/baggage/HTTP_HEADER_FORMAT.md)
    header will now be parsed and set on incoming Http spans.
* Introduced support for Grpc.AspNetCore (#803).
  * Attributes are added to gRPC invocations: `rpc.system`, `rpc.service`,
    `rpc.method`. These attributes are added to an existing span generated by
    the instrumentation. This is unlike the instrumentation for client-side gRPC
    calls where one span is created for the gRPC call and a separate span is
    created for the underlying HTTP call in the event both gRPC and HTTP
    instrumentation are enabled.
* Renamed `ITextPropagator` to `IPropagator`
  ([#1190](https://github.com/open-telemetry/opentelemetry-dotnet/pull/1190))

## 0.4.0-beta.2

Released 2020-07-24

* First beta release

## 0.3.0-beta

Released 2020-07-23

* Initial release<|MERGE_RESOLUTION|>--- conflicted
+++ resolved
@@ -2,20 +2,18 @@
 
 ## Unreleased
 
-<<<<<<< HEAD
 * Fix issue where baggage gets cleared when the ASP.NET Core Activity
    is stopped. The instrumentation no longer clears baggage. One problem
    this caused was that it prevented Activity processors from accessing baggage
    during their `OnEnd` call.
 ([#4274](https://github.com/open-telemetry/opentelemetry-dotnet/pull/4274))
-=======
+
 * Added direct reference to `System.Text.Encodings.Web` with minimum version of
 `4.7.2` due to [CVE-2021-26701](https://github.com/dotnet/runtime/issues/49377).
 This impacts target frameworks `netstandard2.0` and `netstandard2.1` which has a
 reference to `Microsoft.AspNetCore.Http.Abstractions` that depends on
 `System.Text.Encodings.Web` >= 4.5.0.
 ([#4399](https://github.com/open-telemetry/opentelemetry-dotnet/pull/4399))
->>>>>>> ef0c9217
 
 * Improve perf by avoiding boxing of common status codes values.
   ([#4360](https://github.com/open-telemetry/opentelemetry-dotnet/pull/4360),
