--- conflicted
+++ resolved
@@ -2,15 +2,13 @@
 
 ## Unreleased
 
-<<<<<<< HEAD
 * Baggage will not be reset during request stop event. This will allow
 processors to access it during OnEnd call.
+
 ([#4274](https://github.com/open-telemetry/opentelemetry-dotnet/pull/4274))
-=======
 * Improve perf by avoiding boxing of common status codes values.
   ([#4360](https://github.com/open-telemetry/opentelemetry-dotnet/pull/4360),
   [#4363](https://github.com/open-telemetry/opentelemetry-dotnet/pull/4363))
->>>>>>> 3d0cf754
 
 ## 1.0.0-rc9.14
 
