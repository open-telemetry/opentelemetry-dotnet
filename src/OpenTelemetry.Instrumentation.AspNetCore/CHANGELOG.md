# Changelog

## Unreleased

<<<<<<< HEAD
* Fix issue where when an application has an ExceptionFilter, the exception data
  wouldn't be collected.
  ([#3475](https://github.com/open-telemetry/opentelemetry-dotnet/pull/3475))
=======
## 1.0.0-rc9.5

Released 2022-Aug-02

* Fix Remote IP Address - NULL reference exception.
  ([#3481](https://github.com/open-telemetry/opentelemetry-dotnet/pull/3481))
>>>>>>> 2b6a3b09
* Metrics instrumentation to correctly populate `http.flavor` tag.
  (1.1 instead of HTTP/1.1 etc.)
  ([#3379](https://github.com/open-telemetry/opentelemetry-dotnet/pull/3379))
* Tracing instrumentation to populate `http.flavor` tag.
  ([#3372](https://github.com/open-telemetry/opentelemetry-dotnet/pull/3372))
* Tracing instrumentation to populate `http.scheme` tag.
  ([#3392](https://github.com/open-telemetry/opentelemetry-dotnet/pull/3392))

## 1.0.0-rc9.4

Released 2022-Jun-03

* Added additional metric dimensions.
  ([#3247](https://github.com/open-telemetry/opentelemetry-dotnet/pull/3247))
* Removes net5.0 target as .NET 5.0 is going out
  of support. The package keeps netstandard2.1 target, so it
  can still be used with .NET5.0 apps.
  ([#3147](https://github.com/open-telemetry/opentelemetry-dotnet/issues/3147))

## 1.0.0-rc9.3

Released 2022-Apr-15

## 1.0.0-rc9.2

Released 2022-Apr-12

## 1.0.0-rc9.1

Released 2022-Mar-30

* Fix: Http server span status is now unset for `400`-`499`.
  ([#2904](https://github.com/open-telemetry/opentelemetry-dotnet/pull/2904))
* Fix: drop direct reference of the `Microsoft.AspNetCore.Http.Features` from
  net5 & net6 targets (already part of the FrameworkReference since the net5).
  ([#2860](https://github.com/open-telemetry/opentelemetry-dotnet/pull/2860))
* Reduce allocations calculating the http.url tag.
  ([#2947](https://github.com/open-telemetry/opentelemetry-dotnet/pull/2947))

## 1.0.0-rc10 (broken. use 1.0.0-rc9.1 and newer)

Released 2022-Mar-04

## 1.0.0-rc9

Released 2022-Feb-02

## 1.0.0-rc8

Released 2021-Oct-08

* Replaced `http.path` tag on activity with `http.target`.
  ([#2266](https://github.com/open-telemetry/opentelemetry-dotnet/pull/2266))

## 1.0.0-rc7

Released 2021-Jul-12

## 1.0.0-rc6

Released 2021-Jun-25

## 1.0.0-rc5

Released 2021-Jun-09

* Fixes bug
  [#1740](https://github.com/open-telemetry/opentelemetry-dotnet/issues/1740):
  Instrumentation.AspNetCore for gRPC services omits ALL rpc.* attributes under
  certain conditions
  ([#1879](https://github.com/open-telemetry/opentelemetry-dotnet/pull/1879))

## 1.0.0-rc4

Released 2021-Apr-23

* When using OpenTelemetry.Extensions.Hosting you can now bind
  `AspNetCoreInstrumentationOptions` from DI.
  ([#1997](https://github.com/open-telemetry/opentelemetry-dotnet/pull/1997))

## 1.0.0-rc3

Released 2021-Mar-19

* Leverages added AddLegacySource API from OpenTelemetry SDK to trigger Samplers
  and ActivityProcessors. Samplers, ActivityProcessor.OnStart will now get the
  Activity before any enrichment done by the instrumentation.
  ([#1836](https://github.com/open-telemetry/opentelemetry-dotnet/pull/1836))
* Performance optimization by leveraging sampling decision and short circuiting
  activity enrichment. `Filter` and `Enrich` are now only called if
  `activity.IsAllDataRequested` is `true`
  ([#1899](https://github.com/open-telemetry/opentelemetry-dotnet/pull/1899))

## 1.0.0-rc2

Released 2021-Jan-29

## 1.0.0-rc1.1

Released 2020-Nov-17

* AspNetCoreInstrumentation sets ActivitySource to activities created outside
  ActivitySource.
  ([#1515](https://github.com/open-telemetry/opentelemetry-dotnet/pull/1515/))
* For gRPC invocations, leading forward slash is trimmed from span name in order
  to conform to the specification.
  ([#1551](https://github.com/open-telemetry/opentelemetry-dotnet/pull/1551))

## 0.8.0-beta.1

Released 2020-Nov-5

* Record `Exception` in AspNetCore instrumentation based on `RecordException` in
  `AspNetCoreInstrumentationOptions`
  ([#1408](https://github.com/open-telemetry/opentelemetry-dotnet/issues/1408))
* Added configuration option `EnableGrpcAspNetCoreSupport` to enable or disable
  support for adding OpenTelemetry RPC attributes when using
  [Grpc.AspNetCore](https://www.nuget.org/packages/Grpc.AspNetCore/). This
  option is enabled by default.
  ([#1423](https://github.com/open-telemetry/opentelemetry-dotnet/pull/1423))
* Renamed TextMapPropagator to TraceContextPropagator, CompositePropagator to
  CompositeTextMapPropagator. IPropagator is renamed to TextMapPropagator and
  changed from interface to abstract class.
  ([#1427](https://github.com/open-telemetry/opentelemetry-dotnet/pull/1427))
* Propagators.DefaultTextMapPropagator will be used as the default Propagator
  ([#1427](https://github.com/open-telemetry/opentelemetry-dotnet/pull/1428))
* Removed Propagator from Instrumentation Options. Instrumentation now always
  respect the Propagator.DefaultTextMapPropagator.
  ([#1448](https://github.com/open-telemetry/opentelemetry-dotnet/pull/1448))

## 0.7.0-beta.1

Released 2020-Oct-16

* Instrumentation no longer store raw objects like `HttpRequest` in
  Activity.CustomProperty. To enrich activity, use the Enrich action on the
  instrumentation.
  ([#1261](https://github.com/open-telemetry/opentelemetry-dotnet/pull/1261))
* Span Status is populated as per new spec
  ([#1313](https://github.com/open-telemetry/opentelemetry-dotnet/pull/1313))

## 0.6.0-beta.1

Released 2020-Sep-15

* For gRPC invocations, the `grpc.method` and `grpc.status_code` attributes
  added by the library are removed from the span. The information from these
  attributes is contained in other attributes that follow the conventions of
  OpenTelemetry.
  ([#1260](https://github.com/open-telemetry/opentelemetry-dotnet/pull/1260))

## 0.5.0-beta.2

Released 2020-08-28

* Added Filter public API on AspNetCoreInstrumentationOptions to allow filtering
  of instrumentation based on HttpContext.

* Asp.Net Core Instrumentation automatically populates HttpRequest, HttpResponse
  in Activity custom property

* Changed the default propagation to support W3C Baggage
  ([#1048](https://github.com/open-telemetry/opentelemetry-dotnet/pull/1048))
  * The default ITextFormat is now `CompositePropagator(TraceContextFormat,
    BaggageFormat)`. Baggage sent via the [W3C
    Baggage](https://github.com/w3c/baggage/blob/master/baggage/HTTP_HEADER_FORMAT.md)
    header will now be parsed and set on incoming Http spans.
* Introduced support for Grpc.AspNetCore (#803).
  * Attributes are added to gRPC invocations: `rpc.system`, `rpc.service`,
    `rpc.method`. These attributes are added to an existing span generated by
    the instrumentation. This is unlike the instrumentation for client-side gRPC
    calls where one span is created for the gRPC call and a separate span is
    created for the underlying HTTP call in the event both gRPC and HTTP
    instrumentation are enabled.
* Renamed `ITextPropagator` to `IPropagator`
  ([#1190](https://github.com/open-telemetry/opentelemetry-dotnet/pull/1190))

## 0.4.0-beta.2

Released 2020-07-24

* First beta release

## 0.3.0-beta

Released 2020-07-23

* Initial release<|MERGE_RESOLUTION|>--- conflicted
+++ resolved
@@ -2,18 +2,16 @@
 
 ## Unreleased
 
-<<<<<<< HEAD
 * Fix issue where when an application has an ExceptionFilter, the exception data
   wouldn't be collected.
   ([#3475](https://github.com/open-telemetry/opentelemetry-dotnet/pull/3475))
-=======
+
 ## 1.0.0-rc9.5
 
 Released 2022-Aug-02
 
 * Fix Remote IP Address - NULL reference exception.
   ([#3481](https://github.com/open-telemetry/opentelemetry-dotnet/pull/3481))
->>>>>>> 2b6a3b09
 * Metrics instrumentation to correctly populate `http.flavor` tag.
   (1.1 instead of HTTP/1.1 etc.)
   ([#3379](https://github.com/open-telemetry/opentelemetry-dotnet/pull/3379))
