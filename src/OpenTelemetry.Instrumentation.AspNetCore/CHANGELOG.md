--- conflicted
+++ resolved
@@ -2,11 +2,10 @@
 
 ## Unreleased
 
-<<<<<<< HEAD
 * Fix issue where when an application has an ExceptionFilter, the exception data
   wouldn't be collected.
   ([#3475](https://github.com/open-telemetry/opentelemetry-dotnet/pull/3475))
-=======
+
 ## 1.0.0-rc9.6
 
 Released 2022-Aug-18
@@ -24,7 +23,6 @@
   `System.Diagnostics.DiagnosticSource` to set activity status.
   ([#3118](https://github.com/open-telemetry/opentelemetry-dotnet/issues/3118))
   ([#3555](https://github.com/open-telemetry/opentelemetry-dotnet/pull/3555))
->>>>>>> 968dc52e
 
 ## 1.0.0-rc9.5
 
