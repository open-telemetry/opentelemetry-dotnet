# Changelog

## Unreleased

<<<<<<< HEAD
* Fixed an issue where activity started within middleware was modified by
  instrumentation library.
  ([#3498](https://github.com/open-telemetry/opentelemetry-dotnet/pull/3498))
=======
* Updated to use Activity native support from `System.Diagnostics.DiagnosticSource`
  to set activity status.
  ([#3118](https://github.com/open-telemetry/opentelemetry-dotnet/issues/3118))
  ([#3555](https://github.com/open-telemetry/opentelemetry-dotnet/pull/3555))
>>>>>>> 99b49b67

## 1.0.0-rc9.5

Released 2022-Aug-02

* Fix Remote IP Address - NULL reference exception.
  ([#3481](https://github.com/open-telemetry/opentelemetry-dotnet/pull/3481))
* Metrics instrumentation to correctly populate `http.flavor` tag.
  (1.1 instead of HTTP/1.1 etc.)
  ([#3379](https://github.com/open-telemetry/opentelemetry-dotnet/pull/3379))
* Tracing instrumentation to populate `http.flavor` tag.
  ([#3372](https://github.com/open-telemetry/opentelemetry-dotnet/pull/3372))
* Tracing instrumentation to populate `http.scheme` tag.
  ([#3392](https://github.com/open-telemetry/opentelemetry-dotnet/pull/3392))

## 1.0.0-rc9.4

Released 2022-Jun-03

* Added additional metric dimensions.
  ([#3247](https://github.com/open-telemetry/opentelemetry-dotnet/pull/3247))
* Removes net5.0 target as .NET 5.0 is going out
  of support. The package keeps netstandard2.1 target, so it
  can still be used with .NET5.0 apps.
  ([#3147](https://github.com/open-telemetry/opentelemetry-dotnet/issues/3147))

## 1.0.0-rc9.3

Released 2022-Apr-15

## 1.0.0-rc9.2

Released 2022-Apr-12

## 1.0.0-rc9.1

Released 2022-Mar-30

* Fix: Http server span status is now unset for `400`-`499`.
  ([#2904](https://github.com/open-telemetry/opentelemetry-dotnet/pull/2904))
* Fix: drop direct reference of the `Microsoft.AspNetCore.Http.Features` from
  net5 & net6 targets (already part of the FrameworkReference since the net5).
  ([#2860](https://github.com/open-telemetry/opentelemetry-dotnet/pull/2860))
* Reduce allocations calculating the http.url tag.
  ([#2947](https://github.com/open-telemetry/opentelemetry-dotnet/pull/2947))

## 1.0.0-rc10 (broken. use 1.0.0-rc9.1 and newer)

Released 2022-Mar-04

## 1.0.0-rc9

Released 2022-Feb-02

## 1.0.0-rc8

Released 2021-Oct-08

* Replaced `http.path` tag on activity with `http.target`.
  ([#2266](https://github.com/open-telemetry/opentelemetry-dotnet/pull/2266))

## 1.0.0-rc7

Released 2021-Jul-12

## 1.0.0-rc6

Released 2021-Jun-25

## 1.0.0-rc5

Released 2021-Jun-09

* Fixes bug
  [#1740](https://github.com/open-telemetry/opentelemetry-dotnet/issues/1740):
  Instrumentation.AspNetCore for gRPC services omits ALL rpc.* attributes under
  certain conditions
  ([#1879](https://github.com/open-telemetry/opentelemetry-dotnet/pull/1879))

## 1.0.0-rc4

Released 2021-Apr-23

* When using OpenTelemetry.Extensions.Hosting you can now bind
  `AspNetCoreInstrumentationOptions` from DI.
  ([#1997](https://github.com/open-telemetry/opentelemetry-dotnet/pull/1997))

## 1.0.0-rc3

Released 2021-Mar-19

* Leverages added AddLegacySource API from OpenTelemetry SDK to trigger Samplers
  and ActivityProcessors. Samplers, ActivityProcessor.OnStart will now get the
  Activity before any enrichment done by the instrumentation.
  ([#1836](https://github.com/open-telemetry/opentelemetry-dotnet/pull/1836))
* Performance optimization by leveraging sampling decision and short circuiting
  activity enrichment. `Filter` and `Enrich` are now only called if
  `activity.IsAllDataRequested` is `true`
  ([#1899](https://github.com/open-telemetry/opentelemetry-dotnet/pull/1899))

## 1.0.0-rc2

Released 2021-Jan-29

## 1.0.0-rc1.1

Released 2020-Nov-17

* AspNetCoreInstrumentation sets ActivitySource to activities created outside
  ActivitySource.
  ([#1515](https://github.com/open-telemetry/opentelemetry-dotnet/pull/1515/))
* For gRPC invocations, leading forward slash is trimmed from span name in order
  to conform to the specification.
  ([#1551](https://github.com/open-telemetry/opentelemetry-dotnet/pull/1551))

## 0.8.0-beta.1

Released 2020-Nov-5

* Record `Exception` in AspNetCore instrumentation based on `RecordException` in
  `AspNetCoreInstrumentationOptions`
  ([#1408](https://github.com/open-telemetry/opentelemetry-dotnet/issues/1408))
* Added configuration option `EnableGrpcAspNetCoreSupport` to enable or disable
  support for adding OpenTelemetry RPC attributes when using
  [Grpc.AspNetCore](https://www.nuget.org/packages/Grpc.AspNetCore/). This
  option is enabled by default.
  ([#1423](https://github.com/open-telemetry/opentelemetry-dotnet/pull/1423))
* Renamed TextMapPropagator to TraceContextPropagator, CompositePropagator to
  CompositeTextMapPropagator. IPropagator is renamed to TextMapPropagator and
  changed from interface to abstract class.
  ([#1427](https://github.com/open-telemetry/opentelemetry-dotnet/pull/1427))
* Propagators.DefaultTextMapPropagator will be used as the default Propagator
  ([#1427](https://github.com/open-telemetry/opentelemetry-dotnet/pull/1428))
* Removed Propagator from Instrumentation Options. Instrumentation now always
  respect the Propagator.DefaultTextMapPropagator.
  ([#1448](https://github.com/open-telemetry/opentelemetry-dotnet/pull/1448))

## 0.7.0-beta.1

Released 2020-Oct-16

* Instrumentation no longer store raw objects like `HttpRequest` in
  Activity.CustomProperty. To enrich activity, use the Enrich action on the
  instrumentation.
  ([#1261](https://github.com/open-telemetry/opentelemetry-dotnet/pull/1261))
* Span Status is populated as per new spec
  ([#1313](https://github.com/open-telemetry/opentelemetry-dotnet/pull/1313))

## 0.6.0-beta.1

Released 2020-Sep-15

* For gRPC invocations, the `grpc.method` and `grpc.status_code` attributes
  added by the library are removed from the span. The information from these
  attributes is contained in other attributes that follow the conventions of
  OpenTelemetry.
  ([#1260](https://github.com/open-telemetry/opentelemetry-dotnet/pull/1260))

## 0.5.0-beta.2

Released 2020-08-28

* Added Filter public API on AspNetCoreInstrumentationOptions to allow filtering
  of instrumentation based on HttpContext.

* Asp.Net Core Instrumentation automatically populates HttpRequest, HttpResponse
  in Activity custom property

* Changed the default propagation to support W3C Baggage
  ([#1048](https://github.com/open-telemetry/opentelemetry-dotnet/pull/1048))
  * The default ITextFormat is now `CompositePropagator(TraceContextFormat,
    BaggageFormat)`. Baggage sent via the [W3C
    Baggage](https://github.com/w3c/baggage/blob/master/baggage/HTTP_HEADER_FORMAT.md)
    header will now be parsed and set on incoming Http spans.
* Introduced support for Grpc.AspNetCore (#803).
  * Attributes are added to gRPC invocations: `rpc.system`, `rpc.service`,
    `rpc.method`. These attributes are added to an existing span generated by
    the instrumentation. This is unlike the instrumentation for client-side gRPC
    calls where one span is created for the gRPC call and a separate span is
    created for the underlying HTTP call in the event both gRPC and HTTP
    instrumentation are enabled.
* Renamed `ITextPropagator` to `IPropagator`
  ([#1190](https://github.com/open-telemetry/opentelemetry-dotnet/pull/1190))

## 0.4.0-beta.2

Released 2020-07-24

* First beta release

## 0.3.0-beta

Released 2020-07-23

* Initial release<|MERGE_RESOLUTION|>--- conflicted
+++ resolved
@@ -2,16 +2,14 @@
 
 ## Unreleased
 
-<<<<<<< HEAD
 * Fixed an issue where activity started within middleware was modified by
   instrumentation library.
   ([#3498](https://github.com/open-telemetry/opentelemetry-dotnet/pull/3498))
-=======
+
 * Updated to use Activity native support from `System.Diagnostics.DiagnosticSource`
   to set activity status.
   ([#3118](https://github.com/open-telemetry/opentelemetry-dotnet/issues/3118))
   ([#3555](https://github.com/open-telemetry/opentelemetry-dotnet/pull/3555))
->>>>>>> 99b49b67
 
 ## 1.0.0-rc9.5
 
