--- conflicted
+++ resolved
@@ -2,13 +2,9 @@
 
 ## Unreleased
 
-<<<<<<< HEAD
 * Fix Remote IP Address - NULL reference exception. 
   (https://github.com/open-telemetry/opentelemetry-dotnet/pull/3481)
-* Metrics instrumentation to correctly populate 'http.flavor' tag.
-=======
 * Metrics instrumentation to correctly populate `http.flavor` tag.
->>>>>>> 6f2b1a0b
   (1.1 instead of HTTP/1.1 etc.)
   ([3379](https://github.com/open-telemetry/opentelemetry-dotnet/pull/3379))
 * Tracing instrumentation to populate `http.flavor` tag.
