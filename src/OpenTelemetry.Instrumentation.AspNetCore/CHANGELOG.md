# Changelog

## Unreleased

<<<<<<< HEAD
* Fixed an issue where activity started within middleware was modified by
  instrumentation library.
  ([#3498](https://github.com/open-telemetry/opentelemetry-dotnet/pull/3498))
=======
## 1.0.0-rc9.5

Released 2022-Aug-02

>>>>>>> fc315f3f
* Fix Remote IP Address - NULL reference exception.
  ([#3481](https://github.com/open-telemetry/opentelemetry-dotnet/pull/3481))
* Metrics instrumentation to correctly populate `http.flavor` tag.
  (1.1 instead of HTTP/1.1 etc.)
  ([#3379](https://github.com/open-telemetry/opentelemetry-dotnet/pull/3379))
* Tracing instrumentation to populate `http.flavor` tag.
  ([#3372](https://github.com/open-telemetry/opentelemetry-dotnet/pull/3372))
* Tracing instrumentation to populate `http.scheme` tag.
  ([#3392](https://github.com/open-telemetry/opentelemetry-dotnet/pull/3392))

## 1.0.0-rc9.4

Released 2022-Jun-03

* Added additional metric dimensions.
  ([#3247](https://github.com/open-telemetry/opentelemetry-dotnet/pull/3247))
* Removes net5.0 target as .NET 5.0 is going out
  of support. The package keeps netstandard2.1 target, so it
  can still be used with .NET5.0 apps.
  ([#3147](https://github.com/open-telemetry/opentelemetry-dotnet/issues/3147))

## 1.0.0-rc9.3

Released 2022-Apr-15

## 1.0.0-rc9.2

Released 2022-Apr-12

## 1.0.0-rc9.1

Released 2022-Mar-30

* Fix: Http server span status is now unset for `400`-`499`.
  ([#2904](https://github.com/open-telemetry/opentelemetry-dotnet/pull/2904))
* Fix: drop direct reference of the `Microsoft.AspNetCore.Http.Features` from
  net5 & net6 targets (already part of the FrameworkReference since the net5).
  ([#2860](https://github.com/open-telemetry/opentelemetry-dotnet/pull/2860))
* Reduce allocations calculating the http.url tag.
  ([#2947](https://github.com/open-telemetry/opentelemetry-dotnet/pull/2947))

## 1.0.0-rc10 (broken. use 1.0.0-rc9.1 and newer)

Released 2022-Mar-04

## 1.0.0-rc9

Released 2022-Feb-02

## 1.0.0-rc8

Released 2021-Oct-08

* Replaced `http.path` tag on activity with `http.target`.
  ([#2266](https://github.com/open-telemetry/opentelemetry-dotnet/pull/2266))

## 1.0.0-rc7

Released 2021-Jul-12

## 1.0.0-rc6

Released 2021-Jun-25

## 1.0.0-rc5

Released 2021-Jun-09

* Fixes bug
  [#1740](https://github.com/open-telemetry/opentelemetry-dotnet/issues/1740):
  Instrumentation.AspNetCore for gRPC services omits ALL rpc.* attributes under
  certain conditions
  ([#1879](https://github.com/open-telemetry/opentelemetry-dotnet/pull/1879))

## 1.0.0-rc4

Released 2021-Apr-23

* When using OpenTelemetry.Extensions.Hosting you can now bind
  `AspNetCoreInstrumentationOptions` from DI.
  ([#1997](https://github.com/open-telemetry/opentelemetry-dotnet/pull/1997))

## 1.0.0-rc3

Released 2021-Mar-19

* Leverages added AddLegacySource API from OpenTelemetry SDK to trigger Samplers
  and ActivityProcessors. Samplers, ActivityProcessor.OnStart will now get the
  Activity before any enrichment done by the instrumentation.
  ([#1836](https://github.com/open-telemetry/opentelemetry-dotnet/pull/1836))
* Performance optimization by leveraging sampling decision and short circuiting
  activity enrichment. `Filter` and `Enrich` are now only called if
  `activity.IsAllDataRequested` is `true`
  ([#1899](https://github.com/open-telemetry/opentelemetry-dotnet/pull/1899))

## 1.0.0-rc2

Released 2021-Jan-29

## 1.0.0-rc1.1

Released 2020-Nov-17

* AspNetCoreInstrumentation sets ActivitySource to activities created outside
  ActivitySource.
  ([#1515](https://github.com/open-telemetry/opentelemetry-dotnet/pull/1515/))
* For gRPC invocations, leading forward slash is trimmed from span name in order
  to conform to the specification.
  ([#1551](https://github.com/open-telemetry/opentelemetry-dotnet/pull/1551))

## 0.8.0-beta.1

Released 2020-Nov-5

* Record `Exception` in AspNetCore instrumentation based on `RecordException` in
  `AspNetCoreInstrumentationOptions`
  ([#1408](https://github.com/open-telemetry/opentelemetry-dotnet/issues/1408))
* Added configuration option `EnableGrpcAspNetCoreSupport` to enable or disable
  support for adding OpenTelemetry RPC attributes when using
  [Grpc.AspNetCore](https://www.nuget.org/packages/Grpc.AspNetCore/). This
  option is enabled by default.
  ([#1423](https://github.com/open-telemetry/opentelemetry-dotnet/pull/1423))
* Renamed TextMapPropagator to TraceContextPropagator, CompositePropagator to
  CompositeTextMapPropagator. IPropagator is renamed to TextMapPropagator and
  changed from interface to abstract class.
  ([#1427](https://github.com/open-telemetry/opentelemetry-dotnet/pull/1427))
* Propagators.DefaultTextMapPropagator will be used as the default Propagator
  ([#1427](https://github.com/open-telemetry/opentelemetry-dotnet/pull/1428))
* Removed Propagator from Instrumentation Options. Instrumentation now always
  respect the Propagator.DefaultTextMapPropagator.
  ([#1448](https://github.com/open-telemetry/opentelemetry-dotnet/pull/1448))

## 0.7.0-beta.1

Released 2020-Oct-16

* Instrumentation no longer store raw objects like `HttpRequest` in
  Activity.CustomProperty. To enrich activity, use the Enrich action on the
  instrumentation.
  ([#1261](https://github.com/open-telemetry/opentelemetry-dotnet/pull/1261))
* Span Status is populated as per new spec
  ([#1313](https://github.com/open-telemetry/opentelemetry-dotnet/pull/1313))

## 0.6.0-beta.1

Released 2020-Sep-15

* For gRPC invocations, the `grpc.method` and `grpc.status_code` attributes
  added by the library are removed from the span. The information from these
  attributes is contained in other attributes that follow the conventions of
  OpenTelemetry.
  ([#1260](https://github.com/open-telemetry/opentelemetry-dotnet/pull/1260))

## 0.5.0-beta.2

Released 2020-08-28

* Added Filter public API on AspNetCoreInstrumentationOptions to allow filtering
  of instrumentation based on HttpContext.

* Asp.Net Core Instrumentation automatically populates HttpRequest, HttpResponse
  in Activity custom property

* Changed the default propagation to support W3C Baggage
  ([#1048](https://github.com/open-telemetry/opentelemetry-dotnet/pull/1048))
  * The default ITextFormat is now `CompositePropagator(TraceContextFormat,
    BaggageFormat)`. Baggage sent via the [W3C
    Baggage](https://github.com/w3c/baggage/blob/master/baggage/HTTP_HEADER_FORMAT.md)
    header will now be parsed and set on incoming Http spans.
* Introduced support for Grpc.AspNetCore (#803).
  * Attributes are added to gRPC invocations: `rpc.system`, `rpc.service`,
    `rpc.method`. These attributes are added to an existing span generated by
    the instrumentation. This is unlike the instrumentation for client-side gRPC
    calls where one span is created for the gRPC call and a separate span is
    created for the underlying HTTP call in the event both gRPC and HTTP
    instrumentation are enabled.
* Renamed `ITextPropagator` to `IPropagator`
  ([#1190](https://github.com/open-telemetry/opentelemetry-dotnet/pull/1190))

## 0.4.0-beta.2

Released 2020-07-24

* First beta release

## 0.3.0-beta

Released 2020-07-23

* Initial release<|MERGE_RESOLUTION|>--- conflicted
+++ resolved
@@ -2,16 +2,14 @@
 
 ## Unreleased
 
-<<<<<<< HEAD
 * Fixed an issue where activity started within middleware was modified by
   instrumentation library.
   ([#3498](https://github.com/open-telemetry/opentelemetry-dotnet/pull/3498))
-=======
+
 ## 1.0.0-rc9.5
 
 Released 2022-Aug-02
 
->>>>>>> fc315f3f
 * Fix Remote IP Address - NULL reference exception.
   ([#3481](https://github.com/open-telemetry/opentelemetry-dotnet/pull/3481))
 * Metrics instrumentation to correctly populate `http.flavor` tag.
