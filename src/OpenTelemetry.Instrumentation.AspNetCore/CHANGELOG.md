# Changelog

## Unreleased

<<<<<<< HEAD
* Added back `netstandard2.0` and `netstandard2.1` targets.
([#3755](https://github.com/open-telemetry/opentelemetry-dotnet/pull/3755))
=======
## 1.0.0-rc9.8

Released 2022-Oct-17
>>>>>>> 5b12f08c

## 1.0.0-rc9.7

Released 2022-Sep-29

* Performance improvement (Reduced memory allocation) - Updated DiagnosticSource
event subscription to specific set of events.
([#3519](https://github.com/open-telemetry/opentelemetry-dotnet/pull/3519))

* Added overloads which accept a name to the `TracerProviderBuilder`
  `AddAspNetCoreInstrumentation` extension to allow for more fine-grained
  options management
  ([#3661](https://github.com/open-telemetry/opentelemetry-dotnet/pull/3661))

* Fix issue where when an application has an ExceptionFilter, the exception data
  wouldn't be collected.
  ([#3475](https://github.com/open-telemetry/opentelemetry-dotnet/pull/3475))

## 1.0.0-rc9.6

Released 2022-Aug-18

* Removed `netstandard2.0` and `netstandard2.1` targets. .NET 5 reached EOL
  in May 2022 and .NET Core 3.1 reaches EOL in December 2022. End of support
  dates for .NET are published
  [here](https://dotnet.microsoft.com/download/dotnet). The
  instrumentation for ASP.NET Core now requires .NET 6 or later.
  ([#3567](https://github.com/open-telemetry/opentelemetry-dotnet/pull/3567))

* Fixed an issue where activity started within middleware was modified by
  instrumentation library.
  ([#3498](https://github.com/open-telemetry/opentelemetry-dotnet/pull/3498))

* Updated to use Activity native support from
  `System.Diagnostics.DiagnosticSource` to set activity status.
  ([#3118](https://github.com/open-telemetry/opentelemetry-dotnet/issues/3118))
  ([#3555](https://github.com/open-telemetry/opentelemetry-dotnet/pull/3555))

## 1.0.0-rc9.5

Released 2022-Aug-02

* Fix Remote IP Address - NULL reference exception.
  ([#3481](https://github.com/open-telemetry/opentelemetry-dotnet/pull/3481))
* Metrics instrumentation to correctly populate `http.flavor` tag.
  (1.1 instead of HTTP/1.1 etc.)
  ([#3379](https://github.com/open-telemetry/opentelemetry-dotnet/pull/3379))
* Tracing instrumentation to populate `http.flavor` tag.
  ([#3372](https://github.com/open-telemetry/opentelemetry-dotnet/pull/3372))
* Tracing instrumentation to populate `http.scheme` tag.
  ([#3392](https://github.com/open-telemetry/opentelemetry-dotnet/pull/3392))

## 1.0.0-rc9.4

Released 2022-Jun-03

* Added additional metric dimensions.
  ([#3247](https://github.com/open-telemetry/opentelemetry-dotnet/pull/3247))
* Removes net5.0 target as .NET 5.0 is going out
  of support. The package keeps netstandard2.1 target, so it
  can still be used with .NET5.0 apps.
  ([#3147](https://github.com/open-telemetry/opentelemetry-dotnet/issues/3147))

## 1.0.0-rc9.3

Released 2022-Apr-15

## 1.0.0-rc9.2

Released 2022-Apr-12

## 1.0.0-rc9.1

Released 2022-Mar-30

* Fix: Http server span status is now unset for `400`-`499`.
  ([#2904](https://github.com/open-telemetry/opentelemetry-dotnet/pull/2904))
* Fix: drop direct reference of the `Microsoft.AspNetCore.Http.Features` from
  net5 & net6 targets (already part of the FrameworkReference since the net5).
  ([#2860](https://github.com/open-telemetry/opentelemetry-dotnet/pull/2860))
* Reduce allocations calculating the http.url tag.
  ([#2947](https://github.com/open-telemetry/opentelemetry-dotnet/pull/2947))

## 1.0.0-rc10 (broken. use 1.0.0-rc9.1 and newer)

Released 2022-Mar-04

## 1.0.0-rc9

Released 2022-Feb-02

## 1.0.0-rc8

Released 2021-Oct-08

* Replaced `http.path` tag on activity with `http.target`.
  ([#2266](https://github.com/open-telemetry/opentelemetry-dotnet/pull/2266))

## 1.0.0-rc7

Released 2021-Jul-12

## 1.0.0-rc6

Released 2021-Jun-25

## 1.0.0-rc5

Released 2021-Jun-09

* Fixes bug
  [#1740](https://github.com/open-telemetry/opentelemetry-dotnet/issues/1740):
  Instrumentation.AspNetCore for gRPC services omits ALL rpc.* attributes under
  certain conditions
  ([#1879](https://github.com/open-telemetry/opentelemetry-dotnet/pull/1879))

## 1.0.0-rc4

Released 2021-Apr-23

* When using OpenTelemetry.Extensions.Hosting you can now bind
  `AspNetCoreInstrumentationOptions` from DI.
  ([#1997](https://github.com/open-telemetry/opentelemetry-dotnet/pull/1997))

## 1.0.0-rc3

Released 2021-Mar-19

* Leverages added AddLegacySource API from OpenTelemetry SDK to trigger Samplers
  and ActivityProcessors. Samplers, ActivityProcessor.OnStart will now get the
  Activity before any enrichment done by the instrumentation.
  ([#1836](https://github.com/open-telemetry/opentelemetry-dotnet/pull/1836))
* Performance optimization by leveraging sampling decision and short circuiting
  activity enrichment. `Filter` and `Enrich` are now only called if
  `activity.IsAllDataRequested` is `true`
  ([#1899](https://github.com/open-telemetry/opentelemetry-dotnet/pull/1899))

## 1.0.0-rc2

Released 2021-Jan-29

## 1.0.0-rc1.1

Released 2020-Nov-17

* AspNetCoreInstrumentation sets ActivitySource to activities created outside
  ActivitySource.
  ([#1515](https://github.com/open-telemetry/opentelemetry-dotnet/pull/1515/))
* For gRPC invocations, leading forward slash is trimmed from span name in order
  to conform to the specification.
  ([#1551](https://github.com/open-telemetry/opentelemetry-dotnet/pull/1551))

## 0.8.0-beta.1

Released 2020-Nov-5

* Record `Exception` in AspNetCore instrumentation based on `RecordException` in
  `AspNetCoreInstrumentationOptions`
  ([#1408](https://github.com/open-telemetry/opentelemetry-dotnet/issues/1408))
* Added configuration option `EnableGrpcAspNetCoreSupport` to enable or disable
  support for adding OpenTelemetry RPC attributes when using
  [Grpc.AspNetCore](https://www.nuget.org/packages/Grpc.AspNetCore/). This
  option is enabled by default.
  ([#1423](https://github.com/open-telemetry/opentelemetry-dotnet/pull/1423))
* Renamed TextMapPropagator to TraceContextPropagator, CompositePropagator to
  CompositeTextMapPropagator. IPropagator is renamed to TextMapPropagator and
  changed from interface to abstract class.
  ([#1427](https://github.com/open-telemetry/opentelemetry-dotnet/pull/1427))
* Propagators.DefaultTextMapPropagator will be used as the default Propagator
  ([#1427](https://github.com/open-telemetry/opentelemetry-dotnet/pull/1428))
* Removed Propagator from Instrumentation Options. Instrumentation now always
  respect the Propagator.DefaultTextMapPropagator.
  ([#1448](https://github.com/open-telemetry/opentelemetry-dotnet/pull/1448))

## 0.7.0-beta.1

Released 2020-Oct-16

* Instrumentation no longer store raw objects like `HttpRequest` in
  Activity.CustomProperty. To enrich activity, use the Enrich action on the
  instrumentation.
  ([#1261](https://github.com/open-telemetry/opentelemetry-dotnet/pull/1261))
* Span Status is populated as per new spec
  ([#1313](https://github.com/open-telemetry/opentelemetry-dotnet/pull/1313))

## 0.6.0-beta.1

Released 2020-Sep-15

* For gRPC invocations, the `grpc.method` and `grpc.status_code` attributes
  added by the library are removed from the span. The information from these
  attributes is contained in other attributes that follow the conventions of
  OpenTelemetry.
  ([#1260](https://github.com/open-telemetry/opentelemetry-dotnet/pull/1260))

## 0.5.0-beta.2

Released 2020-08-28

* Added Filter public API on AspNetCoreInstrumentationOptions to allow filtering
  of instrumentation based on HttpContext.

* Asp.Net Core Instrumentation automatically populates HttpRequest, HttpResponse
  in Activity custom property

* Changed the default propagation to support W3C Baggage
  ([#1048](https://github.com/open-telemetry/opentelemetry-dotnet/pull/1048))
  * The default ITextFormat is now `CompositePropagator(TraceContextFormat,
    BaggageFormat)`. Baggage sent via the [W3C
    Baggage](https://github.com/w3c/baggage/blob/master/baggage/HTTP_HEADER_FORMAT.md)
    header will now be parsed and set on incoming Http spans.
* Introduced support for Grpc.AspNetCore (#803).
  * Attributes are added to gRPC invocations: `rpc.system`, `rpc.service`,
    `rpc.method`. These attributes are added to an existing span generated by
    the instrumentation. This is unlike the instrumentation for client-side gRPC
    calls where one span is created for the gRPC call and a separate span is
    created for the underlying HTTP call in the event both gRPC and HTTP
    instrumentation are enabled.
* Renamed `ITextPropagator` to `IPropagator`
  ([#1190](https://github.com/open-telemetry/opentelemetry-dotnet/pull/1190))

## 0.4.0-beta.2

Released 2020-07-24

* First beta release

## 0.3.0-beta

Released 2020-07-23

* Initial release<|MERGE_RESOLUTION|>--- conflicted
+++ resolved
@@ -2,14 +2,12 @@
 
 ## Unreleased
 
-<<<<<<< HEAD
 * Added back `netstandard2.0` and `netstandard2.1` targets.
 ([#3755](https://github.com/open-telemetry/opentelemetry-dotnet/pull/3755))
-=======
+
 ## 1.0.0-rc9.8
 
 Released 2022-Oct-17
->>>>>>> 5b12f08c
 
 ## 1.0.0-rc9.7
 
