# Changelog

## Unreleased

<<<<<<< HEAD
* [Breaking] `Enrich` callback is split in to three different callbacks based on
  `OnStart`, `OnStop` and `OnException` event.
  ([#3749](https://github.com/open-telemetry/opentelemetry-dotnet/pull/3749))
=======
## 1.0.0-rc9.8

Released 2022-Oct-17
>>>>>>> 5b12f08c

## 1.0.0-rc9.7

Released 2022-Sep-29

* Performance improvement (Reduced memory allocation) - Updated DiagnosticSource
event subscription to specific set of events.
([#3519](https://github.com/open-telemetry/opentelemetry-dotnet/pull/3519))

* Added overloads which accept a name to the `TracerProviderBuilder`
  `AddAspNetCoreInstrumentation` extension to allow for more fine-grained
  options management
  ([#3661](https://github.com/open-telemetry/opentelemetry-dotnet/pull/3661))

* Fix issue where when an application has an ExceptionFilter, the exception data
  wouldn't be collected.
  ([#3475](https://github.com/open-telemetry/opentelemetry-dotnet/pull/3475))

## 1.0.0-rc9.6

Released 2022-Aug-18

* Removed `netstandard2.0` and `netstandard2.1` targets. .NET 5 reached EOL
  in May 2022 and .NET Core 3.1 reaches EOL in December 2022. End of support
  dates for .NET are published
  [here](https://dotnet.microsoft.com/download/dotnet). The
  instrumentation for ASP.NET Core now requires .NET 6 or later.
  ([#3567](https://github.com/open-telemetry/opentelemetry-dotnet/pull/3567))

* Fixed an issue where activity started within middleware was modified by
  instrumentation library.
  ([#3498](https://github.com/open-telemetry/opentelemetry-dotnet/pull/3498))

* Updated to use Activity native support from
  `System.Diagnostics.DiagnosticSource` to set activity status.
  ([#3118](https://github.com/open-telemetry/opentelemetry-dotnet/issues/3118))
  ([#3555](https://github.com/open-telemetry/opentelemetry-dotnet/pull/3555))

## 1.0.0-rc9.5

Released 2022-Aug-02

* Fix Remote IP Address - NULL reference exception.
  ([#3481](https://github.com/open-telemetry/opentelemetry-dotnet/pull/3481))
* Metrics instrumentation to correctly populate `http.flavor` tag.
  (1.1 instead of HTTP/1.1 etc.)
  ([#3379](https://github.com/open-telemetry/opentelemetry-dotnet/pull/3379))
* Tracing instrumentation to populate `http.flavor` tag.
  ([#3372](https://github.com/open-telemetry/opentelemetry-dotnet/pull/3372))
* Tracing instrumentation to populate `http.scheme` tag.
  ([#3392](https://github.com/open-telemetry/opentelemetry-dotnet/pull/3392))

## 1.0.0-rc9.4

Released 2022-Jun-03

* Added additional metric dimensions.
  ([#3247](https://github.com/open-telemetry/opentelemetry-dotnet/pull/3247))
* Removes net5.0 target as .NET 5.0 is going out
  of support. The package keeps netstandard2.1 target, so it
  can still be used with .NET5.0 apps.
  ([#3147](https://github.com/open-telemetry/opentelemetry-dotnet/issues/3147))

## 1.0.0-rc9.3

Released 2022-Apr-15

## 1.0.0-rc9.2

Released 2022-Apr-12

## 1.0.0-rc9.1

Released 2022-Mar-30

* Fix: Http server span status is now unset for `400`-`499`.
  ([#2904](https://github.com/open-telemetry/opentelemetry-dotnet/pull/2904))
* Fix: drop direct reference of the `Microsoft.AspNetCore.Http.Features` from
  net5 & net6 targets (already part of the FrameworkReference since the net5).
  ([#2860](https://github.com/open-telemetry/opentelemetry-dotnet/pull/2860))
* Reduce allocations calculating the http.url tag.
  ([#2947](https://github.com/open-telemetry/opentelemetry-dotnet/pull/2947))

## 1.0.0-rc10 (broken. use 1.0.0-rc9.1 and newer)

Released 2022-Mar-04

## 1.0.0-rc9

Released 2022-Feb-02

## 1.0.0-rc8

Released 2021-Oct-08

* Replaced `http.path` tag on activity with `http.target`.
  ([#2266](https://github.com/open-telemetry/opentelemetry-dotnet/pull/2266))

## 1.0.0-rc7

Released 2021-Jul-12

## 1.0.0-rc6

Released 2021-Jun-25

## 1.0.0-rc5

Released 2021-Jun-09

* Fixes bug
  [#1740](https://github.com/open-telemetry/opentelemetry-dotnet/issues/1740):
  Instrumentation.AspNetCore for gRPC services omits ALL rpc.* attributes under
  certain conditions
  ([#1879](https://github.com/open-telemetry/opentelemetry-dotnet/pull/1879))

## 1.0.0-rc4

Released 2021-Apr-23

* When using OpenTelemetry.Extensions.Hosting you can now bind
  `AspNetCoreInstrumentationOptions` from DI.
  ([#1997](https://github.com/open-telemetry/opentelemetry-dotnet/pull/1997))

## 1.0.0-rc3

Released 2021-Mar-19

* Leverages added AddLegacySource API from OpenTelemetry SDK to trigger Samplers
  and ActivityProcessors. Samplers, ActivityProcessor.OnStart will now get the
  Activity before any enrichment done by the instrumentation.
  ([#1836](https://github.com/open-telemetry/opentelemetry-dotnet/pull/1836))
* Performance optimization by leveraging sampling decision and short circuiting
  activity enrichment. `Filter` and `Enrich` are now only called if
  `activity.IsAllDataRequested` is `true`
  ([#1899](https://github.com/open-telemetry/opentelemetry-dotnet/pull/1899))

## 1.0.0-rc2

Released 2021-Jan-29

## 1.0.0-rc1.1

Released 2020-Nov-17

* AspNetCoreInstrumentation sets ActivitySource to activities created outside
  ActivitySource.
  ([#1515](https://github.com/open-telemetry/opentelemetry-dotnet/pull/1515/))
* For gRPC invocations, leading forward slash is trimmed from span name in order
  to conform to the specification.
  ([#1551](https://github.com/open-telemetry/opentelemetry-dotnet/pull/1551))

## 0.8.0-beta.1

Released 2020-Nov-5

* Record `Exception` in AspNetCore instrumentation based on `RecordException` in
  `AspNetCoreInstrumentationOptions`
  ([#1408](https://github.com/open-telemetry/opentelemetry-dotnet/issues/1408))
* Added configuration option `EnableGrpcAspNetCoreSupport` to enable or disable
  support for adding OpenTelemetry RPC attributes when using
  [Grpc.AspNetCore](https://www.nuget.org/packages/Grpc.AspNetCore/). This
  option is enabled by default.
  ([#1423](https://github.com/open-telemetry/opentelemetry-dotnet/pull/1423))
* Renamed TextMapPropagator to TraceContextPropagator, CompositePropagator to
  CompositeTextMapPropagator. IPropagator is renamed to TextMapPropagator and
  changed from interface to abstract class.
  ([#1427](https://github.com/open-telemetry/opentelemetry-dotnet/pull/1427))
* Propagators.DefaultTextMapPropagator will be used as the default Propagator
  ([#1427](https://github.com/open-telemetry/opentelemetry-dotnet/pull/1428))
* Removed Propagator from Instrumentation Options. Instrumentation now always
  respect the Propagator.DefaultTextMapPropagator.
  ([#1448](https://github.com/open-telemetry/opentelemetry-dotnet/pull/1448))

## 0.7.0-beta.1

Released 2020-Oct-16

* Instrumentation no longer store raw objects like `HttpRequest` in
  Activity.CustomProperty. To enrich activity, use the Enrich action on the
  instrumentation.
  ([#1261](https://github.com/open-telemetry/opentelemetry-dotnet/pull/1261))
* Span Status is populated as per new spec
  ([#1313](https://github.com/open-telemetry/opentelemetry-dotnet/pull/1313))

## 0.6.0-beta.1

Released 2020-Sep-15

* For gRPC invocations, the `grpc.method` and `grpc.status_code` attributes
  added by the library are removed from the span. The information from these
  attributes is contained in other attributes that follow the conventions of
  OpenTelemetry.
  ([#1260](https://github.com/open-telemetry/opentelemetry-dotnet/pull/1260))

## 0.5.0-beta.2

Released 2020-08-28

* Added Filter public API on AspNetCoreInstrumentationOptions to allow filtering
  of instrumentation based on HttpContext.

* Asp.Net Core Instrumentation automatically populates HttpRequest, HttpResponse
  in Activity custom property

* Changed the default propagation to support W3C Baggage
  ([#1048](https://github.com/open-telemetry/opentelemetry-dotnet/pull/1048))
  * The default ITextFormat is now `CompositePropagator(TraceContextFormat,
    BaggageFormat)`. Baggage sent via the [W3C
    Baggage](https://github.com/w3c/baggage/blob/master/baggage/HTTP_HEADER_FORMAT.md)
    header will now be parsed and set on incoming Http spans.
* Introduced support for Grpc.AspNetCore (#803).
  * Attributes are added to gRPC invocations: `rpc.system`, `rpc.service`,
    `rpc.method`. These attributes are added to an existing span generated by
    the instrumentation. This is unlike the instrumentation for client-side gRPC
    calls where one span is created for the gRPC call and a separate span is
    created for the underlying HTTP call in the event both gRPC and HTTP
    instrumentation are enabled.
* Renamed `ITextPropagator` to `IPropagator`
  ([#1190](https://github.com/open-telemetry/opentelemetry-dotnet/pull/1190))

## 0.4.0-beta.2

Released 2020-07-24

* First beta release

## 0.3.0-beta

Released 2020-07-23

* Initial release<|MERGE_RESOLUTION|>--- conflicted
+++ resolved
@@ -2,15 +2,9 @@
 
 ## Unreleased
 
-<<<<<<< HEAD
-* [Breaking] `Enrich` callback is split in to three different callbacks based on
-  `OnStart`, `OnStop` and `OnException` event.
-  ([#3749](https://github.com/open-telemetry/opentelemetry-dotnet/pull/3749))
-=======
 ## 1.0.0-rc9.8
 
 Released 2022-Oct-17
->>>>>>> 5b12f08c
 
 ## 1.0.0-rc9.7
 
