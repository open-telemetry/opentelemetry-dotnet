--- conflicted
+++ resolved
@@ -2,15 +2,13 @@
 
 ## Unreleased
 
-<<<<<<< HEAD
 * **Breaking change** `http.host` will no longer be populated. `net.host.name`
   and `net.host.port` attributes will be populated instead.
   ([#3858](https://github.com/open-telemetry/opentelemetry-dotnet/pull/3858))
-=======
+
 ## 1.0.0-rc9.9
 
 Released 2022-Nov-07
->>>>>>> 165b6f4c
 
 * **Breaking change** The `Enrich` callback option has been removed.
   For better usability, it has been replaced by three separate options:
