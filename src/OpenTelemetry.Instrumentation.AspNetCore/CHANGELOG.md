# Changelog

## Unreleased

<<<<<<< HEAD
* Fixed an issue of missing `http.route` tag outside of MVC requests.
([#4104](https://github.com/open-telemetry/opentelemetry-dotnet/pull/4104))
=======
* Fix issue where baggage gets cleared when the ASP.NET Core Activity
   is stopped. The instrumentation no longer clears baggage. One problem
   this caused was that it prevented Activity processors from accessing baggage
   during their `OnEnd` call.
([#4274](https://github.com/open-telemetry/opentelemetry-dotnet/pull/4274))
>>>>>>> b9908d14

* Added direct reference to `System.Text.Encodings.Web` with minimum version of
`4.7.2` due to [CVE-2021-26701](https://github.com/dotnet/runtime/issues/49377).
This impacts target frameworks `netstandard2.0` and `netstandard2.1` which has a
reference to `Microsoft.AspNetCore.Http.Abstractions` that depends on
`System.Text.Encodings.Web` >= 4.5.0.
([#4399](https://github.com/open-telemetry/opentelemetry-dotnet/pull/4399))

* Improve perf by avoiding boxing of common status codes values.
  ([#4360](https://github.com/open-telemetry/opentelemetry-dotnet/pull/4360),
  [#4363](https://github.com/open-telemetry/opentelemetry-dotnet/pull/4363))

## 1.0.0-rc9.14

Released 2023-Feb-24

* Updated OTel SDK dependency to 1.4.0

## 1.4.0-rc9.13

Released 2023-Feb-10

## 1.0.0-rc9.12

Released 2023-Feb-01

## 1.0.0-rc9.11

Released 2023-Jan-09

## 1.0.0-rc9.10

Released 2022-Dec-12

* **Users migrating from version `1.0.0-rc9.9` will see the following breaking
  changes:**
  * Updated `http.status_code` dimension type from string to int for
  `http.server.duration` metric.
  ([#3930](https://github.com/open-telemetry/opentelemetry-dotnet/pull/3930))
  * `http.host` will no longer be populated on `http.server.duration` metric.
  `net.host.name` and `net.host.port` attributes will be populated instead.
([#3928](https://github.com/open-telemetry/opentelemetry-dotnet/pull/3928))

  * The `http.server.duration` metric's `http.target` attribute is replaced with
`http.route` attribute.
([#3903](https://github.com/open-telemetry/opentelemetry-dotnet/pull/3903))

  * `http.host` will no longer be populated on activity. `net.host.name` and
  `net.host.port` attributes will be populated instead.
  ([#3858](https://github.com/open-telemetry/opentelemetry-dotnet/pull/3858))

* Extension method `AddAspNetCoreInstrumentation` on `MeterProviderBuilder` now
  supports `AspNetCoreMetricsInstrumentationOptions`. This option class exposes
  configuration properties for metric filtering and tag enrichment.
  ([#3948](https://github.com/open-telemetry/opentelemetry-dotnet/pull/3948),
  [#3982](https://github.com/open-telemetry/opentelemetry-dotnet/pull/3982))

## 1.0.0-rc9.9

Released 2022-Nov-07

* **Breaking change** The `Enrich` callback option has been removed.
  For better usability, it has been replaced by three separate options:
  `EnrichWithHttpRequest`, `EnrichWithHttpResponse` and `EnrichWithException`.
  Previously, the single `Enrich` callback required the consumer to detect
  which event triggered the callback to be invoked (e.g., request start,
  response end, or an exception) and then cast the object received to the
  appropriate type: `HttpRequest`, `HttpResponse`, or `Exception`. The separate
  callbacks make it clear what event triggers them and there is no longer the
  need to cast the argument to the expected type.
  ([#3749](https://github.com/open-telemetry/opentelemetry-dotnet/pull/3749))

* Added back `netstandard2.0` and `netstandard2.1` targets.
([#3755](https://github.com/open-telemetry/opentelemetry-dotnet/pull/3755))

## 1.0.0-rc9.8

Released 2022-Oct-17

## 1.0.0-rc9.7

Released 2022-Sep-29

* Performance improvement (Reduced memory allocation) - Updated DiagnosticSource
event subscription to specific set of events.
([#3519](https://github.com/open-telemetry/opentelemetry-dotnet/pull/3519))

* Added overloads which accept a name to the `TracerProviderBuilder`
  `AddAspNetCoreInstrumentation` extension to allow for more fine-grained
  options management
  ([#3661](https://github.com/open-telemetry/opentelemetry-dotnet/pull/3661))

* Fix issue where when an application has an ExceptionFilter, the exception data
  wouldn't be collected.
  ([#3475](https://github.com/open-telemetry/opentelemetry-dotnet/pull/3475))

## 1.0.0-rc9.6

Released 2022-Aug-18

* Removed `netstandard2.0` and `netstandard2.1` targets. .NET 5 reached EOL
  in May 2022 and .NET Core 3.1 reaches EOL in December 2022. End of support
  dates for .NET are published
  [here](https://dotnet.microsoft.com/download/dotnet). The
  instrumentation for ASP.NET Core now requires .NET 6 or later.
  ([#3567](https://github.com/open-telemetry/opentelemetry-dotnet/pull/3567))

* Fixed an issue where activity started within middleware was modified by
  instrumentation library.
  ([#3498](https://github.com/open-telemetry/opentelemetry-dotnet/pull/3498))

* Updated to use Activity native support from
  `System.Diagnostics.DiagnosticSource` to set activity status.
  ([#3118](https://github.com/open-telemetry/opentelemetry-dotnet/issues/3118))
  ([#3555](https://github.com/open-telemetry/opentelemetry-dotnet/pull/3555))

## 1.0.0-rc9.5

Released 2022-Aug-02

* Fix Remote IP Address - NULL reference exception.
  ([#3481](https://github.com/open-telemetry/opentelemetry-dotnet/pull/3481))
* Metrics instrumentation to correctly populate `http.flavor` tag.
  (1.1 instead of HTTP/1.1 etc.)
  ([#3379](https://github.com/open-telemetry/opentelemetry-dotnet/pull/3379))
* Tracing instrumentation to populate `http.flavor` tag.
  ([#3372](https://github.com/open-telemetry/opentelemetry-dotnet/pull/3372))
* Tracing instrumentation to populate `http.scheme` tag.
  ([#3392](https://github.com/open-telemetry/opentelemetry-dotnet/pull/3392))

## 1.0.0-rc9.4

Released 2022-Jun-03

* Added additional metric dimensions.
  ([#3247](https://github.com/open-telemetry/opentelemetry-dotnet/pull/3247))
* Removes net5.0 target as .NET 5.0 is going out
  of support. The package keeps netstandard2.1 target, so it
  can still be used with .NET5.0 apps.
  ([#3147](https://github.com/open-telemetry/opentelemetry-dotnet/issues/3147))

## 1.0.0-rc9.3

Released 2022-Apr-15

## 1.0.0-rc9.2

Released 2022-Apr-12

## 1.0.0-rc9.1

Released 2022-Mar-30

* Fix: Http server span status is now unset for `400`-`499`.
  ([#2904](https://github.com/open-telemetry/opentelemetry-dotnet/pull/2904))
* Fix: drop direct reference of the `Microsoft.AspNetCore.Http.Features` from
  net5 & net6 targets (already part of the FrameworkReference since the net5).
  ([#2860](https://github.com/open-telemetry/opentelemetry-dotnet/pull/2860))
* Reduce allocations calculating the http.url tag.
  ([#2947](https://github.com/open-telemetry/opentelemetry-dotnet/pull/2947))

## 1.0.0-rc10 (broken. use 1.0.0-rc9.1 and newer)

Released 2022-Mar-04

## 1.0.0-rc9

Released 2022-Feb-02

## 1.0.0-rc8

Released 2021-Oct-08

* Replaced `http.path` tag on activity with `http.target`.
  ([#2266](https://github.com/open-telemetry/opentelemetry-dotnet/pull/2266))

## 1.0.0-rc7

Released 2021-Jul-12

## 1.0.0-rc6

Released 2021-Jun-25

## 1.0.0-rc5

Released 2021-Jun-09

* Fixes bug
  [#1740](https://github.com/open-telemetry/opentelemetry-dotnet/issues/1740):
  Instrumentation.AspNetCore for gRPC services omits ALL rpc.* attributes under
  certain conditions
  ([#1879](https://github.com/open-telemetry/opentelemetry-dotnet/pull/1879))

## 1.0.0-rc4

Released 2021-Apr-23

* When using OpenTelemetry.Extensions.Hosting you can now bind
  `AspNetCoreInstrumentationOptions` from DI.
  ([#1997](https://github.com/open-telemetry/opentelemetry-dotnet/pull/1997))

## 1.0.0-rc3

Released 2021-Mar-19

* Leverages added AddLegacySource API from OpenTelemetry SDK to trigger Samplers
  and ActivityProcessors. Samplers, ActivityProcessor.OnStart will now get the
  Activity before any enrichment done by the instrumentation.
  ([#1836](https://github.com/open-telemetry/opentelemetry-dotnet/pull/1836))
* Performance optimization by leveraging sampling decision and short circuiting
  activity enrichment. `Filter` and `Enrich` are now only called if
  `activity.IsAllDataRequested` is `true`
  ([#1899](https://github.com/open-telemetry/opentelemetry-dotnet/pull/1899))

## 1.0.0-rc2

Released 2021-Jan-29

## 1.0.0-rc1.1

Released 2020-Nov-17

* AspNetCoreInstrumentation sets ActivitySource to activities created outside
  ActivitySource.
  ([#1515](https://github.com/open-telemetry/opentelemetry-dotnet/pull/1515/))
* For gRPC invocations, leading forward slash is trimmed from span name in order
  to conform to the specification.
  ([#1551](https://github.com/open-telemetry/opentelemetry-dotnet/pull/1551))

## 0.8.0-beta.1

Released 2020-Nov-5

* Record `Exception` in AspNetCore instrumentation based on `RecordException` in
  `AspNetCoreInstrumentationOptions`
  ([#1408](https://github.com/open-telemetry/opentelemetry-dotnet/issues/1408))
* Added configuration option `EnableGrpcAspNetCoreSupport` to enable or disable
  support for adding OpenTelemetry RPC attributes when using
  [Grpc.AspNetCore](https://www.nuget.org/packages/Grpc.AspNetCore/). This
  option is enabled by default.
  ([#1423](https://github.com/open-telemetry/opentelemetry-dotnet/pull/1423))
* Renamed TextMapPropagator to TraceContextPropagator, CompositePropagator to
  CompositeTextMapPropagator. IPropagator is renamed to TextMapPropagator and
  changed from interface to abstract class.
  ([#1427](https://github.com/open-telemetry/opentelemetry-dotnet/pull/1427))
* Propagators.DefaultTextMapPropagator will be used as the default Propagator
  ([#1427](https://github.com/open-telemetry/opentelemetry-dotnet/pull/1428))
* Removed Propagator from Instrumentation Options. Instrumentation now always
  respect the Propagator.DefaultTextMapPropagator.
  ([#1448](https://github.com/open-telemetry/opentelemetry-dotnet/pull/1448))

## 0.7.0-beta.1

Released 2020-Oct-16

* Instrumentation no longer store raw objects like `HttpRequest` in
  Activity.CustomProperty. To enrich activity, use the Enrich action on the
  instrumentation.
  ([#1261](https://github.com/open-telemetry/opentelemetry-dotnet/pull/1261))
* Span Status is populated as per new spec
  ([#1313](https://github.com/open-telemetry/opentelemetry-dotnet/pull/1313))

## 0.6.0-beta.1

Released 2020-Sep-15

* For gRPC invocations, the `grpc.method` and `grpc.status_code` attributes
  added by the library are removed from the span. The information from these
  attributes is contained in other attributes that follow the conventions of
  OpenTelemetry.
  ([#1260](https://github.com/open-telemetry/opentelemetry-dotnet/pull/1260))

## 0.5.0-beta.2

Released 2020-08-28

* Added Filter public API on AspNetCoreInstrumentationOptions to allow filtering
  of instrumentation based on HttpContext.

* Asp.Net Core Instrumentation automatically populates HttpRequest, HttpResponse
  in Activity custom property

* Changed the default propagation to support W3C Baggage
  ([#1048](https://github.com/open-telemetry/opentelemetry-dotnet/pull/1048))
  * The default ITextFormat is now `CompositePropagator(TraceContextFormat,
    BaggageFormat)`. Baggage sent via the [W3C
    Baggage](https://github.com/w3c/baggage/blob/master/baggage/HTTP_HEADER_FORMAT.md)
    header will now be parsed and set on incoming Http spans.
* Introduced support for Grpc.AspNetCore (#803).
  * Attributes are added to gRPC invocations: `rpc.system`, `rpc.service`,
    `rpc.method`. These attributes are added to an existing span generated by
    the instrumentation. This is unlike the instrumentation for client-side gRPC
    calls where one span is created for the gRPC call and a separate span is
    created for the underlying HTTP call in the event both gRPC and HTTP
    instrumentation are enabled.
* Renamed `ITextPropagator` to `IPropagator`
  ([#1190](https://github.com/open-telemetry/opentelemetry-dotnet/pull/1190))

## 0.4.0-beta.2

Released 2020-07-24

* First beta release

## 0.3.0-beta

Released 2020-07-23

* Initial release<|MERGE_RESOLUTION|>--- conflicted
+++ resolved
@@ -2,16 +2,14 @@
 
 ## Unreleased
 
-<<<<<<< HEAD
 * Fixed an issue of missing `http.route` tag outside of MVC requests.
 ([#4104](https://github.com/open-telemetry/opentelemetry-dotnet/pull/4104))
-=======
+
 * Fix issue where baggage gets cleared when the ASP.NET Core Activity
    is stopped. The instrumentation no longer clears baggage. One problem
    this caused was that it prevented Activity processors from accessing baggage
    during their `OnEnd` call.
 ([#4274](https://github.com/open-telemetry/opentelemetry-dotnet/pull/4274))
->>>>>>> b9908d14
 
 * Added direct reference to `System.Text.Encodings.Web` with minimum version of
 `4.7.2` due to [CVE-2021-26701](https://github.com/dotnet/runtime/issues/49377).
