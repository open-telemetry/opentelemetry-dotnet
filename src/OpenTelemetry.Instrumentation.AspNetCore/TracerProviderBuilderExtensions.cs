--- conflicted
+++ resolved
@@ -44,12 +44,7 @@
             configureAspNetCoreInstrumentationOptions?.Invoke(aspnetCoreOptions);
             builder.AddInstrumentation(() => new AspNetCoreInstrumentation(aspnetCoreOptions));
             builder.AddSource(HttpInListener.ActivitySourceName);
-<<<<<<< HEAD
-            builder.AddLegacyActivity(HttpInListener.ActivityOperationName); // for the activities created by AspNetCore framework and instrumentation
-=======
-            builder.AddLegacySource(HttpInListener.ActivityOperationName); // for the activities created by AspNetCore
-            builder.AddLegacySource(HttpInListener.ActivityNameByHttpInListener); // for the sibling activities created by the instrumentation library
->>>>>>> 1602932c
+            builder.AddLegacySource(HttpInListener.ActivityOperationName); // for the activities created by AspNetCore framework and instrumentation
 
             return builder;
         }
