--- conflicted
+++ resolved
@@ -42,21 +42,7 @@
 
             foreach (var log in batch)
             {
-<<<<<<< HEAD
-                log.Buffer();
-
-                LogRecord copy = new()
-                {
-                    Data = log.Data,
-                    State = log.State,
-                    StateValues = log.StateValues == null ? null : new List<KeyValuePair<string, object>>(log.StateValues),
-                    BufferedScopes = log.BufferedScopes == null ? null : new List<object>(log.BufferedScopes),
-                };
-
-                exportedItems.Add(copy);
-=======
                 exportedItems.Add(log.Copy());
->>>>>>> 9858e3ac
             }
 
             return ExportResult.Success;
