// <copyright file="ConsoleExporterLoggingExtensions.cs" company="OpenTelemetry Authors">
// Copyright The OpenTelemetry Authors
//
// Licensed under the Apache License, Version 2.0 (the "License");
// you may not use this file except in compliance with the License.
// You may obtain a copy of the License at
//
//     http://www.apache.org/licenses/LICENSE-2.0
//
// Unless required by applicable law or agreed to in writing, software
// distributed under the License is distributed on an "AS IS" BASIS,
// WITHOUT WARRANTIES OR CONDITIONS OF ANY KIND, either express or implied.
// See the License for the specific language governing permissions and
// limitations under the License.
// </copyright>

#if NET461 || NETSTANDARD2_0
using System;
using OpenTelemetry.Exporter;
using OpenTelemetry.Exporter.Console;

namespace OpenTelemetry.Logs
{
    public static class ConsoleExporterLoggingExtensions
    {
        /// <summary>
        /// Adds Console Exporter as a configuration to the OpenTelemetry ILoggingBuilder.
        /// </summary>
        /// <param name="loggerOptions"><see cref="OpenTelemetryLoggerOptions"/> options to use.</param>
        /// <param name="configure">Exporter configuration options.</param>
        /// <returns>The instance of <see cref="OpenTelemetryLoggerOptions"/> to chain the calls.</returns>
        public static OpenTelemetryLoggerOptions AddConsoleExporter(this OpenTelemetryLoggerOptions loggerOptions, Action<ConsoleExporterOptions> configure = null)
        {
            if (loggerOptions == null)
            {
                throw new ArgumentNullException(nameof(loggerOptions));
            }

            var options = new ConsoleExporterOptions();
            configure?.Invoke(options);
<<<<<<< HEAD
            return loggerOptions.AddProcessor(new SimpleLogRecordExportProcessor(new ConsoleExporter<LogRecord>(options)));
=======
            return loggerOptions.AddProcessor(new SimpleExportProcessor<LogRecord>(new ConsoleLogRecordExporter(options)));
>>>>>>> fe9e90d3
        }
    }
}
#endif<|MERGE_RESOLUTION|>--- conflicted
+++ resolved
@@ -38,11 +38,7 @@
 
             var options = new ConsoleExporterOptions();
             configure?.Invoke(options);
-<<<<<<< HEAD
-            return loggerOptions.AddProcessor(new SimpleLogRecordExportProcessor(new ConsoleExporter<LogRecord>(options)));
-=======
-            return loggerOptions.AddProcessor(new SimpleExportProcessor<LogRecord>(new ConsoleLogRecordExporter(options)));
->>>>>>> fe9e90d3
+            return loggerOptions.AddProcessor(new SimpleLogRecordExportProcessor(new ConsoleLogRecordExporter(options)));
         }
     }
 }
