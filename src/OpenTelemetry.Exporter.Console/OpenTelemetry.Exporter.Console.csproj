--- conflicted
+++ resolved
@@ -16,12 +16,8 @@
   </PropertyGroup>
 
   <ItemGroup>
-<<<<<<< HEAD
+    <PackageReference Include="System.Text.Encodings.Web" />
     <PackageReference Include="System.Text.Json" />
-=======
-    <PackageReference Include="System.Text.Encodings.Web" Version="$(SystemTextEncodingsWebPkgVer)" />
-    <PackageReference Include="System.Text.Json" Version="$(SystemTextJsonPkgVer)" />
->>>>>>> e195dd83
   </ItemGroup>
 
   <ItemGroup>
