--- conflicted
+++ resolved
@@ -33,18 +33,6 @@
         {
             foreach (var logRecord in batch)
             {
-<<<<<<< HEAD
-                this.WriteLine($"{"LogRecord.TraceId:".PadRight(rightPaddingLength)}{logRecord.TraceId}");
-                this.WriteLine($"{"LogRecord.SpanId:".PadRight(rightPaddingLength)}{logRecord.SpanId}");
-                this.WriteLine($"{"LogRecord.Timestamp:".PadRight(rightPaddingLength)}{logRecord.Timestamp:yyyy-MM-ddTHH:mm:ss.fffffffZ}");
-                this.WriteLine($"{"LogRecord.EventId:".PadRight(rightPaddingLength)}{logRecord.EventId}");
-                this.WriteLine($"{"LogRecord.CategoryName:".PadRight(rightPaddingLength)}{logRecord.CategoryName}");
-                this.WriteLine($"{"LogRecord.LogLevel:".PadRight(rightPaddingLength)}{logRecord.LogLevel}");
-                this.WriteLine($"{"LogRecord.TraceFlags:".PadRight(rightPaddingLength)}{logRecord.TraceFlags}");
-                if (logRecord.FormattedMessage != null)
-                {
-                    this.WriteLine($"{"LogRecord.FormattedMessage:".PadRight(rightPaddingLength)}{logRecord.FormattedMessage}");
-=======
                 this.WriteLine($"{"LogRecord.TraceId:".PadRight(RightPaddingLength)}{logRecord.TraceId}");
                 this.WriteLine($"{"LogRecord.SpanId:".PadRight(RightPaddingLength)}{logRecord.SpanId}");
                 this.WriteLine($"{"LogRecord.Timestamp:".PadRight(RightPaddingLength)}{logRecord.Timestamp:yyyy-MM-ddTHH:mm:ss.fffffffZ}");
@@ -52,10 +40,9 @@
                 this.WriteLine($"{"LogRecord.CategoryName:".PadRight(RightPaddingLength)}{logRecord.CategoryName}");
                 this.WriteLine($"{"LogRecord.LogLevel:".PadRight(RightPaddingLength)}{logRecord.LogLevel}");
                 this.WriteLine($"{"LogRecord.TraceFlags:".PadRight(RightPaddingLength)}{logRecord.TraceFlags}");
-                if (logRecord.Message != null)
+                if (logRecord.FormattedMessage != null)
                 {
-                    this.WriteLine($"{"LogRecord.Message:".PadRight(RightPaddingLength)}{logRecord.Message}");
->>>>>>> 41a3371e
+                    this.WriteLine($"{"LogRecord.FormattedMessage:".PadRight(RightPaddingLength)}{logRecord.FormattedMessage}");
                 }
 
                 if (logRecord.State != null)
