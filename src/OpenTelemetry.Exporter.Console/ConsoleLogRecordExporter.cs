--- conflicted
+++ resolved
@@ -93,32 +93,7 @@
 
                 if (logRecord.Body != null)
                 {
-<<<<<<< HEAD
                     this.WriteLine($"{"LogRecord.Body:",-RightPaddingLength}{logRecord.Body}");
-=======
-                    if (logRecord.State is IReadOnlyList<KeyValuePair<string, object>> listKvp)
-                    {
-                        this.WriteLine("LogRecord.State (Key:Value):");
-                        for (int i = 0; i < listKvp.Count; i++)
-                        {
-                            // Special casing {OriginalFormat}
-                            // See https://github.com/open-telemetry/opentelemetry-dotnet/pull/3182
-                            // for explanation.
-                            var valueToTransform = listKvp[i].Key.Equals("{OriginalFormat}")
-                                ? new KeyValuePair<string, object>("OriginalFormat (a.k.a Body)", listKvp[i].Value)
-                                : listKvp[i];
-
-                            if (ConsoleTagTransformer.Instance.TryTransformTag(listKvp[i], out var result))
-                            {
-                                this.WriteLine($"{string.Empty,-4}{result}");
-                            }
-                        }
-                    }
-                    else
-                    {
-                        this.WriteLine($"{"LogRecord.State:",-RightPaddingLength}{logRecord.State}");
-                    }
->>>>>>> 6ce883b7
                 }
 
                 if (logRecord.Attributes != null)
