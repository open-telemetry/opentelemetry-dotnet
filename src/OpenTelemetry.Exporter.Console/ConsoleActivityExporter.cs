--- conflicted
+++ resolved
@@ -21,7 +21,6 @@
         {
             var output = new
             {
-<<<<<<< HEAD
                 Activity = new
                 {
                     TraceId = activity.TraceId.ToString(),
@@ -84,116 +83,7 @@
 
             var json = JsonSerializer.Serialize(output, options);
             this.WriteLine(json);
-=======
-                this.WriteLine($"Activity.TraceState:         {activity.TraceStateString}");
-            }
 
-            if (activity.ParentSpanId != default)
-            {
-                this.WriteLine($"Activity.ParentSpanId:       {activity.ParentSpanId}");
-            }
-
-            this.WriteLine($"Activity.ActivitySourceName: {activity.Source.Name}");
-            if (!string.IsNullOrEmpty(activity.Source.Version))
-            {
-                this.WriteLine($"Activity.ActivitySourceVersion: {activity.Source.Version}");
-            }
-
-            this.WriteLine($"Activity.DisplayName:        {activity.DisplayName}");
-            this.WriteLine($"Activity.Kind:               {activity.Kind}");
-            this.WriteLine($"Activity.StartTime:          {activity.StartTimeUtc:yyyy-MM-ddTHH:mm:ss.fffffffZ}");
-            this.WriteLine($"Activity.Duration:           {activity.Duration}");
-            var statusCode = string.Empty;
-            var statusDesc = string.Empty;
-
-            if (activity.TagObjects.Any())
-            {
-                this.WriteLine("Activity.Tags:");
-                foreach (ref readonly var tag in activity.EnumerateTagObjects())
-                {
-                    if (tag.Key == SpanAttributeConstants.StatusCodeKey)
-                    {
-                        statusCode = tag.Value as string;
-                        continue;
-                    }
-
-                    if (tag.Key == SpanAttributeConstants.StatusDescriptionKey)
-                    {
-                        statusDesc = tag.Value as string;
-                        continue;
-                    }
-
-                    if (this.TagWriter.TryTransformTag(tag, out var result))
-                    {
-                        this.WriteLine($"    {result.Key}: {result.Value}");
-                    }
-                }
-            }
-
-            if (activity.Status != ActivityStatusCode.Unset)
-            {
-                this.WriteLine($"StatusCode: {activity.Status}");
-                if (!string.IsNullOrEmpty(activity.StatusDescription))
-                {
-                    this.WriteLine($"Activity.StatusDescription:  {activity.StatusDescription}");
-                }
-            }
-            else if (!string.IsNullOrEmpty(statusCode))
-            {
-                this.WriteLine($"    StatusCode: {statusCode}");
-                if (!string.IsNullOrEmpty(statusDesc))
-                {
-                    this.WriteLine($"    Activity.StatusDescription: {statusDesc}");
-                }
-            }
-
-            if (activity.Events.Any())
-            {
-                this.WriteLine("Activity.Events:");
-                foreach (ref readonly var activityEvent in activity.EnumerateEvents())
-                {
-                    this.WriteLine($"    {activityEvent.Name} [{activityEvent.Timestamp}]");
-                    foreach (ref readonly var attribute in activityEvent.EnumerateTagObjects())
-                    {
-                        if (this.TagWriter.TryTransformTag(attribute, out var result))
-                        {
-                            this.WriteLine($"        {result.Key}: {result.Value}");
-                        }
-                    }
-                }
-            }
-
-            if (activity.Links.Any())
-            {
-                this.WriteLine("Activity.Links:");
-                foreach (ref readonly var activityLink in activity.EnumerateLinks())
-                {
-                    this.WriteLine($"    {activityLink.Context.TraceId} {activityLink.Context.SpanId}");
-                    foreach (ref readonly var attribute in activityLink.EnumerateTagObjects())
-                    {
-                        if (this.TagWriter.TryTransformTag(attribute, out var result))
-                        {
-                            this.WriteLine($"        {result.Key}: {result.Value}");
-                        }
-                    }
-                }
-            }
-
-            var resource = this.ParentProvider.GetResource();
-            if (resource != Resource.Empty)
-            {
-                this.WriteLine("Resource associated with Activity:");
-                foreach (var resourceAttribute in resource.Attributes)
-                {
-                    if (this.TagWriter.TryTransformTag(resourceAttribute, out var result))
-                    {
-                        this.WriteLine($"    {result.Key}: {result.Value}");
-                    }
-                }
-            }
-
-            this.WriteLine(string.Empty);
->>>>>>> 5aa077b9
         }
 
         return ExportResult.Success;
