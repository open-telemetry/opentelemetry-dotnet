// <copyright file="ConsoleExporterOptions.cs" company="OpenTelemetry Authors">
// Copyright The OpenTelemetry Authors
//
// Licensed under the Apache License, Version 2.0 (the "License");
// you may not use this file except in compliance with the License.
// You may obtain a copy of the License at
//
//     http://www.apache.org/licenses/LICENSE-2.0
//
// Unless required by applicable law or agreed to in writing, software
// distributed under the License is distributed on an "AS IS" BASIS,
// WITHOUT WARRANTIES OR CONDITIONS OF ANY KIND, either express or implied.
// See the License for the specific language governing permissions and
// limitations under the License.
// </copyright>

namespace OpenTelemetry.Exporter
{
    public class ConsoleExporterOptions
    {
        /// <summary>
        /// Gets or sets the output targets for the console exporter.
        /// </summary>
        public ConsoleExporterOutputTargets Targets { get; set; } = ConsoleExporterOutputTargets.Console;

        /// <summary>
<<<<<<< HEAD
        /// Gets or sets the metric export interval.
        /// </summary>
        public int MetricExportInterval { get; set; } = 1000;
=======
        /// Gets or sets the metric export interval in milliseconds. The default value is 1000 milliseconds.
        /// </summary>
        public int MetricExportIntervalMilliseconds { get; set; } = 1000;
>>>>>>> e27070d2

        /// <summary>
        /// Gets or sets a value indicating whether to export Delta
        /// values or not (Cumulative).
        /// </summary>
<<<<<<< HEAD
        public bool IsDelta { get; set; } = true;
=======
        public bool IsDelta { get; set; } = false;
>>>>>>> e27070d2
    }
}<|MERGE_RESOLUTION|>--- conflicted
+++ resolved
@@ -24,24 +24,14 @@
         public ConsoleExporterOutputTargets Targets { get; set; } = ConsoleExporterOutputTargets.Console;
 
         /// <summary>
-<<<<<<< HEAD
-        /// Gets or sets the metric export interval.
-        /// </summary>
-        public int MetricExportInterval { get; set; } = 1000;
-=======
         /// Gets or sets the metric export interval in milliseconds. The default value is 1000 milliseconds.
         /// </summary>
         public int MetricExportIntervalMilliseconds { get; set; } = 1000;
->>>>>>> e27070d2
 
         /// <summary>
         /// Gets or sets a value indicating whether to export Delta
         /// values or not (Cumulative).
         /// </summary>
-<<<<<<< HEAD
-        public bool IsDelta { get; set; } = true;
-=======
         public bool IsDelta { get; set; } = false;
->>>>>>> e27070d2
     }
 }