--- conflicted
+++ resolved
@@ -39,11 +39,7 @@
 
             var options = new ConsoleExporterOptions();
             configure?.Invoke(options);
-<<<<<<< HEAD
-            return builder.AddProcessor(new SimpleActivityExportProcessor(new ConsoleExporter<Activity>(options)));
-=======
-            return builder.AddProcessor(new SimpleExportProcessor<Activity>(new ConsoleActivityExporter(options)));
->>>>>>> fe9e90d3
+            return builder.AddProcessor(new SimpleActivityExportProcessor(new ConsoleActivityExporter(options)));
         }
     }
 }