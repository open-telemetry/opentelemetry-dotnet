<Project>
  <ItemGroup>
    <SolutionProjects Include="**\*.csproj" />

    <PackProjects Include="src\**\*.csproj" />

<<<<<<< HEAD
    <!-- Windows specific projects -->
    <PackProjects Remove="src\OpenTelemetry.Instrumentation.AspNet\OpenTelemetry.Instrumentation.AspNet.csproj" Condition="'$(OS)' != 'Windows_NT'" />

    <!-- Not pack SemanticConventions project for now -->
    <SolutionProjects Remove="src\OpenTelemetry.SemanticConventions\OpenTelemetry.SemanticConventions.csproj" />
    <PackProjects Remove="src\OpenTelemetry.SemanticConventions\OpenTelemetry.SemanticConventions.csproj" Condition="'$(OS)' != 'Windows_NT'" />

=======
>>>>>>> f4dddbe7
  </ItemGroup>

  <Target Name="Build">
    <MSBuild Projects="@(SolutionProjects)" Targets="Restore;Build" ContinueOnError="ErrorAndStop" />
  </Target>

  <Target Name="Pack">
    <MSBuild Projects="@(PackProjects)" Targets="Pack" ContinueOnError="ErrorAndStop" />
  </Target>
</Project><|MERGE_RESOLUTION|>--- conflicted
+++ resolved
@@ -4,7 +4,6 @@
 
     <PackProjects Include="src\**\*.csproj" />
 
-<<<<<<< HEAD
     <!-- Windows specific projects -->
     <PackProjects Remove="src\OpenTelemetry.Instrumentation.AspNet\OpenTelemetry.Instrumentation.AspNet.csproj" Condition="'$(OS)' != 'Windows_NT'" />
 
@@ -12,8 +11,6 @@
     <SolutionProjects Remove="src\OpenTelemetry.SemanticConventions\OpenTelemetry.SemanticConventions.csproj" />
     <PackProjects Remove="src\OpenTelemetry.SemanticConventions\OpenTelemetry.SemanticConventions.csproj" Condition="'$(OS)' != 'Windows_NT'" />
 
-=======
->>>>>>> f4dddbe7
   </ItemGroup>
 
   <Target Name="Build">
