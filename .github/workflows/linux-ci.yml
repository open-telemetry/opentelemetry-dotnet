--- conflicted
+++ resolved
@@ -18,11 +18,7 @@
 
     strategy:
       matrix:
-<<<<<<< HEAD
-        version: [netcoreapp3.1,net5.0,net6.0,net7.0]
-=======
-        version: [netcoreapp3.1,net6.0]
->>>>>>> 1bdb512c
+        version: [netcoreapp3.1,net6.0,net7.0]
 
     steps:
     - uses: actions/checkout@v3
