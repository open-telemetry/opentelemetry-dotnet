--- conflicted
+++ resolved
@@ -98,12 +98,7 @@
         SOURCE: https://www.myget.org/F/opentelemetry/api/v2/package
       if: env.MYGET_TOKEN_EXISTS == 'true' # Skip MyGet publish if run on a fork without the secret
       shell: pwsh
-<<<<<<< HEAD
-      run: dotnet nuget push "./artifacts/package/release/*.nupkg" --api-key ${env:API_KEY} --skip-duplicate --source ${env:SOURCE}
-=======
-      run: |
-        dotnet nuget push *.nupkg --api-key ${env:API_KEY} --skip-duplicate --source ${env:SOURCE}
->>>>>>> 493032df
+      run: dotnet nuget push *.nupkg --api-key ${env:API_KEY} --skip-duplicate --source ${env:SOURCE}
 
   post-build:
     runs-on: ubuntu-22.04
@@ -142,15 +137,9 @@
         Import-Module .\build\scripts\post-release.psm1
 
         CreateDraftRelease `
-<<<<<<< HEAD
           -gitRepository ${env:GITHUB_REPOSITORY} `
           -tag ${env:GITHUB_REF_NAME} `
-          -releaseFiles "${env:GITHUB_WORKSPACE}/artifacts/${env:GITHUB_REF_NAME}-packages.zip#Packages"
-=======
-          -gitRepository '${{ github.repository }}' `
-          -tag '${{ github.ref_name }}' `
-          -releaseFiles '${{ github.workspace }}/artifacts/${{ github.ref_name }}-packages.zip'
->>>>>>> 493032df
+          -releaseFiles "${env:GITHUB_WORKSPACE}/artifacts/${env:GITHUB_REF_NAME}-packages.zip"
 
     - name: Post notice when packages are ready
       shell: pwsh
