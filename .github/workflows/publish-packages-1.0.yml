#################################################
################### IMPORTANT ###################
# DON'T RENAME THIS FILE UNLESS WE START
# RELEASING THE VERSION 2.*
################### IMPORTANT ###################
#################################################

name: Build, pack, and publish to MyGet

on:
  workflow_dispatch:
  push:
    tags:
      - 'core-*'
      - 'coreunstable-*'
  schedule:
    - cron: '0 0 * * *' # once in a day at 00:00

jobs:
  automation:
    uses: ./.github/workflows/automation.yml
    secrets: inherit

  build-pack-publish:
    runs-on: windows-latest

    outputs:
      artifact-url: ${{ steps.upload-artifacts.outputs.artifact-url }}

    steps:
    - uses: actions/checkout@v4
      with:
        # Note: By default GitHub only fetches 1 commit. MinVer needs to find
        # the version tag which is typically NOT on the first commit so we
        # retrieve them all.
        fetch-depth: 0

    - name: Setup dotnet
      uses: actions/setup-dotnet@v4

    - name: dotnet restore
      run: dotnet restore ./build/OpenTelemetry.proj -p:RunningDotNetPack=true

    - name: dotnet build
      run: dotnet build ./build/OpenTelemetry.proj --configuration Release --no-restore -p:Deterministic=true -p:BuildNumber=${{ github.run_number }} -p:RunningDotNetPack=true

    - name: dotnet pack
<<<<<<< HEAD
      run: dotnet pack OpenTelemetry.proj --configuration Release --no-restore --no-build -p:PackTag=${{ github.ref_type == 'tag' && github.ref_name || '' }}
=======
      run: dotnet pack ./build/OpenTelemetry.proj --configuration Release --no-restore --no-build -p:PackTag=${{ github.ref_type == 'tag' && github.ref_name || inputs.tag || '' }}
>>>>>>> 81244d61

    - name: Publish Artifacts
      id: upload-artifacts
      uses: actions/upload-artifact@v4
      with:
        name: ${{ github.ref_name }}-packages
        path: '**/bin/**/*.*nupkg'

    - name: Publish MyGet
      env:
        MYGET_TOKEN_EXISTS: ${{ secrets.MYGET_TOKEN != '' }}
      if: env.MYGET_TOKEN_EXISTS == 'true' # Skip MyGet publish if run on a fork without the secret
      run: |
        nuget setApiKey ${{ secrets.MYGET_TOKEN }} -Source https://www.myget.org/F/opentelemetry/api/v2/package
        nuget push **/bin/**/*.nupkg -Source https://www.myget.org/F/opentelemetry/api/v2/package

  post-build:
    runs-on: ubuntu-latest

    needs:
    - automation
    - build-pack-publish

    if: needs.automation.outputs.enabled && github.event_name == 'push'

    env:
      GH_TOKEN: ${{ secrets[needs.automation.outputs.token-secret-name] }}

    steps:
    - name: check out code
      uses: actions/checkout@v4
      with:
        token: ${{ secrets[needs.automation.outputs.token-secret-name] }}

    - name: Create GitHub Release draft
      shell: pwsh
      run: |
        Import-Module .\build\scripts\post-release.psm1

        CreateDraftRelease `
          -gitRepository '${{ github.repository }}' `
          -tag '${{ github.ref_name }}'

    - name: Post notice when packages are ready
      shell: pwsh
      run: |
        Import-Module .\build\scripts\post-release.psm1

        TryPostPackagesReadyNoticeOnPrepareReleasePullRequest `
          -gitRepository '${{ github.repository }}' `
          -tag '${{ github.ref_name }}' `
          -tagSha '${{ github.sha }}' `
          -packagesUrl '${{ needs.build-pack-publish.outputs.artifact-url }}' `
          -botUserName '${{ needs.automation.outputs.username }}'

<|MERGE_RESOLUTION|>--- conflicted
+++ resolved
@@ -45,11 +45,7 @@
       run: dotnet build ./build/OpenTelemetry.proj --configuration Release --no-restore -p:Deterministic=true -p:BuildNumber=${{ github.run_number }} -p:RunningDotNetPack=true
 
     - name: dotnet pack
-<<<<<<< HEAD
-      run: dotnet pack OpenTelemetry.proj --configuration Release --no-restore --no-build -p:PackTag=${{ github.ref_type == 'tag' && github.ref_name || '' }}
-=======
-      run: dotnet pack ./build/OpenTelemetry.proj --configuration Release --no-restore --no-build -p:PackTag=${{ github.ref_type == 'tag' && github.ref_name || inputs.tag || '' }}
->>>>>>> 81244d61
+      run: dotnet pack ./build/OpenTelemetry.proj --configuration Release --no-restore --no-build -p:PackTag=${{ github.ref_type == 'tag' && github.ref_name || '' }}
 
     - name: Publish Artifacts
       id: upload-artifacts
