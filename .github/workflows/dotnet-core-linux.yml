name: Linux

on:
  pull_request:
    branches: [ master ]
    paths-ignore:
    - '**.md'

jobs:
  build-test:
    runs-on: ubuntu-latest

    strategy:
      matrix:
        version: [netcoreapp2.1,netcoreapp3.1,net5.0]

    steps:
    - uses: actions/checkout@v2

    - name: Setup .NET Core 2.1
      uses: actions/setup-dotnet@v1
      with:
        dotnet-version: 2.1.811

    - name: Setup .NET Core 3.1
      uses: actions/setup-dotnet@v1
      with:
        dotnet-version: 3.1.403

<<<<<<< HEAD
    # For linux, we have to apply a workaround to enable both dotnet versions at same time
    - name: .net SxS
      run: |
        rsync -a ${DOTNET_ROOT/3.1.403/2.1.811}/* $DOTNET_ROOT/
=======
    - name: Setup .NET 5
      uses: actions/setup-dotnet@v1
      with:
        dotnet-version: '5.0.100-rc.2.20479.15'
>>>>>>> 052ecc44

    - name: Install dependencies
      run: dotnet restore

    - name: Build
      run: dotnet build --configuration Release --no-restore

    - name: Test ${{ matrix.version }}
      run: dotnet test **/bin/**/${{ matrix.version }}/*.Tests.dll --configuration Release --no-build --logger:"console;verbosity=detailed"<|MERGE_RESOLUTION|>--- conflicted
+++ resolved
@@ -20,24 +20,17 @@
     - name: Setup .NET Core 2.1
       uses: actions/setup-dotnet@v1
       with:
-        dotnet-version: 2.1.811
+        dotnet-version: 2.1.x
 
     - name: Setup .NET Core 3.1
       uses: actions/setup-dotnet@v1
       with:
-        dotnet-version: 3.1.403
+        dotnet-version: 3.1.x
 
-<<<<<<< HEAD
-    # For linux, we have to apply a workaround to enable both dotnet versions at same time
-    - name: .net SxS
-      run: |
-        rsync -a ${DOTNET_ROOT/3.1.403/2.1.811}/* $DOTNET_ROOT/
-=======
     - name: Setup .NET 5
       uses: actions/setup-dotnet@v1
       with:
         dotnet-version: '5.0.100-rc.2.20479.15'
->>>>>>> 052ecc44
 
     - name: Install dependencies
       run: dotnet restore
