--- conflicted
+++ resolved
@@ -14,15 +14,11 @@
       DOTNET_MULTILEVEL_LOOKUP: 1
 
     steps:
-<<<<<<< HEAD
-    - uses: actions/checkout@v2
+    - uses: actions/checkout@v3
     - uses: actions/setup-dotnet@v1
       with:
         dotnet-version: '7.0.x'
         include-prerelease: true
-=======
-    - uses: actions/checkout@v3
->>>>>>> 1bdb512c
 
     - name: Install dependencies
       run: dotnet restore
