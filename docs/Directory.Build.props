<Project>
  <Import Project="$([MSBuild]::GetDirectoryNameOfFileAbove($(MSBuildProjectDirectory), 'OpenTelemetry.sln'))\build\Common.nonprod.props" />

  <PropertyGroup>
    <OutputType>Exe</OutputType>
<<<<<<< HEAD
    <!-- https://dotnet.microsoft.com/download/dotnet-core -->
    <!-- OmniSharp/VS Code requires TargetFrameworks to be in descending order for IntelliSense and analysis. -->
    <TargetFrameworks>net8.0;net7.0;net6.0</TargetFrameworks>
  </PropertyGroup>

  <PropertyGroup Condition="'$(UsingMicrosoftNETSdkWeb)' == 'False'">
    <!-- https://dotnet.microsoft.com/download/dotnet-framework -->
    <TargetFrameworks Condition="$(OS) == 'Windows_NT'">$(TargetFrameworks);net462;net47;net471;net472;net48</TargetFrameworks>
=======
    <TargetFrameworks>$(TargetFrameworksForDocs)</TargetFrameworks>
>>>>>>> 043272e6
  </PropertyGroup>
</Project><|MERGE_RESOLUTION|>--- conflicted
+++ resolved
@@ -3,17 +3,6 @@
 
   <PropertyGroup>
     <OutputType>Exe</OutputType>
-<<<<<<< HEAD
-    <!-- https://dotnet.microsoft.com/download/dotnet-core -->
-    <!-- OmniSharp/VS Code requires TargetFrameworks to be in descending order for IntelliSense and analysis. -->
-    <TargetFrameworks>net8.0;net7.0;net6.0</TargetFrameworks>
-  </PropertyGroup>
-
-  <PropertyGroup Condition="'$(UsingMicrosoftNETSdkWeb)' == 'False'">
-    <!-- https://dotnet.microsoft.com/download/dotnet-framework -->
-    <TargetFrameworks Condition="$(OS) == 'Windows_NT'">$(TargetFrameworks);net462;net47;net471;net472;net48</TargetFrameworks>
-=======
     <TargetFrameworks>$(TargetFrameworksForDocs)</TargetFrameworks>
->>>>>>> 043272e6
   </PropertyGroup>
 </Project>