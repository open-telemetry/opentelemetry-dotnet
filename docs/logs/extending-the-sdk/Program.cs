--- conflicted
+++ resolved
@@ -25,25 +25,12 @@
 {
     public static void Main()
     {
-<<<<<<< HEAD
         using var loggerFactory = LoggerFactory.Create(builder => builder
             .AddOpenTelemetry(options => options.IncludeScopes = true)
-            .AddProcessor(new MyRedactionProcessor())
             .AddProcessor(new MyProcessor("ProcessorA"))
             .AddProcessor(new MyProcessor("ProcessorB"))
             .AddProcessor(new SimpleLogRecordExportProcessor(new MyExporter("ExporterX")))
             .AddMyExporter());
-=======
-        using var loggerFactory = LoggerFactory.Create(builder =>
-            builder.AddOpenTelemetry(options =>
-            {
-                options.IncludeScopes = true;
-                options.AddProcessor(new MyProcessor("ProcessorA"))
-                       .AddProcessor(new MyProcessor("ProcessorB"))
-                       .AddProcessor(new SimpleLogRecordExportProcessor(new MyExporter("ExporterX")))
-                       .AddMyExporter();
-            }));
->>>>>>> 6ce883b7
 
         var logger = loggerFactory.CreateLogger<Program>();
 
