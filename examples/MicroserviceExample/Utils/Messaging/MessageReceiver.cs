--- conflicted
+++ resolved
@@ -75,13 +75,8 @@
         {
             if (props.Headers.TryGetValue(key, out var value))
             {
-<<<<<<< HEAD
-                var bytes = value as byte[];
-                return [Encoding.UTF8.GetString(bytes)];
-=======
                 var bytes = (byte[])value;
                 return new[] { Encoding.UTF8.GetString(bytes) };
->>>>>>> 3c62f6b1
             }
         }
         catch (Exception ex)
