--- conflicted
+++ resolved
@@ -18,10 +18,7 @@
 using Microsoft.Extensions.Configuration;
 using Microsoft.Extensions.Hosting;
 using Microsoft.Extensions.Logging;
-<<<<<<< HEAD
-=======
 using OpenTelemetry.Logs;
->>>>>>> 6cdfcea6
 
 namespace Examples.AspNetCore
 {
@@ -43,24 +40,17 @@
                     builder.ClearProviders();
                     builder.AddConsole();
 
-<<<<<<< HEAD
-                    var attachLogsToActivity = context.Configuration.GetValue<bool>("AttachLogsToActivity");
-                    if (attachLogsToActivity)
-=======
                     var useLogging = context.Configuration.GetValue<bool>("UseLogging");
                     if (useLogging)
->>>>>>> 6cdfcea6
                     {
                         builder.AddOpenTelemetry(options =>
                         {
                             options.IncludeScopes = true;
                             options.ParseStateValues = true;
                             options.IncludeFormattedMessage = true;
-<<<<<<< HEAD
-                            options.AddActivityEventAttachingLogProcessor();
-=======
                             options.AddConsoleExporter();
->>>>>>> 6cdfcea6
+                            if (context.Configuration.GetValue<bool>("AttachLogsToActivity"))
+                                options.AddActivityEventAttachingLogProcessor();
                         });
                     }
                 });
