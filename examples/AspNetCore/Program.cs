--- conflicted
+++ resolved
@@ -118,12 +118,8 @@
 
 builder.Services.AddOpenTelemetryMetrics(options =>
 {
-<<<<<<< HEAD
     options.ConfigureResourceBuilder(configureResource)
-=======
-    options.ConfigureResource(configureResource)
         .AddRuntimeInstrumentation()
->>>>>>> 5842a0a4
         .AddHttpClientInstrumentation()
         .AddAspNetCoreInstrumentation();
 
