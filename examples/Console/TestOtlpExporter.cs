// <copyright file="TestOtlpExporter.cs" company="OpenTelemetry Authors">
// Copyright The OpenTelemetry Authors
//
// Licensed under the Apache License, Version 2.0 (the "License");
// you may not use this file except in compliance with the License.
// You may obtain a copy of the License at
//
//     http://www.apache.org/licenses/LICENSE-2.0
//
// Unless required by applicable law or agreed to in writing, software
// distributed under the License is distributed on an "AS IS" BASIS,
// WITHOUT WARRANTIES OR CONDITIONS OF ANY KIND, either express or implied.
// See the License for the specific language governing permissions and
// limitations under the License.
// </copyright>

using System;
using OpenTelemetry;
using OpenTelemetry.Exporter;
using OpenTelemetry.Resources;
using OpenTelemetry.Trace;

namespace Examples.Console
{
    internal static class TestOtlpExporter
    {
        internal static object Run(string endpoint, string protocol = "grpc")
        {
            /*
             * Prerequisite to run this example:
             * Set up an OpenTelemetry Collector to run on local docker.
             *
             * Open a terminal window at the examples/Console/ directory and
             * launch the OpenTelemetry Collector with an OTLP receiver, by running:
             *
             *  - On Unix based systems use:
             *     docker run --rm -it -p 4317:4317 -v $(pwd):/cfg otel/opentelemetry-collector:0.33.0 --config=/cfg/otlp-collector-example/config.yaml
             *
             *  - On Windows use:
             *     docker run --rm -it -p 4317:4317 -v "%cd%":/cfg otel/opentelemetry-collector:0.33.0 --config=/cfg/otlp-collector-example/config.yaml
             *
             * Open another terminal window at the examples/Console/ directory and
             * launch the OTLP example by running:
             *
             *     dotnet run otlp
             *
             * The OpenTelemetry Collector will output all received spans to the stdout of its terminal until
             * it is stopped via CTRL+C.
             *
             * For more information about the OpenTelemetry Collector go to https://github.com/open-telemetry/opentelemetry-collector
             *
             */
            return RunWithActivitySource(endpoint, protocol);
        }

        private static object RunWithActivitySource(string endpoint, string protocol)
        {
            // Adding the OtlpExporter creates a GrpcChannel.
            // This switch must be set before creating a GrpcChannel/HttpClient when calling an insecure gRPC service.
            // See: https://docs.microsoft.com/aspnet/core/grpc/troubleshoot#call-insecure-grpc-services-with-net-core-client
            AppContext.SetSwitch("System.Net.Http.SocketsHttpHandler.Http2UnencryptedSupport", true);

            // Enable OpenTelemetry for the sources "Samples.SampleServer" and "Samples.SampleClient"
            // and use OTLP exporter.
            using var openTelemetry = Sdk.CreateTracerProviderBuilder()
                    .AddSource("Samples.SampleClient", "Samples.SampleServer")
                    .SetResourceBuilder(ResourceBuilder.CreateDefault().AddService("otlp-test"))
                    .AddOtlpExporter(opt =>
                    {
                        opt.Endpoint = new Uri(endpoint);

                        // Use grpc as default for unmapped protocols.
                        opt.Protocol = protocol.ToExportProtocol() ?? ExportProtocol.Grpc;
                    })
                    .Build();

            // The above line is required only in Applications
            // which decide to use OpenTelemetry.
            using (var sample = new InstrumentationWithActivitySource())
            {
                sample.Start();

<<<<<<< HEAD
                System.Console.WriteLine("Traces are being created and exported" +
                    $"to the OpenTelemetry Collector or Backend in the background. " +
=======
                System.Console.WriteLine("Traces are being created and exported " +
                    "to the OpenTelemetry Collector in the background. " +
>>>>>>> 256fc2d2
                    "Press ENTER to stop.");
                System.Console.ReadLine();
            }

            return null;
        }
    }
}<|MERGE_RESOLUTION|>--- conflicted
+++ resolved
@@ -80,13 +80,8 @@
             {
                 sample.Start();
 
-<<<<<<< HEAD
-                System.Console.WriteLine("Traces are being created and exported" +
-                    $"to the OpenTelemetry Collector or Backend in the background. " +
-=======
                 System.Console.WriteLine("Traces are being created and exported " +
                     "to the OpenTelemetry Collector in the background. " +
->>>>>>> 256fc2d2
                     "Press ENTER to stop.");
                 System.Console.ReadLine();
             }
