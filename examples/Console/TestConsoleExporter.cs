--- conflicted
+++ resolved
@@ -101,33 +101,7 @@
 
         internal class MyProcessor : ActivityProcessor
         {
-<<<<<<< HEAD
-            private ActivityProcessor next;
-
-            public MyProcessor(ActivityProcessor next)
-            {
-                this.next = next;
-            }
-
-            public override Task ShutdownAsync(CancellationToken cancellationToken)
-            {
-                return this.next.ShutdownAsync(cancellationToken);
-            }
-
-            public override Task ForceFlushAsync(CancellationToken cancellationToken)
-            {
-                return this.next.ForceFlushAsync(cancellationToken);
-            }
-
-            protected override void OnEndInternal(Activity activity)
-            {
-                this.next.OnEnd(activity);
-            }
-
             protected override void OnStartInternal(Activity activity)
-=======
-            public override void OnStart(Activity activity)
->>>>>>> 6e53eb20
             {
                 if (activity.IsAllDataRequested)
                 {
@@ -140,11 +114,10 @@
                         activity.SetTag("customClientTag", "Custom Tag Value for Client");
                     }
                 }
-<<<<<<< HEAD
+            }
 
-                this.next.OnStart(activity);
-=======
->>>>>>> 6e53eb20
+            protected override void OnEndInternal(Activity activity)
+            {
             }
         }
     }
