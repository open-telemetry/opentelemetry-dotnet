// <copyright file="Program.cs" company="OpenTelemetry Authors">
// Copyright The OpenTelemetry Authors
//
// Licensed under the Apache License, Version 2.0 (the "License");
// you may not use this file except in compliance with the License.
// You may obtain a copy of the License at
//
//     http://www.apache.org/licenses/LICENSE-2.0
//
// Unless required by applicable law or agreed to in writing, software
// distributed under the License is distributed on an "AS IS" BASIS,
// WITHOUT WARRANTIES OR CONDITIONS OF ANY KIND, either express or implied.
// See the License for the specific language governing permissions and
// limitations under the License.
// </copyright>

using CommandLine;

namespace Examples.Console
{
    /// <summary>
    /// Main samples entry point.
    /// </summary>
    public class Program
    {
        /// <summary>
        /// Main method - invoke this using command line.
        /// For example:
        ///
        /// dotnet run -p Examples.Console.csproj console
        /// dotnet run -p Examples.Console.csproj inmemory
        /// dotnet run -p Examples.Console.csproj zipkin -u http://localhost:9411/api/v2/spans
        /// dotnet run -p Examples.Console.csproj jaeger -h localhost -p 6831
        /// dotnet run -p Examples.Console.csproj prometheus -i 15 -p 9184 -d 2
        /// dotnet run -p Examples.Console.csproj otlp -e "http://localhost:4317"
        /// dotnet run -p Examples.Console.csproj zpages
        /// dotnet run -p Examples.Console.csproj metrics --help
        ///
        /// The above must be run from the project root folder
        /// (eg: C:\repos\opentelemetry-dotnet\examples\Console\).
        /// </summary>
        /// <param name="args">Arguments from command line.</param>
        public static void Main(string[] args)
        {
            Parser.Default.ParseArguments<JaegerOptions, ZipkinOptions, PrometheusOptions, MetricsOptions, GrpcNetClientOptions, HttpClientOptions, RedisOptions, ZPagesOptions, ConsoleOptions, OpenTelemetryShimOptions, OpenTracingShimOptions, OtlpOptions, InMemoryOptions>(args)
                .MapResult(
                    (JaegerOptions options) => TestJaegerExporter.Run(options.Host, options.Port),
                    (ZipkinOptions options) => TestZipkinExporter.Run(options.Uri),
                    (PrometheusOptions options) => TestPrometheusExporter.Run(options.Port, options.DurationInMins),
                    (MetricsOptions options) => TestMetrics.Run(options),
                    (GrpcNetClientOptions options) => TestGrpcNetClient.Run(),
                    (HttpClientOptions options) => TestHttpClient.Run(),
                    (RedisOptions options) => TestRedis.Run(options.Uri),
                    (ZPagesOptions options) => TestZPagesExporter.Run(),
                    (ConsoleOptions options) => TestConsoleExporter.Run(options),
                    (OpenTelemetryShimOptions options) => TestOTelShimWithConsoleExporter.Run(options),
                    (OpenTracingShimOptions options) => TestOpenTracingShim.Run(options),
                    (OtlpOptions options) => TestOtlpExporter.Run(options.Endpoint),
                    (InMemoryOptions options) => TestInMemoryExporter.Run(options),
                    errs => 1);
        }
    }

#pragma warning disable SA1402 // File may only contain a single type

    [Verb("jaeger", HelpText = "Specify the options required to test Jaeger exporter")]
    internal class JaegerOptions
    {
        [Option('h', "host", HelpText = "Host of the Jaeger Agent", Default = "localhost")]
        public string Host { get; set; }

        [Option('p', "port", HelpText = "Port of the Jaeger Agent", Default = 6831)]
        public int Port { get; set; }
    }

    [Verb("zipkin", HelpText = "Specify the options required to test Zipkin exporter")]
    internal class ZipkinOptions
    {
        [Option('u', "uri", HelpText = "Please specify the uri of Zipkin backend", Required = true)]
        public string Uri { get; set; }
    }

    [Verb("prometheus", HelpText = "Specify the options required to test Prometheus")]
    internal class PrometheusOptions
    {
        [Option('p', "port", Default = 9184, HelpText = "The port to expose metrics. The endpoint will be http://localhost:port/metrics (This is the port from which your Prometheus server scraps metrics from.)", Required = false)]
        public int Port { get; set; }

        [Option('d', "duration", Default = 2, HelpText = "Total duration in minutes to run the demo.", Required = false)]
        public int DurationInMins { get; set; }
    }

    [Verb("metrics", HelpText = "Specify the options required to test Metrics")]
    internal class MetricsOptions
    {
<<<<<<< HEAD
        [Option('d', "IsDelta", HelpText = "Export Delta metrics", Required = false, Default = true)]
        public bool IsDelta { get; set; }

        [Option('g', "Gauge", HelpText = "Include Observable Gauge.", Required = false)]
        public bool? FlagGauge { get; set; }

        [Option('u', "UpDownCounter", HelpText = "Include Observable Up/Down Counter.", Required = false)]
        public bool? FlagUpDownCounter { get; set; }

        [Option('c', "Counter", HelpText = "Include Counter.", Required = false)]
        public bool? FlagCounter { get; set; }

        [Option('h', "Histogram", HelpText = "Include Histogram.", Required = false)]
        public bool? FlagHistogram { get; set; }

        [Option("defaultCollection", Default = 500, HelpText = "Default collection period in milliseconds.", Required = false)]
=======
        [Option('d', "IsDelta", HelpText = "Export Delta metrics", Required = false, Default = false)]
        public bool IsDelta { get; set; }

        [Option('g', "Gauge", HelpText = "Include Observable Gauge.", Required = false, Default = false)]
        public bool? FlagGauge { get; set; }

        [Option('c', "Counter", HelpText = "Include Counter.", Required = false, Default = true)]
        public bool? FlagCounter { get; set; }

        [Option('h', "Histogram", HelpText = "Include Histogram.", Required = false, Default = false)]
        public bool? FlagHistogram { get; set; }

        [Option("defaultCollection", Default = 1000, HelpText = "Default collection period in milliseconds.", Required = false)]
>>>>>>> e27070d2
        public int DefaultCollectionPeriodMilliseconds { get; set; }

        [Option("runtime", Default = 5000, HelpText = "Run time in milliseconds.", Required = false)]
        public int RunTime { get; set; }

        [Option("tasks", Default = 1, HelpText = "Run # of concurrent tasks.", Required = false)]
        public int NumTasks { get; set; }

        [Option("maxLoops", Default = 0, HelpText = "Maximum number of loops/iterations per task. (0 = No Limit)", Required = false)]
        public int MaxLoops { get; set; }

        [Option("useExporter", Default = "console", HelpText = "Options include otlp or console.", Required = false)]
        public string UseExporter { get; set; }
    }

    [Verb("grpc", HelpText = "Specify the options required to test Grpc.Net.Client")]
    internal class GrpcNetClientOptions
    {
    }

    [Verb("httpclient", HelpText = "Specify the options required to test HttpClient")]
    internal class HttpClientOptions
    {
    }

    [Verb("redis", HelpText = "Specify the options required to test Redis with Zipkin")]
    internal class RedisOptions
    {
        [Option('u', "uri", HelpText = "Please specify the uri of Zipkin backend", Required = true)]
        public string Uri { get; set; }
    }

    [Verb("zpages", HelpText = "Specify the options required to test ZPages")]
    internal class ZPagesOptions
    {
    }

    [Verb("console", HelpText = "Specify the options required to test console exporter")]
    internal class ConsoleOptions
    {
    }

    [Verb("otelshim", HelpText = "Specify the options required to test OpenTelemetry Shim with console exporter")]
    internal class OpenTelemetryShimOptions
    {
    }

    [Verb("opentracing", HelpText = "Specify the options required to test OpenTracing Shim with console exporter")]
    internal class OpenTracingShimOptions
    {
    }

    [Verb("otlp", HelpText = "Specify the options required to test OpenTelemetry Protocol (OTLP)")]
    internal class OtlpOptions
    {
        [Option('e', "endpoint", HelpText = "Target to which the exporter is going to send traces or metrics", Default = "http://localhost:4317")]
        public string Endpoint { get; set; }
    }

    [Verb("inmemory", HelpText = "Specify the options required to test InMemory Exporter")]
    internal class InMemoryOptions
    {
    }

#pragma warning restore SA1402 // File may only contain a single type

}<|MERGE_RESOLUTION|>--- conflicted
+++ resolved
@@ -93,24 +93,6 @@
     [Verb("metrics", HelpText = "Specify the options required to test Metrics")]
     internal class MetricsOptions
     {
-<<<<<<< HEAD
-        [Option('d', "IsDelta", HelpText = "Export Delta metrics", Required = false, Default = true)]
-        public bool IsDelta { get; set; }
-
-        [Option('g', "Gauge", HelpText = "Include Observable Gauge.", Required = false)]
-        public bool? FlagGauge { get; set; }
-
-        [Option('u', "UpDownCounter", HelpText = "Include Observable Up/Down Counter.", Required = false)]
-        public bool? FlagUpDownCounter { get; set; }
-
-        [Option('c', "Counter", HelpText = "Include Counter.", Required = false)]
-        public bool? FlagCounter { get; set; }
-
-        [Option('h', "Histogram", HelpText = "Include Histogram.", Required = false)]
-        public bool? FlagHistogram { get; set; }
-
-        [Option("defaultCollection", Default = 500, HelpText = "Default collection period in milliseconds.", Required = false)]
-=======
         [Option('d', "IsDelta", HelpText = "Export Delta metrics", Required = false, Default = false)]
         public bool IsDelta { get; set; }
 
@@ -124,7 +106,6 @@
         public bool? FlagHistogram { get; set; }
 
         [Option("defaultCollection", Default = 1000, HelpText = "Default collection period in milliseconds.", Required = false)]
->>>>>>> e27070d2
         public int DefaultCollectionPeriodMilliseconds { get; set; }
 
         [Option("runtime", Default = 5000, HelpText = "Run time in milliseconds.", Required = false)]
