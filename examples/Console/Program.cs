--- conflicted
+++ resolved
@@ -32,13 +32,8 @@
         /// dotnet run -p Examples.Console.csproj inmemory
         /// dotnet run -p Examples.Console.csproj zipkin -u http://localhost:9411/api/v2/spans
         /// dotnet run -p Examples.Console.csproj jaeger -h localhost -p 6831
-<<<<<<< HEAD
-        /// dotnet run -p Examples.Console.csproj prometheus -i 15 -p 9184 -d 2
+        /// dotnet run -p Examples.Console.csproj prometheus -p 9184 -d 2
         /// dotnet run -p Examples.Console.csproj otlp -e "http://localhost:4317" -p "Grpc"
-=======
-        /// dotnet run -p Examples.Console.csproj prometheus -p 9184 -d 2
-        /// dotnet run -p Examples.Console.csproj otlp -e "http://localhost:4317"
->>>>>>> 2e8dd4d4
         /// dotnet run -p Examples.Console.csproj zpages
         /// dotnet run -p Examples.Console.csproj metrics --help
         ///
